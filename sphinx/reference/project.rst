Managing a project
------------------

.. currentmodule:: skore

These functions and classes are meant for managing a Project and its reports.

.. autosummary::
    :toctree: api/
    :template: base.rst

    Project

.. rubric:: Methods

.. autosummary::
   :toctree: ../api/
   :template: class_methods_no_index.rst

    Project.put

<<<<<<< HEAD
=======
.. rubric:: Reports

>>>>>>> 8ccd045e
.. autosummary::
   :toctree: ../api/
   :template: autosummary/accessor.rst

<<<<<<< HEAD
   Project.reports

.. autosummary::
   :toctree: api/
   :template: autosummary/accessor_method.rst

   Project.reports.get
   Project.reports.metadata
=======
    Project.reports
>>>>>>> 8ccd045e
<|MERGE_RESOLUTION|>--- conflicted
+++ resolved
@@ -19,16 +19,12 @@
 
     Project.put
 
-<<<<<<< HEAD
-=======
 .. rubric:: Reports
 
->>>>>>> 8ccd045e
 .. autosummary::
    :toctree: ../api/
    :template: autosummary/accessor.rst
 
-<<<<<<< HEAD
    Project.reports
 
 .. autosummary::
@@ -36,7 +32,4 @@
    :template: autosummary/accessor_method.rst
 
    Project.reports.get
-   Project.reports.metadata
-=======
-    Project.reports
->>>>>>> 8ccd045e
+   Project.reports.metadata