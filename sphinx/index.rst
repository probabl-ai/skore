.. You can adapt this file completely to your liking, but it should at least
   contain the root `toctree` directive.

.. raw:: html

   <div class="row row-padding-main-container">
      <div class="logo-container">
         <img src="https://media.githubusercontent.com/media/probabl-ai/skore/main/sphinx/_static/images/Logo_Skore_Light@2x.svg" class="logo-landing only-light" alt="skore - Home"/>
         <img src="https://media.githubusercontent.com/media/probabl-ai/skore/main/sphinx/_static/images/Logo_Skore_Dark@2x.svg" class="logo-landing only-dark pst-js-only" alt="skore - Home"/>
      </div>
      <h1 class="hero-title">the scikit-learn sidekick</h1>
      <p class="hero-description">Elevate ML Development with Built-in Recommended Practices</p>
   </div>

.. admonition:: Where to start?

   See our :ref:`example_quick_start` page!

Why skore?
----------

ML development is an art — blending business sense, stats knowledge, and coding skills.
Brought to you by `Probabl <https://probabl.ai>`_, a company co-founded by scikit-learn
core developers, skore helps data scientists focus on what matters: building impactful
models with hindsight and clarity.

Skore is just at the beginning of its journey, but we’re shipping fast! Frequent
updates and new features are on the way as we work toward our vision of becoming a
comprehensive library for data scientists, supporting every phase of the machine
learning lifecycle.

Key features
------------

-  **Diagnose**: Catch methodological errors before they impact your models with
   **smart alerts** that analyze both code execution and data patterns in real-time.

-  **Evaluate**: Uncover actionable insights through **automated reports** surfacing
   relevant metrics. Explore faster with our intelligent caching system.

   -  :class:`skore.EstimatorReport`: get a report for your estimator

   -  :class:`skore.CrossValidationReport`: get a report for your cross-validation 
      results

.. currentmodule:: skore
<<<<<<< HEAD
=======

.. toctree::
   :maxdepth: 1
   :caption: Contents:

   install
   auto_examples/index
   api
   contributing_link
>>>>>>> 46f30259
<|MERGE_RESOLUTION|>--- conflicted
+++ resolved
@@ -43,16 +43,4 @@
    -  :class:`skore.CrossValidationReport`: get a report for your cross-validation 
       results
 
-.. currentmodule:: skore
-<<<<<<< HEAD
-=======
-
-.. toctree::
-   :maxdepth: 1
-   :caption: Contents:
-
-   install
-   auto_examples/index
-   api
-   contributing_link
->>>>>>> 46f30259
+.. currentmodule:: skore