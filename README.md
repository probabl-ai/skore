--- conflicted
+++ resolved
@@ -10,14 +10,8 @@
 2. **Track** and  **visualize** these stored objects on a user-friendly dashboard.
 3. Export the dashboard to a HTML file.
 
-<<<<<<< HEAD
-These are only the first features of `skore`'s roadmap.
-`skore` is a work in progress and, on the long run, it aims to be an all-inclusive library for data scientists.
+These are only the first features: `skore` is a work in progress and aims to be an end-to-end library for data scientists.
 Stay tuned, and join [our Discord](https://discord.probabl.ai) if you want to give us feedback!
-=======
-These are only the first features: `skore` is a work in progress and aims to be an end-to-end library for data scientists.
-Stay tuned!
->>>>>>> 3258510a
 
 ![GIF: short demo of `skore`](https://raw.githubusercontent.com/sylvaincom/sylvaincom.github.io/master/files/probabl/skore/2024_10_14_skore_demo.gif)
 
