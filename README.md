# skore

![lint and test](https://github.com/probabl-ai/skore/actions/workflows/lint-and-test.yml/badge.svg)

## Installation

For now, the only supported method to use skore is from source.
Follow the instructions in [CONTRIBUTING.md](/CONTRIBUTING.md#quick-start) to install dependencies and start the dashboard.

## Quick start

For a complete introductory example, see our [basic usage notebook](/notebooks/basic_usage.ipynb).

Initialize and use a Store as follows:
```python
from skore import Store

<<<<<<< HEAD
=======
# To initialize a Store, we need to give it a root path. This abstract path lets you express a hierarchy between Stores (so a Store can contain Stores).
# A store also needs some physical storage to get and put items from/into.
# By default, this storage will be in a `.datamander` directory in the current working directory.
# This can be customized by setting the SKORE_ROOT environment variable.
>>>>>>> ddc68096
store = Store("root/probabl")
```

To initialize a Store, we need to give it a root path.
A store also needs some physical storage to get and put items from/into. By default, this storage will be in a `.datamander` directory in the current working directory. This can be customized by setting the MANDR_ROOT environment variable.

```python
store.insert("my int", 3)
store.read("my int")

<<<<<<< HEAD
# Strings are assumed to be Markdown:
store.insert("my string", "Hello world!")
store.update("my string", "Hello again!")
=======
# The store infers the type of the inserted object by default, but sometimes it
# is necessary to be explicit.
# For example, strings are assumed to be Markdown:
store.insert("my string", "<p>Hello world!</p>")

# But you can tell Skore to interpret the input as HTML
store.update("my string", "<p>Hello world!</p>", display_type="html")
>>>>>>> ddc68096

for key, value in store.items():
    print(f"Key {key} corresponds to value {value}")
```

Then, in your project root (i.e. where `.datamander` is), run the following command to start the frontend locally:
```sh
python -m skore launch .datamander
```
This should automatically open a browser tab pointing at the app URL.

## Help for common issues

<<<<<<< HEAD
`make build-frontend` doesn't work!
=======
```python
from skore import Store

store = Store("root/ml_example")
>>>>>>> ddc68096

Please check that the node version is above 20 thanks to the following command: `node -v`

## Roadmap

<<<<<<< HEAD
With Mandr, you can:
- Store data
- Visualize data
=======
With Skore, you can:
- Store data (`skore.insert()`)
- Visualize data (`skore.launch_dashboard()`)
>>>>>>> ddc68096

In the future, you will be able to:
- Share visualizations of your data
- Extract insights from your data
- Get tips on how to improve your data science code

## Concepts

<<<<<<< HEAD
- A **Store** is the core concept of this project. It is a dict-like data structure that implements a CRUD interface.
- A **Storage** represents the actual data storage medium, e.g. a computer's filesystem or an S3 bucket. Every Store has one Storage.
=======
- A **Skore** or **Store** is the core concept of this project. It is a dict-like data structure that implements a CRUD interface.
- A **Storage** represents the actual data storage medium, e.g. a computer's filesystem or an S3 bucket. Every Store has one Storage.
- The **registry** bridges the gap between Stores, for example it can recover Stores from a Storage using the `stores()` method.
- A **URI** is a key in a Storage.
>>>>>>> ddc68096

## Contributing

See [CONTRIBUTING.md](CONTRIBUTING.md) for more information and to contribute to the evolution of this library.<|MERGE_RESOLUTION|>--- conflicted
+++ resolved
@@ -15,13 +15,6 @@
 ```python
 from skore import Store
 
-<<<<<<< HEAD
-=======
-# To initialize a Store, we need to give it a root path. This abstract path lets you express a hierarchy between Stores (so a Store can contain Stores).
-# A store also needs some physical storage to get and put items from/into.
-# By default, this storage will be in a `.datamander` directory in the current working directory.
-# This can be customized by setting the SKORE_ROOT environment variable.
->>>>>>> ddc68096
 store = Store("root/probabl")
 ```
 
@@ -32,19 +25,10 @@
 store.insert("my int", 3)
 store.read("my int")
 
-<<<<<<< HEAD
+
 # Strings are assumed to be Markdown:
 store.insert("my string", "Hello world!")
 store.update("my string", "Hello again!")
-=======
-# The store infers the type of the inserted object by default, but sometimes it
-# is necessary to be explicit.
-# For example, strings are assumed to be Markdown:
-store.insert("my string", "<p>Hello world!</p>")
-
-# But you can tell Skore to interpret the input as HTML
-store.update("my string", "<p>Hello world!</p>", display_type="html")
->>>>>>> ddc68096
 
 for key, value in store.items():
     print(f"Key {key} corresponds to value {value}")
@@ -58,28 +42,17 @@
 
 ## Help for common issues
 
-<<<<<<< HEAD
+
 `make build-frontend` doesn't work!
-=======
-```python
-from skore import Store
-
-store = Store("root/ml_example")
->>>>>>> ddc68096
 
 Please check that the node version is above 20 thanks to the following command: `node -v`
 
 ## Roadmap
 
-<<<<<<< HEAD
-With Mandr, you can:
+
+With Skore, you can:
 - Store data
 - Visualize data
-=======
-With Skore, you can:
-- Store data (`skore.insert()`)
-- Visualize data (`skore.launch_dashboard()`)
->>>>>>> ddc68096
 
 In the future, you will be able to:
 - Share visualizations of your data
@@ -88,15 +61,9 @@
 
 ## Concepts
 
-<<<<<<< HEAD
+
 - A **Store** is the core concept of this project. It is a dict-like data structure that implements a CRUD interface.
 - A **Storage** represents the actual data storage medium, e.g. a computer's filesystem or an S3 bucket. Every Store has one Storage.
-=======
-- A **Skore** or **Store** is the core concept of this project. It is a dict-like data structure that implements a CRUD interface.
-- A **Storage** represents the actual data storage medium, e.g. a computer's filesystem or an S3 bucket. Every Store has one Storage.
-- The **registry** bridges the gap between Stores, for example it can recover Stores from a Storage using the `stores()` method.
-- A **URI** is a key in a Storage.
->>>>>>> ddc68096
 
 ## Contributing
 
