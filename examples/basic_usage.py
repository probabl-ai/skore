--- conflicted
+++ resolved
@@ -116,17 +116,11 @@
 # %%
 project.delete_item("my_int_2")
 
-<<<<<<< HEAD
-# %% [markdown]
-# You can use `project.list_keys` to display all the keys in your project:
-
-# %%
-project.list_keys()
-=======
-# You can use `Project.list_item_keys` to display all the keys in your project:
-
+# %% [markdown]
+# You can use `project.list_item_keys` to display all the keys in your project:
+
+# %%
 project.list_item_keys()
->>>>>>> 0cf8b935
 
 # %% [markdown]
 # ## Storing a string
