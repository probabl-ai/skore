anywidget==0.9.18
    # via skore (skore/pyproject.toml)
asttokens==3.0.0
    # via stack-data
certifi==2025.6.15
    # via requests
cfgv==3.4.0
    # via pre-commit
charset-normalizer==3.4.2
    # via requests
comm==0.2.2
    # via ipywidgets
contourpy==1.3.2
    # via matplotlib
<<<<<<< HEAD
coverage[toml]==7.9.1
=======
coverage[toml]==7.9.2
>>>>>>> 6b998b51
    # via pytest-cov
cycler==0.12.1
    # via matplotlib
decorator==5.2.1
    # via ipython
diskcache==5.6.3
    # via skore-local-project
distlib==0.3.9
    # via virtualenv
execnet==2.1.1
    # via pytest-xdist
executing==2.2.0
    # via stack-data
filelock==3.18.0
    # via virtualenv
<<<<<<< HEAD
fonttools==4.58.4
=======
fonttools==4.58.5
>>>>>>> 6b998b51
    # via matplotlib
identify==2.6.12
    # via pre-commit
idna==3.10
    # via requests
iniconfig==2.1.0
    # via pytest
ipython==9.4.0
    # via
    #   skore (skore/pyproject.toml)
    #   ipywidgets
ipython-pygments-lexers==1.1.1
    # via ipython
ipywidgets==8.1.7
    # via
    #   skore (skore/pyproject.toml)
    #   anywidget
jedi==0.19.2
    # via ipython
jinja2==3.1.6
    # via skrub
joblib==1.5.1
    # via
    #   skore (skore/pyproject.toml)
    #   scikit-learn
    #   skore-local-project
jupyterlab-widgets==3.0.15
    # via ipywidgets
kiwisolver==1.4.8
    # via matplotlib
markdown-it-py==3.0.0
    # via rich
markupsafe==3.0.2
    # via jinja2
matplotlib==3.10.3
    # via
    #   skore (skore/pyproject.toml)
    #   seaborn
    #   skrub
matplotlib-inline==0.1.7
    # via ipython
mdurl==0.1.2
    # via markdown-it-py
<<<<<<< HEAD
narwhals==1.42.1
=======
narwhals==1.45.0
>>>>>>> 6b998b51
    # via plotly
nodeenv==1.9.1
    # via pre-commit
numpy==2.3.1
    # via
    #   skore (skore/pyproject.toml)
    #   contourpy
    #   matplotlib
    #   pandas
    #   scikit-learn
    #   scipy
    #   seaborn
    #   skrub
packaging==25.0
    # via
    #   matplotlib
    #   plotly
    #   pytest
    #   skrub
pandas==2.3.0
    # via
    #   skore (skore/pyproject.toml)
    #   seaborn
    #   skrub
parso==0.8.4
    # via jedi
pexpect==4.9.0
    # via ipython
pillow==11.3.0
    # via matplotlib
platformdirs==4.3.8
    # via
    #   skore-local-project
    #   virtualenv
plotly==6.2.0
    # via skore (skore/pyproject.toml)
pluggy==1.6.0
    # via
    #   pytest
    #   pytest-cov
polars==1.31.0
    # via skore (skore/pyproject.toml)
pre-commit==4.2.0
    # via skore (skore/pyproject.toml)
prompt-toolkit==3.0.51
    # via ipython
psygnal==0.14.0
    # via anywidget
ptyprocess==0.7.0
    # via pexpect
pure-eval==0.2.3
    # via stack-data
<<<<<<< HEAD
pyarrow==20.0.0
    # via skore (skore/pyproject.toml)
pygments==2.19.1
=======
pygments==2.19.2
>>>>>>> 6b998b51
    # via
    #   ipython
    #   ipython-pygments-lexers
    #   pytest
    #   rich
pyparsing==3.2.3
    # via matplotlib
pytest==8.4.1
    # via
    #   skore (skore/pyproject.toml)
    #   pytest-cov
    #   pytest-order
    #   pytest-randomly
    #   pytest-xdist
pytest-cov==6.2.1
    # via skore (skore/pyproject.toml)
pytest-order==1.3.0
    # via skore (skore/pyproject.toml)
pytest-randomly==3.16.0
    # via skore (skore/pyproject.toml)
pytest-xdist==3.8.0
    # via skore (skore/pyproject.toml)
python-dateutil==2.9.0.post0
    # via
    #   matplotlib
    #   pandas
pytz==2025.2
    # via pandas
pyyaml==6.0.2
    # via pre-commit
requests==2.32.4
    # via skrub
rich==14.0.0
    # via
    #   skore (skore/pyproject.toml)
    #   skore-local-project
scikit-learn==1.6.1
    # via
    #   --override skore/overrides.txt
    #   skore (skore/pyproject.toml)
    #   skrub
scipy==1.16.0
    # via
    #   scikit-learn
    #   skrub
seaborn==0.13.2
    # via skore (skore/pyproject.toml)
six==1.17.0
    # via python-dateutil
skore-local-project==0.0.3
    # via skore (skore/pyproject.toml)
skrub==0.5.4
    # via skore (skore/pyproject.toml)
stack-data==0.6.3
    # via ipython
threadpoolctl==3.6.0
    # via scikit-learn
traitlets==5.14.3
    # via
    #   comm
    #   ipython
    #   ipywidgets
    #   matplotlib-inline
typing-extensions==4.14.1
    # via anywidget
tzdata==2025.2
    # via pandas
urllib3==2.5.0
    # via requests
virtualenv==20.31.2
    # via pre-commit
wcwidth==0.2.13
    # via prompt-toolkit
widgetsnbextension==4.0.14
    # via ipywidgets
xdoctest==1.2.0
    # via skore (skore/pyproject.toml)<|MERGE_RESOLUTION|>--- conflicted
+++ resolved
@@ -2,7 +2,7 @@
     # via skore (skore/pyproject.toml)
 asttokens==3.0.0
     # via stack-data
-certifi==2025.6.15
+certifi==2025.7.9
     # via requests
 cfgv==3.4.0
     # via pre-commit
@@ -12,11 +12,7 @@
     # via ipywidgets
 contourpy==1.3.2
     # via matplotlib
-<<<<<<< HEAD
-coverage[toml]==7.9.1
-=======
 coverage[toml]==7.9.2
->>>>>>> 6b998b51
     # via pytest-cov
 cycler==0.12.1
     # via matplotlib
@@ -32,11 +28,7 @@
     # via stack-data
 filelock==3.18.0
     # via virtualenv
-<<<<<<< HEAD
-fonttools==4.58.4
-=======
 fonttools==4.58.5
->>>>>>> 6b998b51
     # via matplotlib
 identify==2.6.12
     # via pre-commit
@@ -80,11 +72,7 @@
     # via ipython
 mdurl==0.1.2
     # via markdown-it-py
-<<<<<<< HEAD
-narwhals==1.42.1
-=======
-narwhals==1.45.0
->>>>>>> 6b998b51
+narwhals==1.46.0
     # via plotly
 nodeenv==1.9.1
     # via pre-commit
@@ -104,7 +92,7 @@
     #   plotly
     #   pytest
     #   skrub
-pandas==2.3.0
+pandas==2.3.1
     # via
     #   skore (skore/pyproject.toml)
     #   seaborn
@@ -137,13 +125,9 @@
     # via pexpect
 pure-eval==0.2.3
     # via stack-data
-<<<<<<< HEAD
 pyarrow==20.0.0
     # via skore (skore/pyproject.toml)
-pygments==2.19.1
-=======
 pygments==2.19.2
->>>>>>> 6b998b51
     # via
     #   ipython
     #   ipython-pygments-lexers
