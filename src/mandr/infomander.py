--- conflicted
+++ resolved
@@ -8,18 +8,6 @@
 
 from .templates import TemplateRenderer
 
-<<<<<<< HEAD
-=======
-LOGS_KEY = "logs"
-VIEWS_KEY = "views"
-TEMPLATES_KEY = "templates"
-ARTIFACTS_KEY = "artifacts"
-
-STATS_FOLDER = ".stats"
-ARTIFACTS_FOLDER = ".artifacts"
-LOGS_FOLDER = ".logs"
-
->>>>>>> 10117510
 
 def _get_storage_path() -> Path:
     """Return a path to the local mander storage."""
@@ -49,22 +37,18 @@
         ARTIFACTS_FOLDER,
     }
 
-    def __init__(
-        self, path: str, /, *, root: Path = (Path(__file__).parent / ".datamander")
-    ):
+    def __init__(self, path: str, /, *, root: Path = None):
         if Path(path).is_absolute():
             raise ValueError("Cant use absolute path")
 
+        if root is None:
+            root = Path(".datamander").resolve()
+
         # Set local disk paths
-<<<<<<< HEAD
-        self.root_path = root
-        self.project_path = self.root_path / path
+        self.path = path
+        self.root = root
+        self.project_path = self.root / path
         self.cache = Cache(self.project_path / InfoMander.STATS_FOLDER)
-=======
-        self.path = path
-        self.project_path = _get_storage_path() / path
-        self.cache = Cache(self.project_path / STATS_FOLDER)
->>>>>>> 10117510
 
         # For practical reasons the artifacts are stored on disk, not sqlite
         # We could certainly revisit this later though
@@ -272,7 +256,7 @@
         path : str
             The path to check for.
         """
-        assert (self.root_path / path).exists()
+        assert (self.root / path).exists()
 
     def get_child(self, *pathsegments: str):
         """
@@ -283,15 +267,12 @@
         *pathsegments : str
             The path to the child mander.
         """
-        return InfoMander(Path(*pathsegments), root=self.project_path)
+        return InfoMander(str(Path(*pathsegments)), root=self.project_path)
 
     def children(self):
-        """Return all children of the mander."""
+        """Return all direct children of the mander."""
         return [
-            InfoMander(
-                p.relative_to(self.project_path),
-                root=self.project_path,
-            )
+            InfoMander(str(p.relative_to(self.project_path)), root=self.project_path)
             for p in self.project_path.iterdir()
             if p.is_dir() and (p.stem not in InfoMander.RESERVED_FOLDERS)
         ]
@@ -320,73 +301,8 @@
         """Return a string representation of the mander."""
         return f"InfoMander({self.project_path})"
 
-<<<<<<< HEAD
     def __eq__(self, other):
         """Return True if both instances have the same project path."""
         if isinstance(other, InfoMander):
             return self.project_path == other.project_path
-        return False
-=======
-
-class InfoManderRepository:
-    """A repository to manage InfoMander objects."""
-
-    @staticmethod
-    def get_all_paths() -> list[Path]:
-        """Return a list of all manders relative path below `root_path`.
-
-        Parameters
-        ----------
-        root_path : str
-            The rooth path in which the function will look for manders.
-
-        Returns
-        -------
-        list[str]
-            A list of mander path.
-        """
-        target_folders = [STATS_FOLDER, ARTIFACTS_FOLDER, LOGS_FOLDER]
-        matching_paths = []
-        storage_path = _get_storage_path()
-
-        # get all matching folder as str
-        # (multiple times if folder contains stats & artifacts for example)
-        for root, folders, _ in storage_path.walk():
-            for folder in folders:
-                root_str = f"{root}"
-                if folder in target_folders and root_str not in matching_paths:
-                    matching_paths.append(root_str)
-
-        # return as relative to `_get_storage_path` Path objects
-        return sorted([Path(p).relative_to(storage_path) for p in matching_paths])
-
-    @staticmethod
-    def get(path: str) -> InfoMander | None:
-        """Get an `InfoMander` by it's path.
-
-        Parameters
-        ----------
-        path : str
-            The path in which the function will look for a mander.
-
-        Returns
-        -------
-        Infomander | None
-            The InfoMander or None if nothing is found at this path.
-        """
-        mander_path = _get_storage_path() / path
-        if mander_path.exists():
-            sub_folder_names = [
-                f"{p.relative_to(mander_path)}" for p in mander_path.iterdir()
-            ]
-            does_path_contain_mander_folder = any(
-                [
-                    STATS_FOLDER in sub_folder_names,
-                    ARTIFACTS_FOLDER in sub_folder_names,
-                    LOGS_FOLDER in sub_folder_names,
-                ]
-            )
-            if mander_path.is_dir() or not does_path_contain_mander_folder:
-                return InfoMander(path)
-        return None
->>>>>>> 10117510
+        return False