--- conflicted
+++ resolved
@@ -3,7 +3,7 @@
 import os
 from pathlib import Path
 
-from fastapi import FastAPI, Request
+from fastapi import FastAPI, HTTPException, Request
 from fastapi.middleware.cors import CORSMiddleware
 from fastapi.responses import FileResponse
 from fastapi.staticfiles import StaticFiles
@@ -47,12 +47,8 @@
     return sorted(paths)
 
 
-@app.get("/api/mandrs/{path:path}", response_class=FileResponse)
+@app.get("/api/mandrs/{path:path}")
 async def get_mandr(request: Request, path: str):
-<<<<<<< HEAD
-    """Return one mocked mandr."""
-    return _DASHBOARD_PATH / "fixtures" / "mock-mander.json"
-=======
     """Return one mandr."""
     root = Path(os.environ["MANDR_ROOT"]).resolve()
 
@@ -75,7 +71,12 @@
             if key not in InfoMander.RESERVED_KEYS
         },
     }
->>>>>>> 6b32009d
+
+
+@app.get("/api/fake-mandrs/{path:path}", response_class=FileResponse)
+async def get_fake_mandr(request: Request, path: str):
+    """Return a fake mandr."""
+    return _DASHBOARD_PATH / "fixtures" / "mock-mander.json"
 
 
 # as we mount / this line should be after all route declarations
