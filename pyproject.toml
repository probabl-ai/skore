--- conflicted
+++ resolved
@@ -30,12 +30,9 @@
   "pytest-cov",
   "pytest-randomly",
   "ruff",
-<<<<<<< HEAD
 ]
 tools = [
   "pip-tools",
-=======
->>>>>>> de14830c
 ]
 
 [tool.hatch.build.targets.wheel]
