--- conflicted
+++ resolved
@@ -20,11 +20,6 @@
   "srsly",
 ]
 
-<<<<<<< HEAD
-
-[project.optional-dependencies]
-test = ["pytest", "pytest-cov", "ruff"]
-=======
 [project.optional-dependencies]
 test = [
   "pytest",
@@ -32,7 +27,6 @@
   "pre-commit",
   "ruff"
 ]
->>>>>>> 22b677ea
 
 [tool.hatch.build.targets.wheel]
 packages = ["mandr"]
