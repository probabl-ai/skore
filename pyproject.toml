#:schema https://json.schemastore.org/pyproject.json

[build-system]
requires = ["hatchling"]
build-backend = "hatchling.build"

[project]
name = "mandr"
description = "..."
version = "0.1.0"
dependencies = [
  "altair",
  "diskcache",
  "pandas",
  "polars",
  "scikit-learn",
  "fastapi",
  "matplotlib",
  "pydantic",
<<<<<<< HEAD
  "pydantic_numpy",
=======
  "uvicorn",
>>>>>>> ecd23b16
]

[project.optional-dependencies]
test = [
  "jsonschema[format]",
  "pre-commit",
  "pytest",
  "pytest-cov",
  "pytest-randomly",
  "ruff",
]
tools = [
  "pip-tools",
]

doc = [
  "sphinx",
  "sphinx-gallery",
  "matplotlib"
]

[tool.hatch.build.targets.wheel]
packages = ["src/mandr"]

[tool.pytest.ini_options]
addopts = [
  "--doctest-modules",
  "--cov=src/",
  "--cov=tests/",
  "--cov-branch",
  "--import-mode=importlib",
  "--no-header",
  "--verbosity=2",
]

[tool.ruff]
src = ["mandr"]
exclude = [
  "doc"
]

[tool.ruff.lint]
select = [
  # pycodestyle
  "E",
  # Pyflakes
  "F",
  # pyupgrade
  "UP",
  # flake8-bugbear
  "B",
  # flake8-simplify
  "SIM",
  # flake8-print
  "T",
  # isort
  "I",
  # pydocstyle
  "D",
]

[tool.ruff.lint.pydocstyle]
convention = "numpy"

[tool.ruff.lint.per-file-ignores]
"tests/*" = ["D"]
"examples/*" = ["D"]

[tool.typos.default]
extend-ignore-re = [
  # Line ignore with trailing `# spellchecker:disable-line`
  "(?Rm)^.*(#|//)\\s*spellchecker:disable-line$",
  # Line block with `# spellchecker:<on|off>`
  "(?s)(#|//)\\s*spellchecker:off.*?\\n\\s*(#|//)\\s*spellchecker:on",
]

[tool.typos.files]
extend-exclude = [
  "*.min.js",
]

[tool.typos.default.extend-words]
# acronym for "False Positive Rate"
fpr = "fpr"
# typos considers pnd.NpNDArray as a typo and corrects it to pnd.NpANDArray
ND= "ND"<|MERGE_RESOLUTION|>--- conflicted
+++ resolved
@@ -17,11 +17,8 @@
   "fastapi",
   "matplotlib",
   "pydantic",
-<<<<<<< HEAD
   "pydantic_numpy",
-=======
   "uvicorn",
->>>>>>> ecd23b16
 ]
 
 [project.optional-dependencies]
