--- conflicted
+++ resolved
@@ -3,17 +3,11 @@
 from urllib.parse import urljoin
 
 from httpx import Client, Response
-from pandas import Categorical, DataFrame, RangeIndex, MultiIndex, Index
-from pandas.testing import assert_frame_equal
 from pytest import fixture, mark, raises
 from skore_remote_project import Project
-<<<<<<< HEAD
-from skore_remote_project.project.metadata import Metadata
-=======
 from skore_remote_project.item.skore_estimator_report_item import (
     SkoreEstimatorReportItem,
 )
->>>>>>> f717f5c1
 
 
 class FakeClient(Client):
@@ -52,10 +46,6 @@
             "skore_remote_project.project.project.AuthenticatedClient",
             FakeClient,
         )
-        monkeypatch.setattr(
-            "skore_remote_project.project.metadata.AuthenticatedClient",
-            FakeClient,
-        )
 
     def test_tenant(self):
         assert Project("<tenant>", "<name>").tenant == "<tenant>"
@@ -64,65 +54,12 @@
         assert Project("<tenant>", "<name>").name == "<name>"
 
     @mark.respx(assert_all_called=True)
-<<<<<<< HEAD
-    def test_run_id(self, monkeypatch, nowstr, respx_mock):
-=======
     def test_run_id(self, respx_mock):
->>>>>>> f717f5c1
         respx_mock.post("projects/<tenant>/<name>/runs").mock(
             Response(200, json={"id": "<run_id>"})
         )
 
         assert Project("<tenant>", "<name>").run_id == "<run_id>"
-
-    @mark.respx(assert_all_called=True)
-    def test_metadata(self, monkeypatch, nowstr, respx_mock):
-        url = "projects/<tenant>/<name>/runs"
-        respx_mock.post(url).mock(Response(200, json={"id": "<id>"}))
-
-        url = "projects/<tenant>/<name>/experiments/estimator-reports"
-        respx_mock.get(url).mock(
-            Response(
-                200,
-                json=[
-                    {
-                        "id": 0,
-                        "run_id": 0,
-                        "ml_task": "<ml_task>",
-                        "estimator_class_name": "<estimator_class_name>",
-                        "dataset_fingerprint": "<dataset_fingerprint>",
-                        "created_at": nowstr,
-                        "metrics": [],
-                    },
-                ],
-            )
-        )
-
-        project = Project("<tenant>", "<name>")
-        metadata = project.metadata()
-
-        assert isinstance(metadata, DataFrame)
-        assert isinstance(metadata, Metadata)
-        assert metadata.project == project
-
-        assert_frame_equal(
-            metadata,
-            DataFrame(
-                {
-                    "run_id": [0],
-                    "ml_task": ["<ml_task>"],
-                    "learner": Categorical(["<estimator_class_name>"]),
-                    "dataset": ["<dataset_fingerprint>"],
-                    "date": [nowstr],
-                },
-                MultiIndex.from_arrays(
-                    [
-                        RangeIndex(1),
-                        Index(["0"], name="id", dtype=str),
-                    ]
-                ),
-            ),
-        )
 
     def test_put_exception(self):
         with raises(TypeError, match="Key must be a string"):
@@ -131,12 +68,7 @@
         with raises(TypeError, match="Note must be a string"):
             Project("<tenant>", "<name>").put("<key>", "<value>", note=0)
 
-<<<<<<< HEAD
-    @mark.respx(assert_all_called=True)
-    def test_put(self, monkeypatch, respx_mock, now):
-=======
     def test_put(self, respx_mock):
->>>>>>> f717f5c1
         respx_mock.post("projects/<tenant>/<name>/runs").mock(
             Response(200, json={"id": "<run_id>"})
         )
