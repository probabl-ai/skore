import { VueWrapper } from "@vue/test-utils";
<<<<<<< HEAD
import { createPinia, setActivePinia } from "pinia";
import { beforeEach, describe, expect, it, vi } from "vitest";
import { createApp } from "vue";
=======
import { describe, expect, it, vi } from "vitest";
>>>>>>> de14830c
import { useRoute } from "vue-router";

import DashboardView from "@/views/DashboardView.vue";

import FileTree from "@/components/FileTree.vue";
<<<<<<< HEAD
import { mountSuspense } from "../test.utils";

const app = createApp({});

describe("DashboardView", () => {
  beforeEach(() => {
    vi.mock("vue-router", () => ({
      useRoute: vi.fn(),
      useRouter: vi.fn(() => ({
        push: () => {},
      })),
    }));
    const pinia = createPinia();
    app.use(pinia);
    setActivePinia(pinia);
  });

=======
import { beforeEach } from "node:test";
import { mountSuspense } from "../test.utils";

beforeEach(() => {
  vi.mock("vue-router", () => ({
    useRoute: vi.fn(),
    useRouter: vi.fn(() => ({
      push: () => {},
    })),
  }));
});

describe("DashboardView", () => {
>>>>>>> de14830c
  it("Renders properly", async () => {
    (useRoute as any).mockImplementationOnce(() => ({
      params: {
        segments: ["a", "b"],
      },
    }));

    const dashboard = await mountSuspense(DashboardView);
<<<<<<< HEAD
=======
    // i.e. not a `VueError`
>>>>>>> de14830c
    expect(dashboard).toBeInstanceOf(VueWrapper);

    const fileTree = await dashboard.findComponent(FileTree);
    expect(fileTree).toBeInstanceOf(VueWrapper);
  });
});<|MERGE_RESOLUTION|>--- conflicted
+++ resolved
@@ -1,17 +1,12 @@
 import { VueWrapper } from "@vue/test-utils";
-<<<<<<< HEAD
 import { createPinia, setActivePinia } from "pinia";
 import { beforeEach, describe, expect, it, vi } from "vitest";
 import { createApp } from "vue";
-=======
-import { describe, expect, it, vi } from "vitest";
->>>>>>> de14830c
 import { useRoute } from "vue-router";
 
 import DashboardView from "@/views/DashboardView.vue";
 
 import FileTree from "@/components/FileTree.vue";
-<<<<<<< HEAD
 import { mountSuspense } from "../test.utils";
 
 const app = createApp({});
@@ -29,21 +24,6 @@
     setActivePinia(pinia);
   });
 
-=======
-import { beforeEach } from "node:test";
-import { mountSuspense } from "../test.utils";
-
-beforeEach(() => {
-  vi.mock("vue-router", () => ({
-    useRoute: vi.fn(),
-    useRouter: vi.fn(() => ({
-      push: () => {},
-    })),
-  }));
-});
-
-describe("DashboardView", () => {
->>>>>>> de14830c
   it("Renders properly", async () => {
     (useRoute as any).mockImplementationOnce(() => ({
       params: {
@@ -52,10 +32,7 @@
     }));
 
     const dashboard = await mountSuspense(DashboardView);
-<<<<<<< HEAD
-=======
     // i.e. not a `VueError`
->>>>>>> de14830c
     expect(dashboard).toBeInstanceOf(VueWrapper);
 
     const fileTree = await dashboard.findComponent(FileTree);
