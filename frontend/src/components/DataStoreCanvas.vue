--- conflicted
+++ resolved
@@ -13,12 +13,7 @@
   const r: { [key: string]: any } = {};
   if (dataStore) {
     for (const k of canvasStore.displayedKeys) {
-<<<<<<< HEAD
-      const item = dataStore.get(k);
-      r[k] = { type: item.type, data: item.data };
-=======
       r[k] = dataStore.get(k);
->>>>>>> ca22fdff
     }
   }
   return r;
