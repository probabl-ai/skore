<script setup lang="ts">
interface Props {
  placeholder?: string;
  type?: string;
  icon?: string;
}

const props = withDefaults(defineProps<Props>(), {
  placeholder: "",
  type: "text",
});

const model = defineModel<string>();

function onChange(event: Event) {
  const input = event.target as HTMLInputElement;
  model.value = input.value;
}
</script>

<template>
  <div class="text-input">
    <span v-if="props.icon" :class="props.icon" class="icon" />
    <input type="text" :value="model" :placeholder="props.placeholder" @keyup="onChange" />
  </div>
</template>

<style scoped>
.text-input {
  display: inline-flex;
  align-items: center;
  padding: var(--spacing-padding-small);
  border: 1px solid var(--border-color-normal);
  border-radius: var(--border-radius);
  background-color: var(--background-color-normal);
  box-shadow: 0 1px 2px var(--background-color-selected);
  color: var(--text-color-normal);
  transition: all var(--transition-duration) var(--transition-easing);

  .icon {
    margin: 0 var(--spacing-gap-normal);
  }

  input {
    width: 100%;
<<<<<<< HEAD
=======
    min-width: 0;
>>>>>>> ff7f3688
    border: none;
    background-color: transparent;
    color: inherit;
    font-size: var(--text-size-normal);
    font-weight: var(--text-weight-normal);

    &:focus {
      outline: none;
    }
  }

  &:has(input:focus) {
    border-color: var(--color-primary);
    box-shadow: 0 1px 2px rgb(from var(--color-primary) r g b / 20%);
  }
}
</style><|MERGE_RESOLUTION|>--- conflicted
+++ resolved
@@ -43,10 +43,7 @@
 
   input {
     width: 100%;
-<<<<<<< HEAD
-=======
     min-width: 0;
->>>>>>> ff7f3688
     border: none;
     background-color: transparent;
     color: inherit;
