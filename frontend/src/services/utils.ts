--- conflicted
+++ resolved
@@ -114,7 +114,6 @@
 }
 
 /**
-<<<<<<< HEAD
  * Swap two item in an array.
  * @param a the array
  * @param srcIndex the index of the item to swap
@@ -129,7 +128,9 @@
     );
   }
   a.splice(dstIndex, 0, a.splice(srcIndex, 1)[0]);
-=======
+}
+
+/**
  * Generate a random number which is a multiple of a given integer.
  * @param baseNumber The number for which you want to generate multiples
  * @param min The lowest number that can be generated.
@@ -140,5 +141,4 @@
   const multiplier = Math.floor(Math.random() * (max - min + 1)) + min;
 
   return baseNumber * multiplier;
->>>>>>> c97bd370
 }