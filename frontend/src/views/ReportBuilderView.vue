<script setup lang="ts">
import Simplebar from "simplebar-vue";
import { computed, onBeforeUnmount, onMounted, ref } from "vue";

import ReportCanvas from "@/components/ReportCanvas.vue";
import ReportKeyList from "@/components/ReportKeyList.vue";
import SectionHeader from "@/components/SectionHeader.vue";
import SimpleButton from "@/components/SimpleButton.vue";
import type { ReportItem } from "@/models";
import { fetchShareableBlob } from "@/services/api";
import { saveBlob } from "@/services/utils";
import { useReportStore } from "@/stores/report";

const reportStore = useReportStore();
const isDropIndicatorVisible = ref(false);
const editor = ref<HTMLDivElement>();
const isInFocusMode = ref(false);

const infoMediaTypes = ["text/markdown", "text/html"];
const mediaMediaTypes = [
  "application/vnd.dataframe+json",
  "application/vnd.sklearn.estimator+html",
<<<<<<< HEAD
  "application/vnd.plotly.v1+json",
=======
  "application/vnd.vega.v5+json",
>>>>>>> bac112d9
  "image/png",
  "image/jpeg",
  "image/webp",
  "image/svg+xml",
];

function getFilteredUnusedReportKeys(filterPredicate: (key: string, value: ReportItem) => boolean) {
  if (reportStore.items === null) {
    return [];
  }
  const infoItemKeys = Object.entries(reportStore.items)
    .filter(([key, value]) => filterPredicate(key, value))
    .map(([key]) => key);
  const usedKeys = reportStore.layout.map(({ key }) => key);
  return infoItemKeys.filter((key) => !usedKeys.includes(key));
}

const unusedInfoKeys = computed(() => {
  return getFilteredUnusedReportKeys((key, value) => infoMediaTypes.includes(value.media_type));
});

const unusedMediaKeys = computed(() => {
  return getFilteredUnusedReportKeys((key, value) => mediaMediaTypes.includes(value.media_type));
});

async function onShareReport() {
  const shareable = await fetchShareableBlob(reportStore.layout);
  if (shareable) {
    let name = prompt("Enter a name for the report");
    if (name) {
      if (!name.toLowerCase().endsWith(".html")) {
        name += ".html";
      }
      saveBlob(shareable, name);
    }
  }
}

function onFocusMode() {
  isInFocusMode.value = !isInFocusMode.value;
}

function onItemDrop(event: DragEvent) {
  isDropIndicatorVisible.value = false;
  if (event.dataTransfer) {
    const key = event.dataTransfer.getData("key");
    reportStore.displayKey(key);
  }
}

function onDragEnter() {
  isDropIndicatorVisible.value = true;
}

function onDragLeave(event: DragEvent) {
  if (event.target == editor.value) {
    isDropIndicatorVisible.value = false;
  }
}

onMounted(() => {
  reportStore.startBackendPolling();
});

onBeforeUnmount(() => reportStore.stopBackendPolling());
</script>

<template>
  <main>
    <article v-if="reportStore.items !== null">
      <div class="items" v-if="reportStore.items && !isInFocusMode">
        <SectionHeader title="Items" icon="icon-pie-chart" />
        <Simplebar class="key-list">
          <ReportKeyList
            title="Info"
            icon="icon-text"
            :keys="unusedInfoKeys"
            v-if="unusedInfoKeys.length > 0"
          />
          <ReportKeyList
            title="Media"
            icon="icon-plot"
            :keys="unusedMediaKeys"
            v-if="unusedMediaKeys.length > 0"
          />
        </Simplebar>
      </div>

      <div
        ref="editor"
        class="editor"
        @drop="onItemDrop"
        @dragover.prevent
        @dragenter="onDragEnter"
        @dragleave="onDragLeave"
      >
        <div class="editor-header">
          <SimpleButton icon="icon-focus" @click="onFocusMode" />
          <h1>Report</h1>
          <SimpleButton label="Share report" @click="onShareReport" :is-primary="true" />
        </div>
        <div class="drop-indicator" :class="{ visible: isDropIndicatorVisible }"></div>
        <Transition name="fade">
          <div
            v-if="!isDropIndicatorVisible && reportStore.layout.length === 0"
            class="placeholder"
          >
            <div class="wrapper">No item selected yet, start by dragging one element.</div>
          </div>
          <Simplebar class="canvas-wrapper" v-else>
            <ReportCanvas />
          </Simplebar>
        </Transition>
      </div>
    </article>
    <div class="not-found" v-else>
      <div class="not-found-header">Empty workspace.</div>
      <p>No Skore has been created, this worskpace is empty.</p>
    </div>
  </main>
</template>

<style scoped>
@media (prefers-color-scheme: dark) {
  main {
    --sad-face-image: url("../assets/images/sad-face-dark.svg");
    --not-found-image: url("../assets/images/not-found-dark.png");
    --editor-placeholder-image: url("../assets/images/editor-placeholder-dark.svg");
  }
}

@media (prefers-color-scheme: light) {
  main {
    --sad-face-image: url("../assets/images/sad-face-light.svg");
    --not-found-image: url("../assets/images/not-found-light.png");
    --editor-placeholder-image: url("../assets/images/editor-placeholder-light.svg");
  }
}

main {
  display: flex;
  flex-direction: row;

  nav,
  article {
    height: 100dvh;
  }

  nav {
    display: flex;
    overflow: hidden;
    width: 240px;
    min-width: 0;
    flex-direction: column;
    flex-shrink: 0;
    border-right: solid 1px var(--border-color-normal);

    & .file-trees,
    & .empty-tree {
      height: 0;
      flex-grow: 1;
    }

    & .empty-tree {
      display: flex;
      flex-direction: column;
      justify-content: center;
      background-image: var(--sad-face-image);
      background-position: 50% calc(50% - 24px);
      background-repeat: no-repeat;
      background-size: 24px;
      color: var(--text-color-normal);
      font-size: var(--text-size-small);
      text-align: center;
    }
  }

  article,
  .not-found {
    display: flex;
    overflow: hidden;
    min-width: 0;
    flex-grow: 1;
  }

  article {
    flex-direction: row;

    & .items {
      display: flex;
      width: 240px;
      flex-direction: column;
      flex-shrink: 0;
      border-right: solid 1px var(--border-color-normal);

      & .key-list {
        height: 0;
        flex-grow: 1;
        background-color: var(--background-color-normal);
      }
    }

    & .editor {
      display: flex;
      overflow: hidden;
      min-width: 0;
      max-height: 100vh;
      flex: auto;
      flex-direction: column;

      & .editor-header {
        display: flex;
        height: 44px;
        align-items: center;
        padding: var(--spacing-padding-large);
        border-right: solid var(--border-width-normal) var(--border-color-normal);
        border-bottom: solid var(--border-width-normal) var(--border-color-normal);
        background-color: var(--background-color-elevated);

        & h1 {
          flex-grow: 1;
          color: var(--text-color-normal);
          font-size: var(--text-size-title);
          font-weight: var(--text-weight-title);
          text-align: center;
        }
      }

      & .drop-indicator {
        height: 0;
        border-radius: 8px;
        margin: 0 10%;
        background-color: var(--text-color-title);
        opacity: 0;
        transition: opacity var(--transition-duration) var(--transition-easing);

        &.visible {
          height: 3px;
          opacity: 1;
        }
      }

      & .placeholder {
        display: flex;
        height: 100%;
        flex-direction: column;
        justify-content: center;
        background-color: var(--background-color-normal);
        background-image: radial-gradient(
            circle at center,
            transparent 0,
            transparent 60%,
            var(--background-color-normal) 100%
          ),
          linear-gradient(to right, var(--border-color-lower) 1px, transparent 1px),
          linear-gradient(to bottom, var(--border-color-lower) 1px, transparent 1px);
        background-size:
          auto,
          76px 76px,
          76px 76px;

        & .wrapper {
          padding-top: 192px;
          background-image: var(--editor-placeholder-image);
          background-position: 50% 0;
          background-repeat: no-repeat;
          background-size: 265px 192px;
          color: var(--text-color-normal);
          font-size: var(--text-size-normal);
          text-align: center;
        }
      }

      & .canvas-wrapper {
        height: 0;
        flex-grow: 1;
        padding: var(--spacing-padding-large);
      }
    }
  }

  .not-found {
    height: 100vh;
    flex-direction: column;
    justify-content: center;
    background-image: var(--not-found-image);
    background-position: 50% calc(50% - 62px);
    background-repeat: no-repeat;
    background-size: 109px 82px;
    color: var(--text-color-normal);
    font-size: var(--text-size-small);
    text-align: center;

    & .not-found-header {
      margin-bottom: var(--spacing-padding-small);
      color: var(--text-color-highlight);
      font-size: var(--text-size-large);
    }
  }
}
</style><|MERGE_RESOLUTION|>--- conflicted
+++ resolved
@@ -20,11 +20,8 @@
 const mediaMediaTypes = [
   "application/vnd.dataframe+json",
   "application/vnd.sklearn.estimator+html",
-<<<<<<< HEAD
   "application/vnd.plotly.v1+json",
-=======
   "application/vnd.vega.v5+json",
->>>>>>> bac112d9
   "image/png",
   "image/jpeg",
   "image/webp",
