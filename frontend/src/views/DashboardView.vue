<script setup lang="ts">
import Simplebar from "simplebar-vue";
import { computed, onBeforeUnmount, onMounted, ref, watch } from "vue";
import { useRoute } from "vue-router";

import DashboardHeader from "@/components/DashboardHeader.vue";
import DataStoreCanvas from "@/components/DataStoreCanvas.vue";
import DataStoreKeyList from "@/components/DataStoreKeyList.vue";
import FileTree, { transformUrisToTree } from "@/components/FileTree.vue";
import SimpleButton from "@/components/SimpleButton.vue";
import { fetchShareableBlob } from "@/services/api";
import { saveBlob } from "@/services/utils";
import { useReportsStore } from "@/stores/reports";

const route = useRoute();
const reportsStore = useReportsStore();
const isDropIndicatorVisible = ref(false);
const editor = ref<HTMLDivElement>();
const fileTree = computed(() => transformUrisToTree(reportsStore.reportUris));

async function onShareReport(/*event: PointerEvent*/) {
  const uri = reportsStore.selectedReport?.uri;
  if (uri) {
    const shareable = await fetchShareableBlob(uri);
    if (shareable) {
      saveBlob(
        shareable,
        uri.replace(/\//g, (m, i) => {
          return i === 0 ? "" : "-";
        })
      );
    }
  }
}

function onItemDrop(event: DragEvent) {
  isDropIndicatorVisible.value = false;
  if (event.dataTransfer) {
    const key = event.dataTransfer.getData("key");
    reportsStore.displayKey(key);
  }
}

function onDragEnter() {
  isDropIndicatorVisible.value = true;
}

function onDragLeave(event: DragEvent) {
  if (event.target == editor.value) {
    isDropIndicatorVisible.value = false;
  }
}

watch(
  () => route.params.segments,
  (newSegments) => {
    const uri = Array.isArray(newSegments) ? newSegments.join("/") : newSegments;
    reportsStore.selectedReportUri = uri;
    // relaunch the background polling to get report right now
    reportsStore.stopBackendPolling();
    reportsStore.startBackendPolling();
  }
);

onMounted(() => reportsStore.startBackendPolling());
onBeforeUnmount(() => reportsStore.stopBackendPolling());
</script>

<template>
  <main>
    <nav>
      <DashboardHeader title="File Manager" icon="icon-folder" />
      <Simplebar class="file-trees" v-if="fileTree.length > 0">
        <FileTree :nodes="fileTree" />
      </Simplebar>
      <div class="empty-tree" v-else>No Mandr found</div>
    </nav>
    <article v-if="fileTree.length > 0">
      <div class="elements" v-if="reportsStore.selectedReport">
        <DashboardHeader title="Elements (added from mandr)" icon="icon-pie-chart" />
        <Simplebar class="key-list">
          <DataStoreKeyList
            title="Plots"
            icon="icon-plot"
            :keys="reportsStore.selectedReport.plotKeys"
          />
          <DataStoreKeyList
            title="Info"
            icon="icon-text"
            :keys="reportsStore.selectedReport.infoKeys"
          />
        </Simplebar>
      </div>

      <div
        ref="editor"
        class="editor"
        @drop="onItemDrop"
        @dragover.prevent
        @dragenter="onDragEnter"
        @dragleave="onDragLeave"
      >
        <div class="editor-header">
          <h1>Report</h1>
          <SimpleButton label="Share report" @click="onShareReport" />
        </div>
        <div class="drop-indicator" :class="{ visible: isDropIndicatorVisible }"></div>
        <Transition name="fade">
          <div
            v-if="!isDropIndicatorVisible && reportsStore.layout.length === 0"
            class="placeholder"
          >
<<<<<<< HEAD
            <!-- #FIXME make this wording dynamic when #161 is mergeed and stores expose the currently selected store URI.-->
            No item selected yet, start by dragging one element!
=======
            <div class="wrapper">No item selected yet, start by dragging one element!</div>
>>>>>>> 14c43f83
          </div>

          <Simplebar class="canvas-wrapper" v-else>
            <DataStoreCanvas />
          </Simplebar>
        </Transition>
      </div>
    </article>
    <div class="not-found" v-else-if="fileTree.length === 0">
      <div class="not-found-header">No elements yet!</div>
      <p>
        It looks like there is no created mandr yet.
        <br />
        We recommend you to do so on your workstation.
      </p>
    </div>
  </main>
</template>

<style scoped>
main {
  display: flex;
  flex-direction: row;

  nav,
  article {
    height: 100dvh;
  }

  nav {
    display: flex;
    width: 240px;
    flex-direction: column;
    flex-shrink: 0;
    border-right: solid 1px var(--border-color-normal);

    & .file-trees,
    & .empty-tree {
      height: 0;
      flex-grow: 1;
    }

    & .empty-tree {
      display: flex;
      flex-direction: column;
      justify-content: center;
      background-image: url("../assets/images/sad-face.svg");
      background-position: 50% calc(50% - 24px);
      background-repeat: no-repeat;
      background-size: 24px;
      color: var(--text-color-normal);
      font-size: var(--text-size-small);
      text-align: center;
    }
  }

  article,
  .not-found {
    display: flex;
    flex-grow: 1;
  }

  article {
    flex-direction: row;

    & .elements {
      display: flex;
      width: 240px;
      flex-direction: column;
      flex-shrink: 0;
      border-right: solid 1px var(--border-color-normal);

      & .key-list {
        height: 0;
        flex-grow: 1;
        background-color: var(--background-color-normal);
      }
    }

    & .editor {
      display: flex;
      max-height: 100vh;
      flex-direction: column;
      flex-grow: 1;

      & .editor-header {
        display: flex;
        height: 44px;
        align-items: center;
        padding: var(--spacing-padding-large);
        border-right: solid var(--border-width-normal) var(--border-color-normal);
        border-bottom: solid var(--border-width-normal) var(--border-color-normal);
        background-color: var(--background-color-elevated);

        & h1 {
          flex-grow: 1;
          color: var(--text-color-normal);
          font-size: var(--text-size-title);
          font-weight: var(--text-weight-title);
          text-align: center;
        }
      }

      & .drop-indicator {
        height: 0;
        border-radius: 8px;
        margin: 0 10%;
        background-color: var(--text-color-title);
        opacity: 0;
        transition: opacity var(--transition-duration) var(--transition-easing);

        &.visible {
          height: 3px;
          opacity: 1;
        }
      }

      & .placeholder {
        display: flex;
        height: 100%;
<<<<<<< HEAD
        padding-top: calc((100vh - var(--header-height)) * 450 / 730);
        background-image: url("../assets/images/editor-placeholder.svg");
        background-position: 50%;
        background-repeat: no-repeat;
        background-size: contain;
        color: var(--text-color-normal);
        font-size: var(--text-size-normal);
        text-align: center;
=======
        flex-direction: column;
        justify-content: center;
        background-color: var(--background-color-normal);
        background-image: radial-gradient(
            circle at center,
            transparent 0,
            transparent 60%,
            var(--background-color-normal) 100%
          ),
          linear-gradient(to right, var(--border-color-lower) 1px, transparent 1px),
          linear-gradient(to bottom, var(--border-color-lower) 1px, transparent 1px);
        background-size:
          auto,
          76px 76px,
          76px 76px;

        & .wrapper {
          padding-top: 192px;
          background-image: url("../assets/images/editor-placeholder.svg");
          background-position: 50% 0;
          background-repeat: no-repeat;
          background-size: 265px 192px;
          color: var(--text-color-normal);
          font-size: var(--text-size-normal);
          text-align: center;
        }
>>>>>>> 14c43f83
      }

      & .canvas-wrapper {
        height: 0;
        flex-grow: 1;
        padding: var(--spacing-padding-large);
      }
    }
  }

  .not-found {
    flex-direction: column;
    justify-content: center;
    background-image: url("../assets/images/not-found.png");
    background-position: 50% calc(50% - 62px);
    background-repeat: no-repeat;
    background-size: 109px 82px;
    color: var(--text-color-normal);
    font-size: var(--text-size-small);
    text-align: center;

    & .not-found-header {
      margin-bottom: var(--spacing-padding-small);
      color: var(--text-color-highlight);
      font-size: var(--text-size-large);
    }
  }
}
</style><|MERGE_RESOLUTION|>--- conflicted
+++ resolved
@@ -110,12 +110,8 @@
             v-if="!isDropIndicatorVisible && reportsStore.layout.length === 0"
             class="placeholder"
           >
-<<<<<<< HEAD
             <!-- #FIXME make this wording dynamic when #161 is mergeed and stores expose the currently selected store URI.-->
-            No item selected yet, start by dragging one element!
-=======
             <div class="wrapper">No item selected yet, start by dragging one element!</div>
->>>>>>> 14c43f83
           </div>
 
           <Simplebar class="canvas-wrapper" v-else>
@@ -236,16 +232,6 @@
       & .placeholder {
         display: flex;
         height: 100%;
-<<<<<<< HEAD
-        padding-top: calc((100vh - var(--header-height)) * 450 / 730);
-        background-image: url("../assets/images/editor-placeholder.svg");
-        background-position: 50%;
-        background-repeat: no-repeat;
-        background-size: contain;
-        color: var(--text-color-normal);
-        font-size: var(--text-size-normal);
-        text-align: center;
-=======
         flex-direction: column;
         justify-content: center;
         background-color: var(--background-color-normal);
@@ -272,7 +258,6 @@
           font-size: var(--text-size-normal);
           text-align: center;
         }
->>>>>>> 14c43f83
       }
 
       & .canvas-wrapper {
