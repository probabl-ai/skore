<script setup lang="ts">
import Simplebar from "simplebar-vue";
import { computed, onBeforeUnmount, onMounted, ref, watch } from "vue";
import { useRoute } from "vue-router";

import DashboardHeader from "@/components/DashboardHeader.vue";
import DataStoreCanvas from "@/components/DataStoreCanvas.vue";
import DataStoreKeyList from "@/components/DataStoreKeyList.vue";
import FileTree, { transformUrisToTree } from "@/components/FileTree.vue";
import SimpleButton from "@/components/SimpleButton.vue";
import { fetchShareableBlob } from "@/services/api";
import { saveBlob } from "@/services/utils";
import { useReportsStore } from "@/stores/reports";

const route = useRoute();
const reportsStore = useReportsStore();
const isDropIndicatorVisible = ref(false);
const editor = ref<HTMLDivElement>();
const editorHeader = ref<HTMLElement>();
const fileTree = computed(() => transformUrisToTree(reportsStore.reportUris));
const editorHeaderHeight = computed(() =>
  editorHeader.value ? editorHeader.value.clientHeight : 0
);

async function onShareReport(/*event: PointerEvent*/) {
  const uri = reportsStore.selectedReport?.uri;
  if (uri) {
    const shareable = await fetchShareableBlob(uri);
    if (shareable) {
      saveBlob(
        shareable,
        uri.replace(/\//g, (m, i) => {
          return i === 0 ? "" : "-";
        })
      );
    }
  }
}

function onItemDrop(event: DragEvent) {
  isDropIndicatorVisible.value = false;
  if (event.dataTransfer) {
    const key = event.dataTransfer.getData("key");
    reportsStore.displayKey(key);
  }
}

function onDragEnter() {
  isDropIndicatorVisible.value = true;
}

function onDragLeave(event: DragEvent) {
  if (event.target == editor.value) {
    isDropIndicatorVisible.value = false;
  }
}

watch(
  () => route.params.segments,
  (newSegments) => {
    const uri = Array.isArray(newSegments) ? newSegments.join("/") : newSegments;
    reportsStore.selectedReportUri = uri;
    // relaunch the background polling to get report right now
    reportsStore.stopBackendPolling();
    reportsStore.startBackendPolling();
  }
);

onMounted(() => reportsStore.startBackendPolling());
onBeforeUnmount(() => reportsStore.stopBackendPolling());
</script>

<template>
  <main>
    <nav>
      <DashboardHeader title="File Manager" icon="icon-folder" />
      <Simplebar class="file-trees">
        <FileTree :nodes="fileTree" />
      </Simplebar>
    </nav>
    <article v-if="reportsStore.selectedReport">
      <div class="elements">
        <DashboardHeader title="Elements (added from mandr)" icon="icon-pie-chart" />
        <Simplebar class="key-list">
<<<<<<< HEAD
          <DataStoreKeyList
            title="Plots"
            icon="icon-plot"
            :keys="reportsStore.selectedReport.plotKeys"
          />
          <DataStoreKeyList
            title="Info"
            icon="icon-text"
            :keys="reportsStore.selectedReport.infoKeys"
          />
          <DataStoreKeyList
            title="Artifacts"
            icon="icon-gift"
            :keys="reportsStore.selectedReport.artifactKeys"
          />
=======
          <DataStoreKeyList title="Plots" icon="icon-plot" :keys="canvasStore.dataStore.plotKeys" />
          <DataStoreKeyList title="Info" icon="icon-text" :keys="canvasStore.dataStore.infoKeys" />
>>>>>>> 772a777c
        </Simplebar>
      </div>

      <div
        ref="editor"
        class="editor"
        @drop="onItemDrop"
        @dragover.prevent
        @dragenter="onDragEnter"
        @dragleave="onDragLeave"
      >
        <div class="editor-header" ref="editorHeader">
          <h1>Report</h1>
          <SimpleButton label="Share report" @click="onShareReport" />
        </div>
        <div class="drop-indicator" :class="{ visible: isDropIndicatorVisible }"></div>
        <Transition name="fade">
          <div
            v-if="!isDropIndicatorVisible && reportsStore.layout.length === 0"
            class="placeholder"
            :style="`--header-height: ${editorHeaderHeight}px`"
          >
            No item selected yet, start by dragging one element!
          </div>
          <Simplebar class="canvas-wrapper" v-else>
            <DataStoreCanvas />
          </Simplebar>
        </Transition>
      </div>
    </article>
    <div class="not-found" v-else>mandr not found...</div>
  </main>
</template>

<style scoped>
main {
  display: flex;
  flex-direction: row;

  nav,
  article {
    height: 100dvh;
  }

  nav {
    display: flex;
    width: 240px;
    flex-direction: column;
    flex-shrink: 0;
    border-right: solid 1px var(--border-color-normal);

    & .file-trees {
      height: 0;
      flex-grow: 1;
    }
  }

  article,
  .not-found {
    display: flex;
    flex-direction: row;
    flex-grow: 1;
  }

  article {
    & .elements {
      display: flex;
      width: 240px;
      flex-direction: column;
      flex-shrink: 0;
      border-right: solid 1px var(--border-color-normal);

      & .key-list {
        height: 0;
        flex-grow: 1;
        background-color: var(--background-color-normal);
      }
    }

    & .editor {
      display: flex;
      max-height: 100vh;
      flex-direction: column;
      flex-grow: 1;

      & .editor-header {
        display: flex;
        height: 44px;
        align-items: center;
        padding: var(--spacing-padding-large);
        border-right: solid var(--border-width-normal) var(--border-color-normal);
        border-bottom: solid var(--border-width-normal) var(--border-color-normal);
        background-color: var(--background-color-elevated);

        & h1 {
          flex-grow: 1;
          color: var(--text-color-normal);
          font-size: var(--text-size-title);
          font-weight: var(--text-weight-title);
          text-align: center;
        }
      }

      & .drop-indicator {
        height: 3px;
        border-radius: 8px;
        margin: 0 10%;
        background-color: var(--text-color-title);
        opacity: 0;
        transition: opacity var(--transition-duration) var(--transition-easing);

        &.visible {
          opacity: 1;
        }
      }

      & .placeholder {
        height: 100%;
        padding-top: calc((100vh - var(--header-height)) * 476 / 730);
        background-image: url("../assets/images/editor-placeholder.svg");
        background-position: 50%;
        background-repeat: no-repeat;
        background-size: contain;
        color: var(--text-color-normal);
        font-size: var(--text-size-normal);
        text-align: center;
      }

      & .canvas-wrapper {
        height: 0;
        flex-grow: 1;
        padding: var(--spacing-padding-large);
      }
    }
  }
}
</style><|MERGE_RESOLUTION|>--- conflicted
+++ resolved
@@ -82,7 +82,6 @@
       <div class="elements">
         <DashboardHeader title="Elements (added from mandr)" icon="icon-pie-chart" />
         <Simplebar class="key-list">
-<<<<<<< HEAD
           <DataStoreKeyList
             title="Plots"
             icon="icon-plot"
@@ -93,15 +92,6 @@
             icon="icon-text"
             :keys="reportsStore.selectedReport.infoKeys"
           />
-          <DataStoreKeyList
-            title="Artifacts"
-            icon="icon-gift"
-            :keys="reportsStore.selectedReport.artifactKeys"
-          />
-=======
-          <DataStoreKeyList title="Plots" icon="icon-plot" :keys="canvasStore.dataStore.plotKeys" />
-          <DataStoreKeyList title="Info" icon="icon-text" :keys="canvasStore.dataStore.infoKeys" />
->>>>>>> 772a777c
         </Simplebar>
       </div>
 
