--- conflicted
+++ resolved
@@ -2,31 +2,21 @@
 import { computed, ref, watch } from "vue";
 import { useRoute } from "vue-router";
 
-<<<<<<< HEAD
 import DashboardHeader from "@/components/DashboardHeader.vue";
 import DataStoreCanvas from "@/components/DataStoreCanvas.vue";
 import DataStoreKeyList from "@/components/DataStoreKeyList.vue";
 import FileTree, { transformUrisToTree } from "@/components/FileTree.vue";
 import SimpleButton from "@/components/SimpleButton.vue";
-
 import { type DataStore } from "@/models";
 import { fetchAllManderUris, fetchMander } from "@/services/api";
 import { useCanvasStore } from "@/stores/canvas";
-=======
-import DataStoreDetail from "../components/DataStoreDetail.vue";
-import FileTree, { transformUrisToTree } from "../components/FileTree.vue";
-import { type DataStore } from "../models";
-import { fetchAllManderUris, fetchMander } from "../services/api";
->>>>>>> de14830c
 
 const route = useRoute();
 const dataStoreUris = ref<string[]>([]);
 const dataStore = ref<DataStore | null>();
-<<<<<<< HEAD
 const canvasStore = useCanvasStore();
 const isDropIndicatorVisible = ref(false);
-=======
->>>>>>> de14830c
+const editor = ref<HTMLDivElement>();
 const fileTree = computed(() => transformUrisToTree(dataStoreUris.value));
 
 async function fetchDataStoreDetail(path: string | string[]) {
@@ -39,8 +29,7 @@
   canvasStore.setDataStore(m);
 }
 
-<<<<<<< HEAD
-function onSaveBoard(event: PointerEvent) {
+function onSaveBoard(/*event: PointerEvent*/) {
   alert("not implemented yet");
 }
 
@@ -52,8 +41,16 @@
   }
 }
 
-=======
->>>>>>> de14830c
+function onDragEnter() {
+  isDropIndicatorVisible.value = true;
+}
+
+function onDragLeave(event: DragEvent) {
+  if (event.target == editor.value) {
+    isDropIndicatorVisible.value = false;
+  }
+}
+
 watch(
   () => route.params.segments,
   async (newSegments) => {
@@ -68,10 +65,7 @@
 <template>
   <main>
     <nav>
-<<<<<<< HEAD
       <DashboardHeader title="File Manager" icon="icon-folder" />
-=======
->>>>>>> de14830c
       <FileTree :nodes="fileTree" />
     </nav>
     <article :class="{ 'not-found': dataStore == null }" v-if="dataStore">
@@ -89,11 +83,12 @@
         </div>
       </div>
       <div
+        ref="editor"
         class="editor"
         @drop="onItemDrop"
         @dragover.prevent
-        @dragenter="isDropIndicatorVisible = true"
-        @dragleave="isDropIndicatorVisible = false"
+        @dragenter="onDragEnter"
+        @dragleave="onDragLeave"
       >
         <div class="editor-header">
           <h1>Board</h1>
