<script setup lang="ts">
import Simplebar from "simplebar-vue";
import { computed, onBeforeUnmount, onMounted, ref, watch } from "vue";
import { useRoute } from "vue-router";

import DashboardHeader from "@/components/DashboardHeader.vue";
import DataStoreCanvas from "@/components/DataStoreCanvas.vue";
import DataStoreKeyList from "@/components/DataStoreKeyList.vue";
import FileTree, { transformUrisToTree } from "@/components/FileTree.vue";
import SimpleButton from "@/components/SimpleButton.vue";
import { fetchShareableBlob } from "@/services/api";
import { saveBlob } from "@/services/utils";
import { useReportsStore } from "@/stores/reports";

const route = useRoute();
const reportsStore = useReportsStore();
const isDropIndicatorVisible = ref(false);
const editor = ref<HTMLDivElement>();
const editorHeader = ref<HTMLElement>();
const fileTree = computed(() => transformUrisToTree(reportsStore.reportUris));
const editorHeaderHeight = computed(() =>
  editorHeader.value ? editorHeader.value.clientHeight : 0
);

async function onShareReport(/*event: PointerEvent*/) {
  const uri = reportsStore.selectedReport?.uri;
  if (uri) {
    const shareable = await fetchShareableBlob(uri);
    if (shareable) {
      saveBlob(
        shareable,
        uri.replace(/\//g, (m, i) => {
          return i === 0 ? "" : "-";
        })
      );
    }
  }
}

function onItemDrop(event: DragEvent) {
  isDropIndicatorVisible.value = false;
  if (event.dataTransfer) {
    const key = event.dataTransfer.getData("key");
    reportsStore.displayKey(key);
  }
}

function onDragEnter() {
  isDropIndicatorVisible.value = true;
}

function onDragLeave(event: DragEvent) {
  if (event.target == editor.value) {
    isDropIndicatorVisible.value = false;
  }
}

watch(
  () => route.params.segments,
  (newSegments) => {
    const uri = Array.isArray(newSegments) ? newSegments.join("/") : newSegments;
    reportsStore.selectedReportUri = uri;
    // relaunch the background polling to get report right now
    reportsStore.stopBackendPolling();
    reportsStore.startBackendPolling();
  }
);

onMounted(() => reportsStore.startBackendPolling());
onBeforeUnmount(() => reportsStore.stopBackendPolling());
</script>

<template>
  <main>
    <nav>
      <DashboardHeader title="File Manager" icon="icon-folder" />
      <Simplebar class="file-trees" v-if="fileTree.length > 0">
        <FileTree :nodes="fileTree" />
      </Simplebar>
      <div class="empty-tree" v-else>No Mandr found</div>
    </nav>
<<<<<<< HEAD
    <article v-if="fileTree.length > 0">
      <div class="elements" v-if="canvasStore.dataStore">
=======
    <article v-if="reportsStore.selectedReport">
      <div class="elements">
>>>>>>> 4f05f474
        <DashboardHeader title="Elements (added from mandr)" icon="icon-pie-chart" />
        <Simplebar class="key-list">
          <DataStoreKeyList
            title="Plots"
            icon="icon-plot"
            :keys="reportsStore.selectedReport.plotKeys"
          />
          <DataStoreKeyList
            title="Info"
            icon="icon-text"
            :keys="reportsStore.selectedReport.infoKeys"
          />
        </Simplebar>
      </div>

      <div
        ref="editor"
        class="editor"
        @drop="onItemDrop"
        @dragover.prevent
        @dragenter="onDragEnter"
        @dragleave="onDragLeave"
      >
        <div class="editor-header" ref="editorHeader">
          <h1>Report</h1>
          <SimpleButton label="Share report" @click="onShareReport" />
        </div>
        <div class="drop-indicator" :class="{ visible: isDropIndicatorVisible }"></div>
        <Transition name="fade">
          <div
            v-if="!isDropIndicatorVisible && reportsStore.layout.length === 0"
            class="placeholder"
            :style="`--header-height: ${editorHeaderHeight}px`"
          >
            <!-- #FIXME make this wording dynamic when #161 is mergeed and stores expose the currently selected store URI.-->
            No item selected yet, start by dragging one element!
          </div>

          <Simplebar class="canvas-wrapper" v-else>
            <DataStoreCanvas />
          </Simplebar>
        </Transition>
      </div>
    </article>
    <div class="not-found" v-else-if="fileTree.length === 0">
      <div class="not-found-header">No elements yet!</div>
      <p>
        It looks like there is no created mandr yet.
        <br />
        We recommend you to do so on your workstation.
      </p>
    </div>
  </main>
</template>

<style scoped>
main {
  display: flex;
  flex-direction: row;

  nav,
  article {
    height: 100dvh;
  }

  nav {
    display: flex;
    width: 240px;
    flex-direction: column;
    flex-shrink: 0;
    border-right: solid 1px var(--border-color-normal);

    & .file-trees,
    & .empty-tree {
      height: 0;
      flex-grow: 1;
    }

    & .empty-tree {
      display: flex;
      flex-direction: column;
      justify-content: center;
      background-image: url("../assets/images/sad-face.svg");
      background-position: 50% calc(50% - 24px);
      background-repeat: no-repeat;
      background-size: 24px;
      color: var(--text-color-normal);
      font-size: var(--text-size-small);
      text-align: center;
    }
  }

  article,
  .not-found {
    display: flex;
    flex-grow: 1;
  }

  article {
    flex-direction: row;

    & .elements {
      display: flex;
      width: 240px;
      flex-direction: column;
      flex-shrink: 0;
      border-right: solid 1px var(--border-color-normal);

      & .key-list {
        height: 0;
        flex-grow: 1;
        background-color: var(--background-color-normal);
      }
    }

    & .editor {
      display: flex;
      max-height: 100vh;
      flex-direction: column;
      flex-grow: 1;

      & .editor-header {
        display: flex;
        height: 44px;
        align-items: center;
        padding: var(--spacing-padding-large);
        border-right: solid var(--border-width-normal) var(--border-color-normal);
        border-bottom: solid var(--border-width-normal) var(--border-color-normal);
        background-color: var(--background-color-elevated);

        & h1 {
          flex-grow: 1;
          color: var(--text-color-normal);
          font-size: var(--text-size-title);
          font-weight: var(--text-weight-title);
          text-align: center;
        }
      }

      & .drop-indicator {
        height: 3px;
        border-radius: 8px;
        margin: 0 10%;
        background-color: var(--text-color-title);
        opacity: 0;
        transition: opacity var(--transition-duration) var(--transition-easing);

        &.visible {
          opacity: 1;
        }
      }

      & .placeholder {
        height: 100%;
        padding-top: calc((100vh - var(--header-height)) * 450 / 730);
        background-image: url("../assets/images/editor-placeholder.svg");
        background-position: 50%;
        background-repeat: no-repeat;
        background-size: contain;
        color: var(--text-color-normal);
        font-size: var(--text-size-normal);
        text-align: center;
      }

      & .canvas-wrapper {
        height: 0;
        flex-grow: 1;
        padding: var(--spacing-padding-large);
      }
    }
  }

  .not-found {
    flex-direction: column;
    justify-content: center;
    background-image: url("../assets/images/not-found.png");
    background-position: 50% calc(50% - 62px);
    background-repeat: no-repeat;
    background-size: 109px 82px;
    color: var(--text-color-normal);
    font-size: var(--text-size-small);
    text-align: center;

    & .not-found-header {
      margin-bottom: var(--spacing-padding-small);
      color: var(--text-color-highlight);
      font-size: var(--text-size-large);
    }
  }
}
</style><|MERGE_RESOLUTION|>--- conflicted
+++ resolved
@@ -79,13 +79,8 @@
       </Simplebar>
       <div class="empty-tree" v-else>No Mandr found</div>
     </nav>
-<<<<<<< HEAD
     <article v-if="fileTree.length > 0">
-      <div class="elements" v-if="canvasStore.dataStore">
-=======
-    <article v-if="reportsStore.selectedReport">
-      <div class="elements">
->>>>>>> 4f05f474
+      <div class="elements" v-if="reportsStore.selectedReport">
         <DashboardHeader title="Elements (added from mandr)" icon="icon-pie-chart" />
         <Simplebar class="key-list">
           <DataStoreKeyList
