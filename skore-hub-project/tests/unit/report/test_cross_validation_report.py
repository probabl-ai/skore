from io import BytesIO

from joblib import dump, hash
<<<<<<< HEAD
from numpy import sum as np_sum
from numpy import unique as np_unique
=======
>>>>>>> 5e014db2
from pydantic import ValidationError
from pytest import fixture, mark, raises
from sklearn.datasets import make_classification
from sklearn.ensemble import RandomForestClassifier
from sklearn.model_selection import RepeatedKFold
from skore import CrossValidationReport, EstimatorReport

from skore_hub_project import Project
from skore_hub_project.artifact.media import (
    EstimatorHtmlRepr,
    PrecisionRecallTest,
    PrecisionRecallTrain,
    RocTest,
    RocTrain,
)
from skore_hub_project.artifact.media.data import TableReport
<<<<<<< HEAD
from skore_hub_project.artifact.media.model import EstimatorHtmlRepr
=======
from skore_hub_project.artifact.serializer import Serializer
>>>>>>> 5e014db2
from skore_hub_project.metric import (
    AccuracyTestMean,
    AccuracyTestStd,
    AccuracyTrainMean,
    AccuracyTrainStd,
    BrierScoreTestMean,
    BrierScoreTestStd,
    BrierScoreTrainMean,
    BrierScoreTrainStd,
    FitTimeMean,
    FitTimeStd,
    LogLossTestMean,
    LogLossTestStd,
    LogLossTrainMean,
    LogLossTrainStd,
    PrecisionTestMean,
    PrecisionTestStd,
    PrecisionTrainMean,
    PrecisionTrainStd,
    PredictTimeTestMean,
    PredictTimeTestStd,
    PredictTimeTrainMean,
    PredictTimeTrainStd,
    RecallTestMean,
    RecallTestStd,
    RecallTrainMean,
    RecallTrainStd,
    RocAucTestMean,
    RocAucTestStd,
    RocAucTrainMean,
    RocAucTrainStd,
)
from skore_hub_project.report import (
    CrossValidationReportPayload,
    EstimatorReportPayload,
)


def serialize(object: EstimatorReport | CrossValidationReport) -> tuple[bytes, str]:
    reports = [object] + getattr(object, "estimator_reports_", [])
    caches = [report_to_clear._cache for report_to_clear in reports]

    object.clear_cache()

    try:
        with BytesIO() as stream:
            dump(object, stream)
            pickle_bytes = stream.getvalue()
    finally:
        for report, cache in zip(reports, caches, strict=True):
            report._cache = cache

    return pickle_bytes, f"skore-{object.__class__.__name__}-{object._hash}"


@fixture
def project():
    return Project("<tenant>", "<name>")


@fixture
def payload(project, small_cv_binary_classification):
    return CrossValidationReportPayload(
        project=project,
        report=small_cv_binary_classification,
        key="<key>",
    )


class TestCrossValidationReportPayload:
    def test_dataset_size(self, payload):
        assert payload.dataset_size == 10

    def test_splits(self, payload):
        assert payload.splitting_strategy == {
            "repeat_count": 1,
            "seed": "None",
            "splits": [
                {
                    "test": {
                        "class_distribution": [3, 2],
                        "groups": None,
                        "sample_count": 5,
                    },
                    "train": {
                        "class_distribution": [2, 3],
                        "groups": None,
                        "sample_count": 5,
                    },
                    "train_test_distribution": [1, 1, 1, 1, 0, 1, 0, 0, 0, 0],
                },
                {
                    "test": {
                        "class_distribution": [2, 3],
                        "groups": None,
                        "sample_count": 5,
                    },
                    "train": {
                        "class_distribution": [3, 2],
                        "groups": None,
                        "sample_count": 5,
                    },
                    "train_test_distribution": [0, 0, 0, 0, 1, 0, 1, 1, 1, 1],
                },
            ],
            "strategy_name": "StratifiedKFold",
        }

    def test_splits_with_repetitions(self, project):
        X, y = make_classification(random_state=42, n_samples=10)
        payload = CrossValidationReportPayload(
            project=project,
            report=CrossValidationReport(
                RandomForestClassifier(random_state=42),
                X,
                y,
                splitter=RepeatedKFold(n_splits=2, n_repeats=2, random_state=42),
            ),
            key="<key>",
        )
        assert payload.splitting_strategy == {
            "repeat_count": 2,
            "seed": "42",
            "splits": [
                {
                    "test": {
                        "class_distribution": [4, 1],
                        "groups": None,
                        "sample_count": 5,
                    },
                    "train": {
                        "class_distribution": [1, 4],
                        "groups": None,
                        "sample_count": 5,
                    },
                    "train_test_distribution": [1, 1, 0, 0, 0, 1, 0, 1, 1, 0],
                },
                {
                    "test": {
                        "class_distribution": [1, 4],
                        "groups": None,
                        "sample_count": 5,
                    },
                    "train": {
                        "class_distribution": [4, 1],
                        "groups": None,
                        "sample_count": 5,
                    },
                    "train_test_distribution": [0, 0, 1, 1, 1, 0, 1, 0, 0, 1],
                },
                {
                    "test": {
                        "class_distribution": [4, 1],
                        "groups": None,
                        "sample_count": 5,
                    },
                    "train": {
                        "class_distribution": [1, 4],
                        "groups": None,
                        "sample_count": 5,
                    },
                    "train_test_distribution": [1, 1, 0, 1, 0, 1, 0, 0, 1, 0],
                },
                {
                    "test": {
                        "class_distribution": [1, 4],
                        "groups": None,
                        "sample_count": 5,
                    },
                    "train": {
                        "class_distribution": [4, 1],
                        "groups": None,
                        "sample_count": 5,
                    },
                    "train_test_distribution": [0, 0, 1, 0, 1, 0, 1, 1, 0, 1],
                },
            ],
            "strategy_name": "RepeatedKFold",
        }

    def test_class_names(self, payload):
        assert payload.class_names == ["1", "0"]

    @mark.filterwarnings(
<<<<<<< HEAD
        # ignore `scipy` deprecation warning, raised by `scikit-learn<1.7`
        "ignore:scipy.optimize*:DeprecationWarning"
    )
    def test_classes(self, payload):
        X, y = make_classification(
            random_state=42,
            n_samples=10_000,
            n_classes=2,
        )
        cvr = CrossValidationReport(
            LogisticRegression(),
            X,
            y,
            splitter=ShuffleSplit(random_state=42, n_splits=7),
        )
        payload = CrossValidationReportPayload(
            project=Project("<tenant>", "<name>"),
            report=cvr,
            key="<key>",
        )
        classes = payload.classes
        assert len(classes) == 200
        assert np_unique(classes).tolist() == [0, 1]
        assert np_sum(classes) == 93

    def test_classes_many_rows(self, payload):
        assert payload.classes == [0, 0, 1, 1, 1, 0, 0, 1, 0, 1]

    @mark.filterwarnings(
=======
>>>>>>> 5e014db2
        # ignore precision warning due to the low number of labels in
        # `small_cv_binary_classification`, raised by `scikit-learn`
        "ignore:Precision is ill-defined*:sklearn.exceptions.UndefinedMetricWarning"
    )
    @mark.usefixtures("monkeypatch_artifact_hub_client")
    @mark.usefixtures("monkeypatch_upload_routes")
    @mark.usefixtures("monkeypatch_upload_with_mock")
    def test_estimators(self, project, payload, upload_mock):
        assert len(payload.estimators) == len(payload.report.estimator_reports_)

        for i, estimator in enumerate(payload.estimators):
            # Ensure payload is well constructed
            assert isinstance(estimator, EstimatorReportPayload)
            assert estimator.project == project
            assert estimator.report == payload.report.estimator_reports_[i]

            # ensure `upload` is well called
            _, checksum = serialize(payload.report.estimator_reports_[i])

            estimator.model_dump()

            assert upload_mock.called
            assert not upload_mock.call_args.args
            assert upload_mock.call_args.kwargs.pop("pool")
            assert upload_mock.call_args.kwargs == {
                "project": project,
                "filepath": estimator.pickle.filepath,
                "checksum": checksum,
                "content_type": "application/octet-stream",
            }

            upload_mock.reset_mock()

    @mark.usefixtures("monkeypatch_artifact_hub_client")
    @mark.usefixtures("monkeypatch_upload_routes")
    @mark.usefixtures("monkeypatch_upload_with_mock")
    def test_pickle(
        self, small_cv_binary_classification, project, payload, upload_mock, respx_mock
    ):
        _, checksum = serialize(small_cv_binary_classification)

        # Ensure checksum is well constructed
        assert payload.pickle.checksum == checksum

        # ensure `upload` is well called
        assert upload_mock.called
        assert not upload_mock.call_args.args
        assert upload_mock.call_args.kwargs.pop("pool")
        assert upload_mock.call_args.kwargs == {
            "project": project,
            "filepath": payload.pickle.filepath,
            "checksum": checksum,
            "content_type": "application/octet-stream",
        }

    @mark.filterwarnings(
        # ignore precision warning due to the low number of labels in
        # `small_cv_binary_classification`, raised by `scikit-learn`
        "ignore:Precision is ill-defined.*:sklearn.exceptions.UndefinedMetricWarning"
    )
    def test_metrics(self, payload):
        assert list(map(type, payload.metrics)) == [
            AccuracyTestMean,
            AccuracyTestStd,
            AccuracyTrainMean,
            AccuracyTrainStd,
            BrierScoreTestMean,
            BrierScoreTestStd,
            BrierScoreTrainMean,
            BrierScoreTrainStd,
            LogLossTestMean,
            LogLossTestStd,
            LogLossTrainMean,
            LogLossTrainStd,
            PrecisionTestMean,
            PrecisionTestStd,
            PrecisionTrainMean,
            PrecisionTrainStd,
            RecallTestMean,
            RecallTestStd,
            RecallTrainMean,
            RecallTrainStd,
            RocAucTestMean,
            RocAucTestStd,
            RocAucTrainMean,
            RocAucTrainStd,
            FitTimeMean,
            FitTimeStd,
            PredictTimeTestMean,
            PredictTimeTestStd,
            PredictTimeTrainMean,
            PredictTimeTrainStd,
        ]

    @mark.usefixtures("monkeypatch_artifact_hub_client")
    @mark.usefixtures("monkeypatch_upload_routes")
    def test_medias(self, payload):
        assert list(map(type, payload.medias)) == [
            EstimatorHtmlRepr,
            PrecisionRecallTest,
            PrecisionRecallTrain,
            RocTest,
            RocTrain,
            TableReport,
        ]

    @mark.filterwarnings(
        # ignore precision warning due to the low number of labels in
        # `small_cv_binary_classification`, raised by `scikit-learn`
        "ignore:Precision is ill-defined.*:sklearn.exceptions.UndefinedMetricWarning"
    )
    @mark.usefixtures("monkeypatch_artifact_hub_client")
    @mark.usefixtures("monkeypatch_upload_routes")
    def test_model_dump(self, small_cv_binary_classification, payload):
        _, checksum = serialize(small_cv_binary_classification)

        payload_dict = payload.model_dump()

        payload_dict.pop("estimators")
        payload_dict.pop("metrics")
        payload_dict.pop("medias")
        payload_dict.pop("splitting_strategy")

        assert payload_dict == {
            "key": "<key>",
            "estimator_class_name": "RandomForestClassifier",
            "dataset_fingerprint": hash(small_cv_binary_classification.y),
            "ml_task": "binary-classification",
            "pickle": {
                "checksum": checksum,
                "content_type": "application/octet-stream",
            },
            "dataset_size": 10,
            "class_names": ["1", "0"],
            "groups": None,
        }

    def test_exception(self):
        with raises(ValidationError):
            CrossValidationReportPayload(
                project=Project("<tenant>", "<name>"), report=None, key="<key>"
            )<|MERGE_RESOLUTION|>--- conflicted
+++ resolved
@@ -1,11 +1,6 @@
 from io import BytesIO
 
 from joblib import dump, hash
-<<<<<<< HEAD
-from numpy import sum as np_sum
-from numpy import unique as np_unique
-=======
->>>>>>> 5e014db2
 from pydantic import ValidationError
 from pytest import fixture, mark, raises
 from sklearn.datasets import make_classification
@@ -22,11 +17,6 @@
     RocTrain,
 )
 from skore_hub_project.artifact.media.data import TableReport
-<<<<<<< HEAD
-from skore_hub_project.artifact.media.model import EstimatorHtmlRepr
-=======
-from skore_hub_project.artifact.serializer import Serializer
->>>>>>> 5e014db2
 from skore_hub_project.metric import (
     AccuracyTestMean,
     AccuracyTestStd,
@@ -211,38 +201,6 @@
         assert payload.class_names == ["1", "0"]
 
     @mark.filterwarnings(
-<<<<<<< HEAD
-        # ignore `scipy` deprecation warning, raised by `scikit-learn<1.7`
-        "ignore:scipy.optimize*:DeprecationWarning"
-    )
-    def test_classes(self, payload):
-        X, y = make_classification(
-            random_state=42,
-            n_samples=10_000,
-            n_classes=2,
-        )
-        cvr = CrossValidationReport(
-            LogisticRegression(),
-            X,
-            y,
-            splitter=ShuffleSplit(random_state=42, n_splits=7),
-        )
-        payload = CrossValidationReportPayload(
-            project=Project("<tenant>", "<name>"),
-            report=cvr,
-            key="<key>",
-        )
-        classes = payload.classes
-        assert len(classes) == 200
-        assert np_unique(classes).tolist() == [0, 1]
-        assert np_sum(classes) == 93
-
-    def test_classes_many_rows(self, payload):
-        assert payload.classes == [0, 0, 1, 1, 1, 0, 0, 1, 0, 1]
-
-    @mark.filterwarnings(
-=======
->>>>>>> 5e014db2
         # ignore precision warning due to the low number of labels in
         # `small_cv_binary_classification`, raised by `scikit-learn`
         "ignore:Precision is ill-defined*:sklearn.exceptions.UndefinedMetricWarning"
