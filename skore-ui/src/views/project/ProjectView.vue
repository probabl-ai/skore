<script setup lang="ts">
import { formatDistance } from "date-fns";
import Simplebar from "simplebar-vue";
import { onBeforeUnmount, onMounted, ref } from "vue";

import DataFrameWidget from "@/components/DataFrameWidget.vue";
import DraggableList from "@/components/DraggableList.vue";
import HtmlSnippetWidget from "@/components/HtmlSnippetWidget.vue";
import ImageWidget from "@/components/ImageWidget.vue";
import MarkdownWidget from "@/components/MarkdownWidget.vue";
import PlotlyWidget from "@/components/PlotlyWidget.vue";
import ProjectViewCard from "@/components/ProjectViewCard.vue";
import SimpleButton from "@/components/SimpleButton.vue";
import VegaWidget from "@/components/VegaWidget.vue";
import { useProjectStore } from "@/stores/project";
import { useToastsStore } from "@/stores/toasts";
import ProjectItemList from "@/views/project/ProjectItemList.vue";
import ProjectViewList from "@/views/project/ProjectViewList.vue";

const props = defineProps({
  showCardActions: {
    type: Boolean,
    default: true,
  },
});

const projectStore = useProjectStore();
const isInFocusMode = ref(false);
const currentDropPosition = ref<number>();
const toastsStore = useToastsStore();

function onFocusMode() {
  isInFocusMode.value = !isInFocusMode.value;
}

function onCardRemoved(key: string) {
  if (projectStore.currentView) {
    projectStore.hideKey(projectStore.currentView, key);
  }
}

function onItemDrop(event: DragEvent) {
  if (projectStore.currentView) {
    if (event.dataTransfer) {
      const itemName = event.dataTransfer.getData("application/x-skore-item-name");
      projectStore.displayKey(projectStore.currentView, itemName, currentDropPosition.value ?? 0);
    }
  } else {
    toastsStore.addToast("No view selected", "error");
  }
}

function getItemSubtitle(created_at: Date) {
  const now = new Date();
  return `Created ${formatDistance(created_at, now)} ago`;
}

onMounted(async () => {
  await projectStore.startBackendPolling();
});

onBeforeUnmount(() => {
  projectStore.stopBackendPolling();
});
</script>

<template>
  <main class="project-view" v-if="projectStore.items !== null">
    <div class="left-panel" v-if="projectStore.items && !isInFocusMode">
      <ProjectViewList />
      <ProjectItemList />
    </div>
    <div ref="editor" class="editor">
      <div class="editor-header">
        <SimpleButton
          icon="icon-left-double-chevron"
          @click="onFocusMode"
          class="focus-mode-button"
          :class="{ flipped: isInFocusMode }"
        />
        <h1>{{ projectStore.currentView }}</h1>
      </div>
      <Transition name="fade">
        <div
          v-if="
            projectStore.currentView === null ||
            projectStore.views[projectStore.currentView] === undefined ||
            projectStore.views[projectStore.currentView]?.length === 0
          "
          class="placeholder"
          @drop="onItemDrop($event)"
          @dragover.prevent
        >
          <div class="wrapper" v-if="projectStore.currentView === null">No view selected.</div>
          <div class="dropzone" v-else>
            <div class="wrapper">The view is empty, start by dropping an element.</div>
          </div>
        </div>
        <Simplebar class="editor-container" v-else>
          <DraggableList
            v-model:items="projectStore.currentViewItems"
            auto-scroll-container-selector=".editor-container"
            v-model:current-drop-position="currentDropPosition"
            @drop="onItemDrop($event)"
            @dragover.prevent
          >
            <template #item="{ key, mediaType, data, createdAt, updates }">
              <ProjectViewCard
                :key="key"
                :title="key.toString()"
                :subtitle="getItemSubtitle(createdAt)"
                :showActions="props.showCardActions"
<<<<<<< HEAD
                :updates="updates"
=======
                :data-name="key"
>>>>>>> 32bce7da
                @card-removed="onCardRemoved(key)"
                @update-selected="projectStore.setCurrentItemUpdateIndex(key, $event)"
              >
                <DataFrameWidget
                  v-if="mediaType === 'application/vnd.dataframe+json'"
                  :columns="data.columns"
                  :data="data.data"
                  :index="data.index"
                  :index-names="data.index_names"
                />
                <ImageWidget
                  v-if="
                    ['image/svg+xml', 'image/png', 'image/jpeg', 'image/webp'].includes(mediaType)
                  "
                  :mediaType="mediaType"
                  :base64-src="data"
                  :alt="key.toString()"
                />
                <MarkdownWidget v-if="mediaType === 'text/markdown'" :source="data" />
                <VegaWidget v-if="mediaType === 'application/vnd.vega.v5+json'" :spec="data" />
                <PlotlyWidget v-if="mediaType === 'application/vnd.plotly.v1+json'" :spec="data" />
                <HtmlSnippetWidget
                  v-if="mediaType === 'application/vnd.sklearn.estimator+html'"
                  :src="data"
                />
                <HtmlSnippetWidget v-if="mediaType === 'text/html'" :src="data" />
              </ProjectViewCard>
            </template>
          </DraggableList>
        </Simplebar>
      </Transition>
    </div>
  </main>
  <main class="not-found" v-else>No Skore has been created, this worskpace is empty.</main>
</template>

<style scoped>
@media (prefers-color-scheme: dark) {
  main {
    --sad-face-image: url("../../assets/images/sad-face-dark.svg");
    --not-found-image: url("../../assets/images/not-found-dark.png");
    --editor-placeholder-image: url("../../assets/images/editor-placeholder-dark.svg");
  }
}

@media (prefers-color-scheme: light) {
  main {
    --sad-face-image: url("../../assets/images/sad-face-light.svg");
    --not-found-image: url("../../assets/images/not-found-light.png");
    --editor-placeholder-image: url("../../assets/images/editor-placeholder-light.svg");
  }
}

main {
  display: flex;
  overflow: hidden;
  width: 100vw;
  min-width: 0;
  height: 100vh;
  flex-direction: row;

  &.project-view {
    height: 100dvh;
    flex-direction: row;

    & .left-panel {
      display: flex;
      width: 292px;
      flex-direction: column;
      flex-shrink: 0;
      border-right: solid 1px var(--color-stroke-background-primary);

      & .views-list {
        z-index: 2;
      }

      & .keys-list {
        z-index: 1;
        height: 0;
        flex: 1;
      }
    }

    & .editor {
      --editor-height: 44px;

      display: flex;
      min-width: 0;
      max-height: 100vh;
      flex: auto;
      flex-direction: column;

      & .editor-header {
        display: flex;
        height: var(--editor-height);
        align-items: center;
        padding: var(--spacing-12);
        border-bottom: solid var(--stroke-width-md) var(--color-stroke-background-primary);
        background-color: var(--color-background-secondary);

        & h1 {
          flex-grow: 1;
          color: var(--color-text-primary);
          font-size: var(--font-size-sm);
          font-weight: var(--font-weight-regular);
          text-align: center;
        }

        & .focus-mode-button {
          transform-origin: center;

          &.flipped {
            transform: scaleX(-1);
          }
        }
      }

      & .placeholder {
        display: flex;
        height: 100%;
        flex-direction: column;
        justify-content: center;
        background-color: var(--color-background-primary);

        & .wrapper {
          padding-top: 225px;
          margin: var(--spacing-24);
          background-image: var(--editor-placeholder-image);
          background-position: 50% 0;
          background-repeat: no-repeat;
          background-size: 265px 192px;
          text-align: center;
        }

        & .dropzone {
          display: flex;
          height: 100%;
          flex-direction: column;
          align-items: center;
          justify-content: center;
          border-radius: var(--radius-lg);
          margin: var(--spacing-24);
          background-color: var(--color-background-secondary);
          background-image: url("data:image/svg+xml,%3csvg width='100%25' height='100%25' xmlns='http://www.w3.org/2000/svg'%3e%3crect width='100%25' height='100%25' fill='none' rx='17' ry='17' stroke='%23BABBBDFF' stroke-width='1' stroke-dasharray='11%2c11' stroke-dashoffset='0' stroke-linecap='square'/%3e%3c/svg%3e");
        }
      }

      & .editor-container {
        height: 0;
        flex: 1;
        padding: var(--spacing-24);

        & .draggable {
          min-height: calc(100dvh - var(--editor-height) - var(--spacing-24) * 2);
          gap: var(--spacing-24);
        }
      }
    }
  }

  &.not-found {
    display: flex;
    height: 100vh;
    flex-direction: column;
    align-items: center;
    justify-content: center;
  }
}
</style><|MERGE_RESOLUTION|>--- conflicted
+++ resolved
@@ -110,11 +110,8 @@
                 :title="key.toString()"
                 :subtitle="getItemSubtitle(createdAt)"
                 :showActions="props.showCardActions"
-<<<<<<< HEAD
                 :updates="updates"
-=======
                 :data-name="key"
->>>>>>> 32bce7da
                 @card-removed="onCardRemoved(key)"
                 @update-selected="projectStore.setCurrentItemUpdateIndex(key, $event)"
               >
