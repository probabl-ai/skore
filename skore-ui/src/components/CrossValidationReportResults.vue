<script setup lang="ts">
import Simplebar from "simplebar-vue";
import { computed, ref, useTemplateRef } from "vue";

<<<<<<< HEAD
import DropdownButton from "@/components/DropdownButton.vue";
import FloatingTooltip from "@/components/FloatingTooltip.vue";
import MetricFavorability from "@/components/MetricFavorability.vue";
import StaticRange from "@/components/StaticRange.vue";
=======
>>>>>>> 3c4b37f2
import type { PrimaryResultsDto, TabularResultDto } from "@/dto";
import { isElementOverflowing } from "@/services/utils";

const props = defineProps<PrimaryResultsDto>();
const currentTabularResultIndex = ref(0);
const currentTabularResult = computed<TabularResultDto>(() => {
  return props.tabularResults[currentTabularResultIndex.value];
});
const scalarResultsDivs = useTemplateRef<HTMLDivElement[]>("scalarResultsDivs");

function exponential(x: number) {
  if (typeof x !== "number") {
    return x;
  }
  const expoForm = x.toExponential(2);
  const expo = expoForm.split("e")[1];
  if (Math.abs(parseInt(expo)) < 2) {
    return x.toFixed(2);
  } else {
    return expoForm;
  }
}

function isNameTooltipEnabled(index: number) {
  if (scalarResultsDivs.value) {
    const name = scalarResultsDivs.value[index].querySelector(".name");
    if (name) {
      return isElementOverflowing(name);
    }
  }
  return false;
}
</script>

<template>
  <div class="cross-validation-report-result">
    <div class="scalar-results">
      <div
        v-for="(result, i) in props.scalarResults"
        :key="i"
        class="result"
        ref="scalarResultsDivs"
      >
        <FloatingTooltip placement="bottom" :enabled="isNameTooltipEnabled(i)">
          <div class="name">
            {{ result.name }}
<<<<<<< HEAD
            <MetricFavorability :favorability="result.favorability" />
=======
            <i
              v-if="result.favorability === 'greater_is_better'"
              class="icon icon-ascending-arrow"
            />
            <i
              v-if="result.favorability === 'lower_is_better'"
              class="icon icon-descending-arrow"
            />
>>>>>>> 3c4b37f2
          </div>
          <template #tooltipContent>
            <span class="name-tooltip">{{ result.name }}</span>
          </template>
        </FloatingTooltip>
        <div class="labeled-value" v-if="result.label">
          <div class="label">{{ result.label }}</div>
          <StaticRange :value="result.value" />
          <div class="description">{{ result.description }}</div>
        </div>
        <div class="value" v-else>
          <FloatingTooltip placement="bottom-start">
            <div>{{ exponential(result.value) }}</div>
            <div v-if="result.stddev" class="fold">± {{ exponential(result.stddev) }}</div>
            <template #tooltipContent>
              <div class="value-tooltip">
                <div>Mean: {{ result.value }}</div>
                <div v-if="result.stddev">Std dev: {{ result.stddev }}</div>
              </div>
            </template>
          </FloatingTooltip>
        </div>
      </div>
    </div>
    <div class="tabular-results" v-if="currentTabularResult">
      <div class="header">
        <div class="name">
          <i class="icon icon-large-bar-chart" /> {{ currentTabularResult.name }}
        </div>
        <DropdownButton
          v-if="props.tabularResults.length > 1"
          :label="currentTabularResult.name"
          icon="icon-chevron-down"
          align="left"
          icon-position="right"
        >
          <Simplebar>
            <DropdownButtonItem
              v-for="(result, i) in props.tabularResults"
              :key="i"
              :label="result.name"
              @click="currentTabularResultIndex = i"
            />
          </Simplebar>
        </DropdownButton>
      </div>
      <div class="result">
        <Simplebar>
          <table>
            <thead>
              <tr>
                <th>Fold</th>
                <th v-for="(column, i) in currentTabularResult.columns" :key="i">
                  {{ column }}
<<<<<<< HEAD
                  <MetricFavorability :favorability="currentTabularResult.favorability[i]" />
=======
                  <i
                    v-if="currentTabularResult.favorability[i] === 'greater_is_better'"
                    class="icon icon-ascending-arrow"
                  />
                  <i
                    v-if="currentTabularResult.favorability[i] === 'lower_is_better'"
                    class="icon icon-descending-arrow"
                  />
>>>>>>> 3c4b37f2
                </th>
              </tr>
            </thead>
            <tbody>
              <tr v-for="(row, i) in currentTabularResult.data" :key="i">
                <td>Fold&nbsp;{{ i + 1 }}</td>
                <td v-for="(value, j) in row" :key="j">
                  <FloatingTooltip placement="left">
                    {{ exponential(value) }}
                    <template #tooltipContent>
                      <span class="value-tooltip">{{ value }}</span>
                    </template>
                  </FloatingTooltip>
                </td>
              </tr>
            </tbody>
          </table>
        </Simplebar>
      </div>
    </div>
  </div>
</template>

<style>
.cross-validation-report-result {
  & .scalar-results {
    display: grid;
    flex-direction: row;
    border-bottom: solid var(--stroke-width-md) var(--color-stroke-background-primary);
    background-color: var(--color-stroke-background-primary);
    gap: 1px;
    grid-template-columns: 1fr 1fr 1fr 1fr 1fr;

    &:last-child {
      border-right: none;
    }

    & .result {
      padding: var(--spacing-8) var(--spacing-10);
      background-color: var(--color-background-primary);

      & .name {
        overflow: hidden;
        color: var(--color-text-secondary);
        font-size: var(--font-size-xs);
        text-overflow: ellipsis;
        white-space: nowrap;
        word-break: break-all;

        & .name-tooltip {
          font-size: var(--font-size-xxs);
        }
      }

      & .labeled-value {
        color: var(--color-text-primary);
        font-size: var(--font-size-xlg);

        & .description {
          color: var(--color-text-secondary);
          font-size: var(--font-size-xxs);
        }
      }

      & .value {
        color: var(--color-text-primary);
        font-size: var(--font-size-xlg);

        & .value-tooltip {
          color: var(--color-text-primary);
          font-size: var(--font-size-xs);
        }

        & .fold {
          color: var(--color-text-primary);
          font-size: var(--font-size-xs);
        }
      }

      & .icon {
        color: var(--color-icon-tertiary);
        vertical-align: middle;
      }
    }
  }

  & .tabular-results {
    max-width: 100%;

    & .header {
      display: flex;
      align-items: center;
      justify-content: space-between;
      padding: var(--spacing-16) var(--spacing-10);

      & .name {
        color: var(--color-text-primary);
        font-size: var(--font-size-sm);

        & .icon {
          color: var(--color-text-branding);
          vertical-align: middle;
        }
      }

      & .dropdown {
        & button {
          padding: var(--spacing-6) var(--spacing-10);
        }
      }
    }

    & .result {
      overflow: hidden;
      max-width: 100%;

      & table {
        --fold-column-width: 70px;

        min-width: 100%;
        border-collapse: collapse;
        text-align: right;

        & thead tr th {
          padding: var(--spacing-6) var(--spacing-10);
          border: solid var(--stroke-width-md) var(--color-stroke-background-primary);
          border-bottom-color: var(--color-background-primary);
          background-color: var(--color-background-secondary);
          color: var(--color-text-primary);
          font-weight: var(--font-weight-medium);
<<<<<<< HEAD
=======

          /* stylelint-disable-next-line no-descending-specificity */
          & .icon {
            color: var(--color-icon-tertiary);
            vertical-align: middle;
          }
>>>>>>> 3c4b37f2

          &:first-child {
            position: sticky;
            left: 0;
            width: var(--fold-column-width);
            border-left: none;
            text-align: center;
          }

          &:last-child {
            border-right: none;
          }
        }

        & tbody tr {
          position: relative;
          color: var(--color-text-primary);
          font-weight: var(--font-weight-regular);

          & td {
            padding: var(--spacing-6) var(--spacing-10);
            border: solid var(--stroke-width-md) var(--color-stroke-background-primary);

            &:first-child {
              position: sticky;
              z-index: 2;
              left: 0;
              width: var(--fold-column-width);
              border-bottom-color: var(--color-background-primary);
              border-left: none;
              background-color: var(--color-background-secondary);
              font-weight: var(--font-weight-medium);
              text-align: left;

              &::after {
                position: absolute;
                top: 0;
                right: -3px;
                width: 3px;
                height: 100%;
                background: linear-gradient(
                  to right,
                  var(--color-background-secondary),
                  transparent
                );
                content: " ";
              }
            }

            &:last-child {
              border-right: none;
            }
          }

          &:last-child {
            & td {
              border-bottom: none;
              border-bottom-left-radius: var(--radius-xs);
            }
          }
        }
      }
    }
  }
}
</style><|MERGE_RESOLUTION|>--- conflicted
+++ resolved
@@ -2,13 +2,10 @@
 import Simplebar from "simplebar-vue";
 import { computed, ref, useTemplateRef } from "vue";
 
-<<<<<<< HEAD
 import DropdownButton from "@/components/DropdownButton.vue";
 import FloatingTooltip from "@/components/FloatingTooltip.vue";
 import MetricFavorability from "@/components/MetricFavorability.vue";
 import StaticRange from "@/components/StaticRange.vue";
-=======
->>>>>>> 3c4b37f2
 import type { PrimaryResultsDto, TabularResultDto } from "@/dto";
 import { isElementOverflowing } from "@/services/utils";
 
@@ -55,18 +52,7 @@
         <FloatingTooltip placement="bottom" :enabled="isNameTooltipEnabled(i)">
           <div class="name">
             {{ result.name }}
-<<<<<<< HEAD
             <MetricFavorability :favorability="result.favorability" />
-=======
-            <i
-              v-if="result.favorability === 'greater_is_better'"
-              class="icon icon-ascending-arrow"
-            />
-            <i
-              v-if="result.favorability === 'lower_is_better'"
-              class="icon icon-descending-arrow"
-            />
->>>>>>> 3c4b37f2
           </div>
           <template #tooltipContent>
             <span class="name-tooltip">{{ result.name }}</span>
@@ -121,18 +107,7 @@
                 <th>Fold</th>
                 <th v-for="(column, i) in currentTabularResult.columns" :key="i">
                   {{ column }}
-<<<<<<< HEAD
                   <MetricFavorability :favorability="currentTabularResult.favorability[i]" />
-=======
-                  <i
-                    v-if="currentTabularResult.favorability[i] === 'greater_is_better'"
-                    class="icon icon-ascending-arrow"
-                  />
-                  <i
-                    v-if="currentTabularResult.favorability[i] === 'lower_is_better'"
-                    class="icon icon-descending-arrow"
-                  />
->>>>>>> 3c4b37f2
                 </th>
               </tr>
             </thead>
@@ -263,15 +238,6 @@
           background-color: var(--color-background-secondary);
           color: var(--color-text-primary);
           font-weight: var(--font-weight-medium);
-<<<<<<< HEAD
-=======
-
-          /* stylelint-disable-next-line no-descending-specificity */
-          & .icon {
-            color: var(--color-icon-tertiary);
-            vertical-align: middle;
-          }
->>>>>>> 3c4b37f2
 
           &:first-child {
             position: sticky;
