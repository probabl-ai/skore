--- conflicted
+++ resolved
@@ -1,14 +1,11 @@
 <script setup lang="ts">
+import { formatDistance } from "date-fns";
+import { onBeforeUnmount, onMounted, ref, useTemplateRef } from "vue";
+
 import DropdownButton from "@/components/DropdownButton.vue";
 import DropdownButtonItem from "@/components/DropdownButtonItem.vue";
-<<<<<<< HEAD
 import FloatingTooltip from "@/components/FloatingTooltip.vue";
 import SimpleButton from "@/components/SimpleButton.vue";
-import { formatDistance } from "date-fns";
-import { ref } from "vue";
-=======
-import { onBeforeUnmount, onMounted, useTemplateRef } from "vue";
->>>>>>> 32bce7da
 
 const props = defineProps<{
   title: string;
@@ -22,7 +19,7 @@
   updateSelected: [number];
 }>();
 
-<<<<<<< HEAD
+const root = useTemplateRef<HTMLDivElement>("root");
 const isLatestUpdate = ref(true);
 
 function getUpdateLabel(update: string) {
@@ -34,8 +31,6 @@
   isLatestUpdate.value = index === (props.updates?.length ?? 0) - 1;
   emit("updateSelected", index);
 }
-=======
-const root = useTemplateRef<HTMLDivElement>("root");
 
 function onAnimationEnd() {
   root.value?.classList.remove("blink");
@@ -48,7 +43,6 @@
 onBeforeUnmount(() => {
   root.value?.removeEventListener("animationend", onAnimationEnd);
 });
->>>>>>> 32bce7da
 </script>
 
 <template>
