/**
 * A project item is a single item in the project.
 *
 * It's contributed by a user python side.
 */
export interface ProjectItemDto {
  name: string;
  media_type: string;
  value: any;
  updated_at: string;
  created_at: string;
  note?: string;
  version: number;
}

/**
 * An activity feed is a list of item.
 *
 * Sorted from newest to oldest.
 */
<<<<<<< HEAD
export type ActivityFeedDto = ProjectItemDto[];

/**
 * Project info
 */
export interface ProjectInfoDto {
  name: string;
  path: string;
}

export type Favorability = "greater_is_better" | "lower_is_better" | "unknown";

export interface ScalarResultDto {
  name: string;
  value: number;
  stddev?: number;
  label?: string;
  description?: string;
  favorability: Favorability;
}

export interface TabularResultDto {
  name: string;
  columns: any[];
  data: any[][];
  favorability: Favorability[];
}

export interface PrimaryResultsDto {
  scalarResults: ScalarResultDto[];
  tabularResults: TabularResultDto[];
}

export interface PlotDto {
  name: string;
  value: any;
}

export interface DetailSectionItemDto {
  name: string;
  description: string;
  value: string;
}

export interface DetailSectionDto {
  title: string;
  icon: string;
  items: DetailSectionItemDto[];
}
=======
export type ActivityFeedDto = ProjectItemDto[];
>>>>>>> 01471944
<|MERGE_RESOLUTION|>--- conflicted
+++ resolved
@@ -18,7 +18,6 @@
  *
  * Sorted from newest to oldest.
  */
-<<<<<<< HEAD
 export type ActivityFeedDto = ProjectItemDto[];
 
 /**
@@ -27,47 +26,4 @@
 export interface ProjectInfoDto {
   name: string;
   path: string;
-}
-
-export type Favorability = "greater_is_better" | "lower_is_better" | "unknown";
-
-export interface ScalarResultDto {
-  name: string;
-  value: number;
-  stddev?: number;
-  label?: string;
-  description?: string;
-  favorability: Favorability;
-}
-
-export interface TabularResultDto {
-  name: string;
-  columns: any[];
-  data: any[][];
-  favorability: Favorability[];
-}
-
-export interface PrimaryResultsDto {
-  scalarResults: ScalarResultDto[];
-  tabularResults: TabularResultDto[];
-}
-
-export interface PlotDto {
-  name: string;
-  value: any;
-}
-
-export interface DetailSectionItemDto {
-  name: string;
-  description: string;
-  value: string;
-}
-
-export interface DetailSectionDto {
-  title: string;
-  icon: string;
-  items: DetailSectionItemDto[];
-}
-=======
-export type ActivityFeedDto = ProjectItemDto[];
->>>>>>> 01471944
+}