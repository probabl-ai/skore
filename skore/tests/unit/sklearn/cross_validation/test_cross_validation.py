import re

import joblib
import numpy as np
import pandas as pd
import pytest
from sklearn.base import clone
from sklearn.datasets import make_classification, make_regression
from sklearn.ensemble import RandomForestClassifier
from sklearn.exceptions import NotFittedError
from sklearn.linear_model import LinearRegression, LogisticRegression
from sklearn.metrics import (
    accuracy_score,
    f1_score,
    get_scorer,
    make_scorer,
    median_absolute_error,
    r2_score,
)
from sklearn.model_selection import KFold, check_cv
from sklearn.pipeline import Pipeline
from sklearn.preprocessing import StandardScaler
from sklearn.svm import SVC
from sklearn.utils.validation import check_is_fitted
from skore._sklearn._cross_validation.report import (
    CrossValidationReport,
    _generate_estimator_report,
)
from skore._sklearn._estimator import EstimatorReport
from skore._sklearn._plot import MetricsSummaryDisplay, RocCurveDisplay
from skore._utils._testing import MockEstimator


@pytest.fixture
def binary_classification_data():
    """Create a binary classification dataset and return fitted estimator and data."""
    X, y = make_classification(random_state=42)
    return RandomForestClassifier(n_estimators=2, random_state=42), X, y


@pytest.fixture
def binary_classification_data_svc():
    """Create a binary classification dataset and return fitted estimator and data.
    The estimator is a SVC that does not support `predict_proba`.
    """
    X, y = make_classification(random_state=42)
    return SVC(), X, y


@pytest.fixture
def multiclass_classification_data():
    """Create a multiclass classification dataset and return fitted estimator and
    data."""
    X, y = make_classification(
        n_classes=3, n_clusters_per_class=1, random_state=42, n_informative=10
    )
    return RandomForestClassifier(n_estimators=2, random_state=42), X, y


@pytest.fixture
def multiclass_classification_data_svc():
    """Create a multiclass classification dataset and return fitted estimator and
    data. The estimator is a SVC that does not support `predict_proba`.
    """
    X, y = make_classification(
        n_classes=3, n_clusters_per_class=1, random_state=42, n_informative=10
    )
    return SVC(), X, y


@pytest.fixture
def binary_classification_data_pipeline():
    """Create a binary classification dataset and return fitted pipeline and data."""
    X, y = make_classification(random_state=42)
    estimator = Pipeline([("scaler", StandardScaler()), ("clf", LogisticRegression())])
    return estimator, X, y


@pytest.fixture
def regression_data():
    """Create a regression dataset and return fitted estimator and data."""
    X, y = make_regression(random_state=42)
    return LinearRegression(), X, y


@pytest.fixture
def regression_multioutput_data():
    """Create a regression dataset and return fitted estimator and data."""
    X, y = make_regression(n_targets=2, random_state=42)
    return LinearRegression(), X, y


def test_generate_estimator_report(binary_classification_data):
    """Test the behaviour of `_generate_estimator_report`."""
    estimator, X, y = binary_classification_data
    # clone the estimator to avoid a potential side effect even though we check that
    # the report is not altering the estimator
    estimator = clone(estimator)
    train_indices = np.arange(len(X) // 2)
    test_indices = np.arange(len(X) // 2, len(X))
    report = _generate_estimator_report(
        estimator=RandomForestClassifier(n_estimators=2, random_state=42),
        X=X,
        y=y,
        train_indices=train_indices,
        test_indices=test_indices,
        pos_label=1,
    )

    assert isinstance(report, EstimatorReport)
    assert report.estimator_ is not estimator
    assert isinstance(report.estimator_, RandomForestClassifier)
    try:
        check_is_fitted(report.estimator_)
    except NotFittedError as exc:
        raise AssertionError("The estimator in the report should be fitted.") from exc
    np.testing.assert_allclose(report.X_train, X[train_indices])
    np.testing.assert_allclose(report.y_train, y[train_indices])
    np.testing.assert_allclose(report.X_test, X[test_indices])
    np.testing.assert_allclose(report.y_test, y[test_indices])


########################################################################################
# Check the general behaviour of the report
########################################################################################


@pytest.mark.parametrize("cv", [5, 10])
@pytest.mark.parametrize("n_jobs", [1, 2])
@pytest.mark.parametrize(
    "fixture_name",
    ["binary_classification_data", "binary_classification_data_pipeline"],
)
def test_cross_validation_report_attributes(fixture_name, request, cv, n_jobs):
    """Test the attributes of the cross-validation report."""
    estimator, X, y = request.getfixturevalue(fixture_name)
    report = CrossValidationReport(estimator, X, y, splitter=cv, n_jobs=n_jobs)
    assert isinstance(report, CrossValidationReport)
    assert isinstance(report.estimator_reports_, list)
    for estimator_report in report.estimator_reports_:
        assert isinstance(estimator_report, EstimatorReport)
    assert report.X is X
    assert report.y is y
    assert report.n_jobs == n_jobs
    assert len(report.estimator_reports_) == cv
    if isinstance(estimator, Pipeline):
        assert report.estimator_name_ == estimator[-1].__class__.__name__
    else:
        assert report.estimator_name_ == estimator.__class__.__name__

    with pytest.raises(AttributeError):
        report.estimator_ = LinearRegression()
    with pytest.raises(AttributeError):
        report.X = X
    with pytest.raises(AttributeError):
        report.y = y


def test_cross_validation_report_help(capsys, binary_classification_data):
    """Check that the help method writes to the console."""
    estimator, X, y = binary_classification_data
    report = CrossValidationReport(estimator, X, y)

    report.help()
    captured = capsys.readouterr()
    assert f"Tools to diagnose estimator {estimator.__class__.__name__}" in captured.out

    # Check that we have a line with accuracy and the arrow associated with it
    assert re.search(
        r"\.accuracy\([^)]*\).*\(↗︎\).*-.*accuracy", captured.out, re.MULTILINE
    )


def test_cross_validation_report_repr(binary_classification_data):
    """Check that __repr__ returns a string starting with the expected prefix."""
    estimator, X, y = binary_classification_data
    report = CrossValidationReport(estimator, X, y)

    repr_str = repr(report)
    assert "CrossValidationReport" in repr_str


@pytest.mark.parametrize(
    "fixture_name, expected_n_keys",
    [
        ("binary_classification_data", 10),
        ("binary_classification_data_svc", 10),
        ("multiclass_classification_data", 12),
        ("regression_data", 4),
    ],
)
@pytest.mark.parametrize("n_jobs", [None, 1, 2])
def test_cross_validation_report_cache_predictions(
    request, fixture_name, expected_n_keys, n_jobs
):
    """Check that calling cache_predictions fills the cache."""
    estimator, X, y = request.getfixturevalue(fixture_name)
    report = CrossValidationReport(estimator, X, y, splitter=2, n_jobs=n_jobs)
    report.cache_predictions(n_jobs=n_jobs)
    # no effect on the actual cache of the cross-validation report but only on the
    # underlying estimator reports
    assert report._cache == {}

    for estimator_report in report.estimator_reports_:
        assert len(estimator_report._cache) == expected_n_keys

    report.clear_cache()
    assert report._cache == {}
    for estimator_report in report.estimator_reports_:
        assert estimator_report._cache == {}


@pytest.mark.parametrize("data_source", ["train", "test", "X_y"])
@pytest.mark.parametrize(
    "response_method", ["predict", "predict_proba", "decision_function"]
)
@pytest.mark.parametrize("pos_label", [None, 0, 1])
def test_cross_validation_report_get_predictions(
    data_source, response_method, pos_label
):
    """Check the behaviour of the `get_predictions` method."""
    X, y = make_classification(n_classes=2, random_state=42)
    estimator = LogisticRegression()
    report = CrossValidationReport(estimator, X, y, splitter=2)

    if data_source == "X_y":
        predictions = report.get_predictions(
            data_source=data_source,
            response_method=response_method,
            X=X,
            pos_label=pos_label,
        )
    else:
        predictions = report.get_predictions(
            data_source=data_source,
            response_method=response_method,
            pos_label=pos_label,
        )
    assert len(predictions) == 2
    for split_idx, split_predictions in enumerate(predictions):
        if data_source == "train":
            expected_shape = report.estimator_reports_[split_idx].y_train.shape
        elif data_source == "test":
            expected_shape = report.estimator_reports_[split_idx].y_test.shape
        else:  # data_source == "X_y"
            expected_shape = (X.shape[0],)
        assert split_predictions.shape == expected_shape


def test_cross_validation_report_get_predictions_error():
    """Check that we raise an error when the data source is invalid."""
    X, y = make_classification(n_classes=2, random_state=42)
    estimator = LogisticRegression()
    report = CrossValidationReport(estimator, X, y, splitter=2)

    with pytest.raises(ValueError, match="Invalid data source"):
        report.get_predictions(data_source="invalid")

    with pytest.raises(ValueError, match="The `X` parameter is required"):
        report.get_predictions(data_source="X_y")


def test_cross_validation_report_pickle(tmp_path, binary_classification_data):
    """Check that we can pickle an cross-validation report.

    In particular, the progress bar from rich are pickable, therefore we trigger
    the progress bar to be able to test that the progress bar is pickable.
    """
    estimator, X, y = binary_classification_data
    report = CrossValidationReport(estimator, X, y, splitter=2)
    report.cache_predictions()
    joblib.dump(report, tmp_path / "report.joblib")


def test_cross_validation_report_flat_index(binary_classification_data):
    """Check that the index is flattened when `flat_index` is True.

    Since `pos_label` is None, then by default a MultiIndex would be returned.
    Here, we force to have a single-index by passing `flat_index=True`.
    """
    estimator, X, y = binary_classification_data
    report = CrossValidationReport(estimator, X=X, y=y, splitter=2)
    result = report.metrics.summarize(flat_index=True)
    assert isinstance(result, MetricsSummaryDisplay)
    result_df = result.frame()
    assert result_df.shape == (8, 2)
    assert isinstance(result_df.index, pd.Index)
    assert result_df.index.tolist() == [
        "precision_0",
        "precision_1",
        "recall_0",
        "recall_1",
        "roc_auc",
        "brier_score",
        "fit_time_s",
        "predict_time_s",
    ]
    assert result_df.columns.tolist() == [
        "randomforestclassifier_mean",
        "randomforestclassifier_std",
    ]


def test_cross_validation_summarize_data_source_external(
    binary_classification_data,
):
    """Check that the `data_source` parameter works when using external data."""
    estimator, X, y = binary_classification_data
    splitter = 2
    report = CrossValidationReport(estimator, X, y, splitter=splitter)
    result = report.metrics.summarize(
        data_source="X_y", X=X, y=y, aggregate=None
    ).frame()
    for split_idx in range(splitter):
        # check that it is equivalent to call the individual estimator report
        report_result = (
            report.estimator_reports_[split_idx]
            .metrics.summarize(data_source="X_y", X=X, y=y)
            .frame()
        )
        np.testing.assert_allclose(
            report_result.iloc[:, 0].to_numpy(), result.iloc[:, split_idx].to_numpy()
        )


########################################################################################
# Check the plot methods
########################################################################################


def test_cross_validation_report_plot_roc(binary_classification_data):
    """Check that the ROC plot method works."""
    estimator, X, y = binary_classification_data
    report = CrossValidationReport(estimator, X, y, splitter=2)
    assert isinstance(report.metrics.roc(), RocCurveDisplay)


@pytest.mark.parametrize("display", ["roc", "precision_recall"])
def test_cross_validation_report_display_binary_classification(
    pyplot, binary_classification_data, display
):
    """General behaviour of the function creating display on binary classification."""
    estimator, X, y = binary_classification_data
    report = CrossValidationReport(estimator, X, y, splitter=2)
    assert hasattr(report.metrics, display)
    display_first_call = getattr(report.metrics, display)()
    assert report._cache != {}
    display_second_call = getattr(report.metrics, display)()
    assert display_first_call is display_second_call


@pytest.mark.parametrize("display", ["prediction_error"])
def test_cross_validation_report_display_regression(pyplot, regression_data, display):
    """General behaviour of the function creating display on regression."""
    estimator, X, y = regression_data
    report = CrossValidationReport(estimator, X, y, splitter=2)
    assert hasattr(report.metrics, display)
    display_first_call = getattr(report.metrics, display)(seed=0)
    assert report._cache != {}
    display_second_call = getattr(report.metrics, display)(seed=0)
    assert display_first_call is display_second_call


@pytest.mark.parametrize("metric", ["roc", "precision_recall"])
def test_cross_validation_report_display_binary_classification_pos_label(
    pyplot, metric, binary_classification_data
):
    """Check the behaviour of the display methods when `pos_label` needs to be set."""
    classifier, X, y = binary_classification_data
    labels = np.array(["A", "B"], dtype=object)
    y = labels[y]
    report = CrossValidationReport(classifier, X, y)
    with pytest.raises(ValueError, match="pos_label is not specified"):
        getattr(report.metrics, metric)()

    report = CrossValidationReport(classifier, X, y, pos_label="A")
    display = getattr(report.metrics, metric)()
    display.plot()
    assert "Positive label: A" in display.ax_.get_xlabel()

    display = getattr(report.metrics, metric)(pos_label="B")
    display.plot()
    assert "Positive label: B" in display.ax_.get_xlabel()


def test_seed_none(regression_data):
    """If `seed` is None (the default) the call should not be cached."""
    estimator, X, y = regression_data
    report = CrossValidationReport(estimator, X, y, splitter=2)

    report.metrics.prediction_error(seed=None)
    # skore should store the y_pred of the internal estimators, but not the plot
    assert report._cache == {}


########################################################################################
# Check the metrics methods
########################################################################################


def test_cross_validation_report_metrics_help(capsys, binary_classification_data):
    """Check that the help method writes to the console."""
    estimator, X, y = binary_classification_data
    report = CrossValidationReport(estimator, X, y, splitter=2)

    report.metrics.help()
    captured = capsys.readouterr()
    assert "Available metrics methods" in captured.out


def test_cross_validation_report_metrics_repr(binary_classification_data):
    """Check that __repr__ returns a string starting with the expected prefix."""
    estimator, X, y = binary_classification_data
    report = CrossValidationReport(estimator, X, y, splitter=2)

    repr_str = repr(report.metrics)
    assert "skore.CrossValidationReport.metrics" in repr_str
    assert "help()" in repr_str


def _normalize_metric_name(index):
    """Helper to normalize the metric name present in a pandas index that could be
    a multi-index or single-index."""
    # if we have a multi-index, then the metric name is on level 0
    s = index[0] if isinstance(index, tuple) else index
    # Remove spaces and underscores
    return re.sub(r"[^a-zA-Z]", "", s.lower())


def _check_results_single_metric(report, metric, expected_n_splits, expected_nb_stats):
    assert hasattr(report.metrics, metric)
    result = getattr(report.metrics, metric)(aggregate=None)
    assert isinstance(result, pd.DataFrame)
    assert result.shape[1] == expected_n_splits
    # check that we hit the cache
    result_with_cache = getattr(report.metrics, metric)(aggregate=None)
    pd.testing.assert_frame_equal(result, result_with_cache)

    # check that the columns contains the expected split names
    split_names = result.columns.get_level_values(1).unique()
    expected_split_names = [f"Split #{i}" for i in range(expected_n_splits)]
    assert list(split_names) == expected_split_names

    # check that something was written to the cache
    assert report._cache != {}
    report.clear_cache()

    _check_metrics_names(result, [metric], expected_nb_stats)

    # check the aggregate parameter
    stats = ["mean", "std"]
    result = getattr(report.metrics, metric)(aggregate=stats)
    # check that the columns contains the expected split names
    split_names = result.columns.get_level_values(1).unique()
    assert list(split_names) == stats

    stats = "mean"
    result = getattr(report.metrics, metric)(aggregate=stats)
    # check that the columns contains the expected split names
    split_names = result.columns.get_level_values(1).unique()
    assert list(split_names) == [stats]


def _check_results_summarize(
    report, params, expected_n_splits, expected_metrics, expected_nb_stats
):
    result = report.metrics.summarize(**params)
    assert isinstance(result, MetricsSummaryDisplay)
    result_df = result.frame()
    assert isinstance(result_df, pd.DataFrame)
    assert "Favorability" not in result_df.columns
    assert result_df.shape[1] == expected_n_splits
    # check that we hit the cache
    result_with_cache = report.metrics.summarize(**params).frame()
    pd.testing.assert_frame_equal(result_df, result_with_cache)

    # check that the columns contains the expected split names
    split_names = result_df.columns.get_level_values(1).unique()
    # expected_split_names = [f"Split #{i}" for i in range(expected_n_splits)]
    expected_split_names = ["mean", "std"]
    assert list(split_names) == expected_split_names

    _check_metrics_names(result_df, expected_metrics, expected_nb_stats)

    # check the aggregate parameter
    stats = ["mean", "std"]
    result = report.metrics.summarize(aggregate=stats, **params).frame()
    # check that the columns contains the expected split names
    split_names = result.columns.get_level_values(1).unique()
    assert list(split_names) == stats

    stats = "mean"
    result = report.metrics.summarize(aggregate=stats, **params).frame()
    # check that the columns contains the expected split names
    split_names = result.columns.get_level_values(1).unique()
    assert list(split_names) == [stats]


def _check_metrics_names(result, expected_metrics, expected_nb_stats):
    assert isinstance(result, pd.DataFrame)
    assert len(result.index) == expected_nb_stats

    normalized_expected = {
        _normalize_metric_name(metric) for metric in expected_metrics
    }
    for idx in result.index:
        normalized_idx = _normalize_metric_name(idx)
        matches = [metric for metric in normalized_expected if metric == normalized_idx]
        assert len(matches) == 1, (
            f"No match found for index '{idx}' in expected metrics:  {expected_metrics}"
        )


@pytest.mark.parametrize(
    "metric, nb_stats",
    [
        ("accuracy", 1),
        ("precision", 2),
        ("recall", 2),
        ("brier_score", 1),
        ("roc_auc", 1),
        ("log_loss", 1),
    ],
)
def test_cross_validation_report_metrics_binary_classification(
    binary_classification_data, metric, nb_stats
):
    """Check the behaviour of the metrics methods available for binary
    classification.
    """
    (estimator, X, y), cv = binary_classification_data, 2
    report = CrossValidationReport(estimator, X, y, splitter=cv)
    _check_results_single_metric(report, metric, cv, nb_stats)


@pytest.mark.parametrize(
    "metric, nb_stats",
    [
        ("accuracy", 1),
        ("precision", 3),
        ("recall", 3),
        ("roc_auc", 3),
        ("log_loss", 1),
    ],
)
def test_cross_validation_report_metrics_multiclass_classification(
    multiclass_classification_data, metric, nb_stats
):
    """Check the behaviour of the metrics methods available for multiclass
    classification.
    """
    (estimator, X, y), cv = multiclass_classification_data, 2
    report = CrossValidationReport(estimator, X, y, splitter=cv)
    _check_results_single_metric(report, metric, cv, nb_stats)


@pytest.mark.parametrize("metric, nb_stats", [("r2", 1), ("rmse", 1)])
def test_cross_validation_report_metrics_regression(regression_data, metric, nb_stats):
    """Check the behaviour of the metrics methods available for regression."""
    (estimator, X, y), cv = regression_data, 2
    report = CrossValidationReport(estimator, X, y, splitter=cv)
    _check_results_single_metric(report, metric, cv, nb_stats)


@pytest.mark.parametrize("metric, nb_stats", [("r2", 2), ("rmse", 2)])
def test_cross_validation_report_metrics_regression_multioutput(
    regression_multioutput_data, metric, nb_stats
):
    """Check the behaviour of the metrics methods available for regression."""
    (estimator, X, y), cv = regression_multioutput_data, 2
    report = CrossValidationReport(estimator, X, y, splitter=cv)
    _check_results_single_metric(report, metric, cv, nb_stats)


@pytest.mark.parametrize(
    "scoring, scoring_kwargs",
    [
        ("accuracy", None),
        ("neg_log_loss", None),
        (accuracy_score, {"response_method": "predict"}),
        (get_scorer("accuracy"), None),
    ],
)
def test_cross_validation_report_summarize_scoring_single_list_equivalence(
    binary_classification_data, scoring, scoring_kwargs
):
    """Check that passing a single string, callable, scorer is equivalent to passing a
    list with a single element."""
    (estimator, X, y), cv = binary_classification_data, 2
    report = CrossValidationReport(estimator, X, y, splitter=cv)
    result_single = report.metrics.summarize(
        scoring=scoring, scoring_kwargs=scoring_kwargs
    ).frame()
    result_list = report.metrics.summarize(
        scoring=[scoring], scoring_kwargs=scoring_kwargs
    ).frame()
    assert result_single.equals(result_list)


@pytest.mark.parametrize("pos_label, nb_stats", [(None, 2), (1, 1)])
def test_cross_validation_report_summarize_binary(
    binary_classification_data,
    binary_classification_data_svc,
    pos_label,
    nb_stats,
):
    """Check the behaviour of the `summarize` method with binary
    classification. We test both with an SVC that does not support `predict_proba` and a
    RandomForestClassifier that does.
    """
    estimator, X, y = binary_classification_data
    report = CrossValidationReport(estimator, X, y, splitter=2)
    expected_metrics = (
        "precision",
        "recall",
        "roc_auc",
        "brier_score",
        "fit_time_s",
        "predict_time_s",
    )
    # depending on `pos_label`, we report a stats for each class or not for
    # precision and recall
    expected_nb_stats = 2 * nb_stats + 4
    _check_results_summarize(
        report,
        params={"pos_label": pos_label},
        expected_n_splits=2,
        expected_metrics=expected_metrics,
        expected_nb_stats=expected_nb_stats,
    )

    # Repeat the same experiment where we the target labels are not [0, 1] but
    # ["neg", "pos"]. We check that we don't get any error.
    target_names = np.array(["neg", "pos"], dtype=object)
    pos_label_name = target_names[pos_label] if pos_label is not None else pos_label
    y = target_names[y]
    report = CrossValidationReport(estimator, X, y, splitter=2)
    expected_metrics = (
        "precision",
        "recall",
        "roc_auc",
        "brier_score",
        "fit_time_s",
        "predict_time_s",
    )
    # depending on `pos_label`, we report a stats for each class or not for
    # precision and recall
    expected_nb_stats = 2 * nb_stats + 4
    _check_results_summarize(
        report,
        params={"pos_label": pos_label_name},
        expected_n_splits=2,
        expected_metrics=expected_metrics,
        expected_nb_stats=expected_nb_stats,
    )

    estimator, X, y = binary_classification_data_svc
    report = CrossValidationReport(estimator, X, y, splitter=2)
    expected_metrics = (
        "precision",
        "recall",
        "roc_auc",
        "fit_time_s",
        "predict_time_s",
    )
    # depending on `pos_label`, we report a stats for each class or not for
    # precision and recall
    expected_nb_stats = 2 * nb_stats + 3
    _check_results_summarize(
        report,
        params={"pos_label": pos_label},
        expected_n_splits=2,
        expected_metrics=expected_metrics,
        expected_nb_stats=expected_nb_stats,
    )


def test_cross_validation_report_summarize_multiclass(
    multiclass_classification_data, multiclass_classification_data_svc
):
    """Check the behaviour of the `summarize` method with multiclass
    classification.
    """
    estimator, X, y = multiclass_classification_data
    report = CrossValidationReport(estimator, X, y, splitter=2)
    expected_metrics = (
        "precision",
        "recall",
        "roc_auc",
        "log_loss",
        "fit_time_s",
        "predict_time_s",
    )
    # since we are not averaging by default, we report 3 statistics for
    # precision, recall and roc_auc
    expected_nb_stats = 3 * 3 + 3
    _check_results_summarize(
        report,
        params={},
        expected_n_splits=2,
        expected_metrics=expected_metrics,
        expected_nb_stats=expected_nb_stats,
    )

    estimator, X, y = multiclass_classification_data_svc
    report = CrossValidationReport(estimator, X, y, splitter=2)
    expected_metrics = ("precision", "recall", "fit_time_s", "predict_time_s")
    # since we are not averaging by default, we report 3 statistics for
    # precision and recall
    expected_nb_stats = 3 * 2 + 2
    _check_results_summarize(
        report,
        params={},
        expected_n_splits=2,
        expected_metrics=expected_metrics,
        expected_nb_stats=expected_nb_stats,
    )


def test_cross_validation_report_summarize_regression(regression_data):
    """Check the behaviour of the `summarize` method with regression."""
    estimator, X, y = regression_data
    report = CrossValidationReport(estimator, X, y, splitter=2)
    expected_metrics = ("r2", "rmse", "fit_time_s", "predict_time_s")
    _check_results_summarize(
        report,
        params={},
        expected_n_splits=2,
        expected_metrics=expected_metrics,
        expected_nb_stats=len(expected_metrics),
    )


def test_cross_validation_report_summarize_scoring_kwargs_regression(
    regression_multioutput_data,
):
    """Check the behaviour of the `summarize` method with scoring kwargs."""
    estimator, X, y = regression_multioutput_data
    report = CrossValidationReport(estimator, X, y, splitter=2)
    assert hasattr(report.metrics, "summarize")
    result = report.metrics.summarize(
        scoring_kwargs={"multioutput": "raw_values"}
    ).frame()
    assert result.shape == (6, 2)
    assert isinstance(result.index, pd.MultiIndex)
    assert result.index.names == ["Metric", "Output"]


def test_cross_validation_report_summarize_scoring_kwargs_multi_class(
    multiclass_classification_data,
):
    """Check the behaviour of the `summarize` method with scoring kwargs."""
    estimator, X, y = multiclass_classification_data
    report = CrossValidationReport(estimator, X, y, splitter=2)
    assert hasattr(report.metrics, "summarize")
    result = report.metrics.summarize(scoring_kwargs={"average": None}).frame()
    assert result.shape == (12, 2)
    assert isinstance(result.index, pd.MultiIndex)
    assert result.index.names == ["Metric", "Label / Average"]


@pytest.mark.parametrize(
    "fixture_name, scoring_names, expected_index",
    [
        (
            "regression_data",
            ["R2", "RMSE", "FIT_TIME", "PREDICT_TIME"],
            ["R2", "RMSE", "FIT_TIME", "PREDICT_TIME"],
        ),
        (
            "multiclass_classification_data",
            ["Precision", "Recall", "ROC AUC", "Log Loss", "Fit Time", "Predict Time"],
            [
                "Precision",
                "Precision",
                "Precision",
                "Recall",
                "Recall",
                "Recall",
                "ROC AUC",
                "ROC AUC",
                "ROC AUC",
                "Log Loss",
                "Fit Time",
                "Predict Time",
            ],
        ),
    ],
)
def test_cross_validation_report_summarize_overwrite_scoring_names(
    request, fixture_name, scoring_names, expected_index
):
    """Test that we can overwrite the scoring names in summarize."""
    estimator, X, y = request.getfixturevalue(fixture_name)
    report = CrossValidationReport(estimator, X, y, splitter=2)
    result = report.metrics.summarize(scoring_names=scoring_names).frame()
    assert result.shape == (len(expected_index), 2)

    # Get level 0 names if MultiIndex, otherwise get column names
    result_index = (
        result.index.get_level_values(0).tolist()
        if isinstance(result.index, pd.MultiIndex)
        else result.index.tolist()
    )
    assert result_index == expected_index


@pytest.mark.parametrize("scoring", ["public_metric", "_private_metric"])
def test_cross_validation_report_summarize_error_scoring_strings(
    regression_data, scoring
):
    """Check that we raise an error if a scoring string is not a valid metric."""
    estimator, X, y = regression_data
    report = CrossValidationReport(estimator, X, y, splitter=2)
    err_msg = re.escape(f"Invalid metric: {scoring!r}.")
    with pytest.raises(ValueError, match=err_msg):
        report.metrics.summarize(scoring=[scoring])


def test_cross_validation_report_summarize_with_scorer(regression_data):
    """Check that we can pass scikit-learn scorer with different parameters to
    the `summarize` method."""
    estimator, X, y = regression_data
    report = CrossValidationReport(estimator, X, y, splitter=2)

    median_absolute_error_scorer = make_scorer(
        median_absolute_error, response_method="predict"
    )

    result = report.metrics.summarize(
        scoring=[r2_score, median_absolute_error_scorer],
        scoring_kwargs={"response_method": "predict"},  # only dispatched to r2_score
        aggregate=None,
    ).frame()
    assert result.shape == (2, 2)

    expected_result = [
        [
            r2_score(est_rep.y_test, est_rep.estimator_.predict(est_rep.X_test)),
            median_absolute_error(
                est_rep.y_test, est_rep.estimator_.predict(est_rep.X_test)
            ),
        ]
        for est_rep in report.estimator_reports_
    ]
    np.testing.assert_allclose(
        result.to_numpy(),
        np.transpose(expected_result),
    )


@pytest.mark.parametrize(
    "scorer, pos_label",
    [
        (
            make_scorer(
                f1_score, response_method="predict", average="macro", pos_label=1
            ),
            1,
        ),
        (
            make_scorer(
                f1_score, response_method="predict", average="macro", pos_label=1
            ),
            None,
        ),
        (make_scorer(f1_score, response_method="predict", average="macro"), 1),
    ],
)
def test_cross_validation_report_summarize_with_scorer_binary_classification(
    binary_classification_data, scorer, pos_label
):
    """Check that we can pass scikit-learn scorer with different parameters to
    the `summarize` method.

    We also check that we can pass `pos_label` whether to the scorer or to the
    `summarize` method or consistently to both.
    """
    estimator, X, y = binary_classification_data
    report = CrossValidationReport(estimator, X, y, splitter=2)

    result = report.metrics.summarize(
        scoring=["accuracy", accuracy_score, scorer],
        scoring_kwargs={"response_method": "predict"},
    ).frame()
    assert result.shape == (3, 2)


def test_cross_validation_report_summarize_with_scorer_pos_label_error(
    binary_classification_data,
):
    """Check that we raise an error when pos_label is passed both in the scorer and
    globally conducting to a mismatch."""
    estimator, X, y = binary_classification_data
    report = CrossValidationReport(estimator, X, y, splitter=2)

    f1_scorer = make_scorer(
        f1_score, response_method="predict", average="macro", pos_label=1
    )
    err_msg = re.escape(
        "`pos_label` is passed both in the scorer and to the `summarize` method."
    )
    with pytest.raises(ValueError, match=err_msg):
        report.metrics.summarize(scoring=[f1_scorer], pos_label=0)


def test_cross_validation_report_summarize_invalid_metric_type(regression_data):
    """Check that we raise the expected error message if an invalid metric is passed."""
    estimator, X, y = regression_data
    report = CrossValidationReport(estimator, X, y, splitter=2)

    err_msg = re.escape("Invalid type of metric: <class 'int'> for 1")
    with pytest.raises(ValueError, match=err_msg):
        report.metrics.summarize(scoring=[1])


@pytest.mark.parametrize("aggregate", [None, "mean", ["mean", "std"]])
def test_cross_validation_report_summarize_indicator_favorability(
    binary_classification_data, aggregate
):
    """Check that the behaviour of `indicator_favorability` is correct."""
    estimator, X, y = binary_classification_data
    report = CrossValidationReport(estimator, X, y, splitter=2)
    result = report.metrics.summarize(
        indicator_favorability=True, aggregate=aggregate
    ).frame()
    assert "Favorability" in result.columns
    indicator = result["Favorability"]
    assert indicator.shape == (8,)
    assert indicator["Precision"].tolist() == ["(↗︎)", "(↗︎)"]
    assert indicator["Recall"].tolist() == ["(↗︎)", "(↗︎)"]
    assert indicator["ROC AUC"].tolist() == ["(↗︎)"]
    assert indicator["Brier score"].tolist() == ["(↘︎)"]
    assert indicator["Fit time (s)"].tolist() == ["(↘︎)"]
    assert indicator["Predict time (s)"].tolist() == ["(↘︎)"]


def test_cross_validation_report_custom_metric(binary_classification_data):
    """Check that we can compute a custom metric."""
    estimator, X, y = binary_classification_data
    report = CrossValidationReport(estimator, X, y, splitter=2)

    result = report.metrics.custom_metric(
        metric_function=accuracy_score,
        response_method="predict",
    )
    assert result.shape == (1, 2)
    assert result.index == ["Accuracy Score"]


@pytest.mark.parametrize(
    "error,error_message",
    [
        (ValueError("No more fitting"), "Cross-validation interrupted by an error"),
        (KeyboardInterrupt(), "Cross-validation interrupted manually"),
    ],
)
@pytest.mark.parametrize("n_jobs", [None, 1, 2])
def test_cross_validation_report_interrupted(
    binary_classification_data, capsys, error, error_message, n_jobs
):
    """Check that we can interrupt cross-validation without losing all
    data."""
    _, X, y = binary_classification_data

    estimator = MockEstimator(error=error, n_call=0, fail_after_n_clone=8)
    report = CrossValidationReport(estimator, X, y, splitter=10, n_jobs=n_jobs)

    captured = capsys.readouterr()
    assert all(word in captured.out for word in error_message.split(" "))

    result = report.metrics.custom_metric(
        metric_function=accuracy_score,
        response_method="predict",
    )
    assert result.shape == (1, 2)
    assert result.index == ["Accuracy Score"]


def test_cross_validation_report_brier_score_requires_probabilities():
    """Check that the Brier score is not defined for estimator that do not
    implement `predict_proba`.

    Non-regression test for:
    https://github.com/probabl-ai/skore/pull/1471
    """
    estimator = SVC()  # SVC does not implement `predict_proba` with default parameters
    X, y = make_classification(n_classes=2, random_state=42)

    report = CrossValidationReport(estimator, X=X, y=y, splitter=2)
    assert not hasattr(report.metrics, "brier_score")


@pytest.mark.parametrize(
    "aggregate, expected_columns",
    [
        (None, ["Split #0", "Split #1"]),
        ("mean", ["mean"]),
        ("std", ["std"]),
        (["mean", "std"], ["mean", "std"]),
    ],
)
def test_cross_validation_timings(
    binary_classification_data, aggregate, expected_columns
):
    """Check the general behaviour of the `timings` method."""
    estimator, X, y = binary_classification_data
    report = CrossValidationReport(estimator, X, y, splitter=2)
    timings = report.metrics.timings(aggregate=aggregate)
    assert isinstance(timings, pd.DataFrame)
    assert timings.index.tolist() == ["Fit time (s)"]
    assert timings.columns.tolist() == expected_columns

    report.get_predictions(data_source="train")
    timings = report.metrics.timings(aggregate=aggregate)
    assert isinstance(timings, pd.DataFrame)
    assert timings.index.tolist() == ["Fit time (s)", "Predict time train (s)"]
    assert timings.columns.tolist() == expected_columns

    report.get_predictions(data_source="test")
    timings = report.metrics.timings(aggregate=aggregate)
    assert isinstance(timings, pd.DataFrame)
    assert timings.index.tolist() == [
        "Fit time (s)",
        "Predict time train (s)",
        "Predict time test (s)",
    ]
    assert timings.columns.tolist() == expected_columns


@pytest.mark.parametrize("n_jobs", [None, 1, 2])
def test_cross_validation_report_failure_all_splits(n_jobs):
    """Check that we raise an error when no estimators were successfully fitted.
    during the cross-validation process."""
    X, y = make_classification(n_samples=100, n_features=10, random_state=42)
    estimator = MockEstimator(
        error=ValueError("Intentional failure for testing"), fail_after_n_clone=0
    )

    err_msg = "Cross-validation failed: no estimators were successfully fitted"
    with pytest.raises(RuntimeError, match=err_msg):
        CrossValidationReport(estimator, X, y, n_jobs=n_jobs)


def test_cross_validation_timings_flat_index(binary_classification_data):
    """Check the behaviour of the `timings` method display formatting."""
    estimator, X, y = binary_classification_data
    report = CrossValidationReport(estimator, X, y, splitter=2)

    report.get_predictions(data_source="train")
    report.get_predictions(data_source="test")

    results = report.metrics.summarize(flat_index=True).frame()
    assert results.index.tolist() == [
        "precision_0",
        "precision_1",
        "recall_0",
        "recall_1",
        "roc_auc",
        "brier_score",
        "fit_time_s",
        "predict_time_s",
    ]


@pytest.mark.parametrize("metric", ["precision", "recall"])
def test_cross_validation_report_summarize_pos_label_overwrite(
    metric, binary_classification_data
):
    """Check that `pos_label` can be overwritten in `summarize`"""
    classifier, X, y = binary_classification_data
    labels = np.array(["A", "B"], dtype=object)
    y = labels[y]

    report = CrossValidationReport(classifier, X, y)
    result_both_labels = report.metrics.summarize(scoring=metric).frame().reset_index()
    assert result_both_labels["Label / Average"].to_list() == ["A", "B"]
    result_both_labels = result_both_labels.set_index(["Metric", "Label / Average"])

    report = CrossValidationReport(classifier, X, y, pos_label="B")
    result = report.metrics.summarize(scoring=metric).frame().reset_index()
    assert "Label / Average" not in result.columns
    result = result.set_index("Metric")
    assert (
        result.loc[metric.capitalize(), (report.estimator_name_, "mean")]
        == result_both_labels.loc[
            (metric.capitalize(), "B"), (report.estimator_name_, "mean")
        ]
    )

    result = (
        report.metrics.summarize(scoring=metric, pos_label="A").frame().reset_index()
    )
    assert "Label / Average" not in result.columns
    result = result.set_index("Metric")
    assert (
        result.loc[metric.capitalize(), (report.estimator_name_, "mean")]
        == result_both_labels.loc[
            (metric.capitalize(), "A"), (report.estimator_name_, "mean")
        ]
    )


@pytest.mark.parametrize("metric", ["precision", "recall"])
def test_cross_validation_report_precision_recall_pos_label_overwrite(
    metric, binary_classification_data
):
    """Check that `pos_label` can be overwritten in `summarize`."""
    classifier, X, y = binary_classification_data
    labels = np.array(["A", "B"], dtype=object)
    y = labels[y]

    report = CrossValidationReport(classifier, X, y)
    result_both_labels = getattr(report.metrics, metric)().reset_index()
    assert result_both_labels["Label / Average"].to_list() == ["A", "B"]
    result_both_labels = result_both_labels.set_index(["Metric", "Label / Average"])

    result = getattr(report.metrics, metric)(pos_label="B").reset_index()
    assert "Label / Average" not in result.columns
    result = result.set_index("Metric")
    assert (
        result.loc[metric.capitalize(), (report.estimator_name_, "mean")]
        == result_both_labels.loc[
            (metric.capitalize(), "B"), (report.estimator_name_, "mean")
        ]
    )

    result = getattr(report.metrics, metric)(pos_label="A").reset_index()
    assert "Label / Average" not in result.columns
    result = result.set_index("Metric")
    assert (
        result.loc[metric.capitalize(), (report.estimator_name_, "mean")]
        == result_both_labels.loc[
            (metric.capitalize(), "A"), (report.estimator_name_, "mean")
        ]
    )


@pytest.mark.parametrize(
    "strategy",
    (
        2,
        KFold(n_splits=2, random_state=42, shuffle=True),
        (
            ((0,), (1,)),
            ((2,), (3,)),
        ),
    ),
)
def test_cross_validation_report_split_indices(strategy, binary_classification_data):
<<<<<<< HEAD
    from numpy.testing import assert_equal

=======
>>>>>>> 444649f0
    classifier, X, y = binary_classification_data
    X = X[:4]
    y = y[:4]

<<<<<<< HEAD
    cvr = CrossValidationReport(classifier, X, y, splitter=strategy)
    splitter = check_cv(strategy, y, classifier=True)

    assert_equal(cvr.split_indices, tuple(splitter.split(X=X, y=y)))
=======
    cvr = CrossValidationReport(classifier, X, y, cv_splitter=strategy)
    splitter = check_cv(strategy, y, classifier=True)

    np.testing.assert_array_equal(cvr.split_indices, tuple(splitter.split(X=X, y=y)))
>>>>>>> 444649f0
<|MERGE_RESOLUTION|>--- conflicted
+++ resolved
@@ -1148,23 +1148,11 @@
     ),
 )
 def test_cross_validation_report_split_indices(strategy, binary_classification_data):
-<<<<<<< HEAD
-    from numpy.testing import assert_equal
-
-=======
->>>>>>> 444649f0
     classifier, X, y = binary_classification_data
     X = X[:4]
     y = y[:4]
 
-<<<<<<< HEAD
     cvr = CrossValidationReport(classifier, X, y, splitter=strategy)
     splitter = check_cv(strategy, y, classifier=True)
 
-    assert_equal(cvr.split_indices, tuple(splitter.split(X=X, y=y)))
-=======
-    cvr = CrossValidationReport(classifier, X, y, cv_splitter=strategy)
-    splitter = check_cv(strategy, y, classifier=True)
-
-    np.testing.assert_array_equal(cvr.split_indices, tuple(splitter.split(X=X, y=y)))
->>>>>>> 444649f0
+    np.testing.assert_array_equal(cvr.split_indices, tuple(splitter.split(X=X, y=y)))