--- conflicted
+++ resolved
@@ -301,14 +301,10 @@
         ("regression_data", False, 1),
     ],
 )
-<<<<<<< HEAD
 @pytest.mark.parametrize("n_jobs", [1, 2])
-def test_estimator_report_cache_predictions(request, fixture_name, n_jobs):
-=======
 def test_estimator_report_cache_predictions(
-    request, fixture_name, pass_train_data, expected_n_keys
-):
->>>>>>> 4d284743
+    request, fixture_name, pass_train_data, expected_n_keys, n_jobs
+):
     """Check that calling cache_predictions fills the cache."""
     estimator, X_test, y_test = request.getfixturevalue(fixture_name)
     if pass_train_data:
@@ -319,12 +315,8 @@
         report = EstimatorReport(estimator, X_test=X_test, y_test=y_test)
 
     assert report._cache == {}
-<<<<<<< HEAD
     report.cache_predictions(n_jobs=n_jobs)
-=======
-    report.cache_predictions()
     assert len(report._cache) == expected_n_keys
->>>>>>> 4d284743
     assert report._cache != {}
     stored_cache = deepcopy(report._cache)
     report.cache_predictions(n_jobs=n_jobs)
