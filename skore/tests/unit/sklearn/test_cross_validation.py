--- conflicted
+++ resolved
@@ -902,11 +902,7 @@
         metric_function=accuracy_score,
         response_method="predict",
     )
-<<<<<<< HEAD
     assert result.shape == (1, 2)
-    assert result.index == ["accuracy_score"]
-=======
-    assert result.shape == (1, 1)
     assert result.index == ["accuracy_score"]
 
 
@@ -958,5 +954,4 @@
         "Predict time train",
         "Predict time test",
     ]
-    assert timings.columns.tolist() == expected_columns
->>>>>>> ea305ddd
+    assert timings.columns.tolist() == expected_columns