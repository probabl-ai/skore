import matplotlib as mpl
import numpy as np
import pandas as pd
import pytest
from sklearn.datasets import make_classification
from sklearn.linear_model import LogisticRegression
from skore import CrossValidationReport
from skore.sklearn._plot import PrecisionRecallCurveDisplay
from skore.sklearn._plot.utils import sample_mpl_colormap
from skore.utils._testing import check_legend_position
from skore.utils._testing import (
    check_precision_recall_curve_display_data as check_display_data,
)


@pytest.mark.parametrize("data_source", ["train", "test", "X_y"])
def test_binary_classification(
    pyplot, binary_classification_data_no_split, data_source
):
    """Check the attributes and default plotting behaviour of the
    precision-recall curve plot with binary data.
    """
    (estimator, X, y), cv = binary_classification_data_no_split, 3
    report = CrossValidationReport(estimator, X=X, y=y, cv_splitter=cv)
    if data_source == "X_y":
        precision_recall_kwargs = {"data_source": data_source, "X": X, "y": y}
    else:
        precision_recall_kwargs = {"data_source": data_source}

    display = report.metrics.precision_recall(**precision_recall_kwargs)
    assert isinstance(display, PrecisionRecallCurveDisplay)
    check_display_data(display)

    display.plot()

    pos_label = report.estimator_reports_[0].estimator_.classes_[1]

    assert hasattr(display, "ax_")
    assert hasattr(display, "figure_")
    assert isinstance(display.lines_, list)
    assert len(display.lines_) == cv

    expected_colors = sample_mpl_colormap(pyplot.cm.tab10, 10)
    for split_idx, line in enumerate(display.lines_):
        assert isinstance(line, mpl.lines.Line2D)
        average_precision = display.average_precision.query(
            f"label == {pos_label} & split_index == {split_idx}"
        )["average_precision"].item()

        assert line.get_label() == (
            f"Fold #{split_idx + 1} (AP = {average_precision:0.2f})"
        )
        assert mpl.colors.to_rgba(line.get_color()) == expected_colors[split_idx]

    assert isinstance(display.ax_, mpl.axes.Axes)
    legend = display.ax_.get_legend()
    data_source_title = "external" if data_source == "X_y" else data_source
    assert legend.get_title().get_text() == f"{data_source_title.capitalize()} set"
    assert len(legend.get_texts()) == 3

    assert display.ax_.get_xlabel() == "Recall\n(Positive label: 1)"
    assert display.ax_.get_ylabel() == "Precision\n(Positive label: 1)"
    assert display.ax_.get_adjustable() == "box"
    assert display.ax_.get_aspect() in ("equal", 1.0)
    assert display.ax_.get_xlim() == display.ax_.get_ylim() == (-0.01, 1.01)
    assert (
        display.ax_.get_title()
        == f"Precision-Recall Curve for {estimator.__class__.__name__}"
    )


@pytest.mark.parametrize("data_source", ["train", "test", "X_y"])
def test_multiclass_classification(
    pyplot, multiclass_classification_data_no_split, data_source
):
    """Check the attributes and default plotting behaviour of the precision-recall
    curve plot with multiclass data.
    """
    (estimator, X, y), cv = multiclass_classification_data_no_split, 3
    report = CrossValidationReport(estimator, X=X, y=y, cv_splitter=cv)
    if data_source == "X_y":
        precision_recall_kwargs = {"data_source": data_source, "X": X, "y": y}
    else:
        precision_recall_kwargs = {"data_source": data_source}

    display = report.metrics.precision_recall(**precision_recall_kwargs)
    assert isinstance(display, PrecisionRecallCurveDisplay)
    check_display_data(display)

    display.plot()

    class_labels = report.estimator_reports_[0].estimator_.classes_

    assert isinstance(display.lines_, list)
    assert len(display.lines_) == len(class_labels) * cv
    default_colors = sample_mpl_colormap(pyplot.cm.tab10, 10)
    for class_label, expected_color in zip(class_labels, default_colors):
        for split_idx in range(cv):
            precision_recall_curve_mpl = display.lines_[class_label * cv + split_idx]
            assert isinstance(precision_recall_curve_mpl, mpl.lines.Line2D)
            if split_idx == 0:
                average_precision = display.average_precision.query(
                    f"label == {class_label} & split_index == {split_idx}"
                )["average_precision"]
                assert precision_recall_curve_mpl.get_label() == (
                    f"{str(class_label).title()} "
                    f"(AP = {np.mean(average_precision):0.2f}"
                    f" +/- {np.std(average_precision):0.2f})"
                )
            assert precision_recall_curve_mpl.get_color() == expected_color

    assert isinstance(display.ax_, mpl.axes.Axes)
    legend = display.ax_.get_legend()
    data_source_title = "external" if data_source == "X_y" else data_source
    assert legend.get_title().get_text() == f"{data_source_title.capitalize()} set"
    assert len(legend.get_texts()) == 3

    assert display.ax_.get_xlabel() == "Recall"
    assert display.ax_.get_ylabel() == "Precision"
    assert display.ax_.get_adjustable() == "box"
    assert display.ax_.get_aspect() in ("equal", 1.0)
    assert display.ax_.get_xlim() == display.ax_.get_ylim() == (-0.01, 1.01)
    assert (
        display.ax_.get_title()
        == f"Precision-Recall Curve for {estimator.__class__.__name__}"
    )


@pytest.mark.parametrize(
    "fixture_name",
    ["binary_classification_data_no_split", "multiclass_classification_data_no_split"],
)
@pytest.mark.parametrize("pr_curve_kwargs", [[{"color": "red"}], "unknown"])
def test_wrong_kwargs(pyplot, fixture_name, request, pr_curve_kwargs):
    """Check that we raise a proper error message when passing an inappropriate
    value for the `pr_curve_kwargs` argument."""
    (estimator, X, y), cv = request.getfixturevalue(fixture_name), 3

    report = CrossValidationReport(estimator, X=X, y=y, cv_splitter=cv)
    display = report.metrics.precision_recall()
    err_msg = (
        "You intend to plot multiple curves. We expect `pr_curve_kwargs` to be a list "
        "of dictionaries"
    )
    with pytest.raises(ValueError, match=err_msg):
        display.plot(pr_curve_kwargs=pr_curve_kwargs)


<<<<<<< HEAD
def test_frame_binary_classification(binary_classification_data_no_split):
    """Test the frame method with binary classification cross-validation data."""
    (estimator, X, y), cv = binary_classification_data_no_split, 3
    report = CrossValidationReport(estimator, X=X, y=y, cv_splitter=cv)
    display = report.metrics.precision_recall()
    df = display.frame()

    assert isinstance(df, pd.DataFrame)

    expected_columns = [
        "estimator_name",
        "split_index",
        "label",
        "threshold",
        "precision",
        "recall",
        "average_precision",
    ]
    assert list(df.columns) == expected_columns

    assert df["estimator_name"].dtype.name == "category"
    assert df["split_index"].dtype.name == "category"
    assert df["label"].dtype.name == "category"
    assert df["threshold"].dtype == np.float64
    assert df["precision"].dtype == np.float64
    assert df["recall"].dtype == np.float64
    assert df["average_precision"].dtype == np.float64

    assert df["split_index"].nunique() > 0
    assert df["label"].nunique() == 1
    assert df["precision"].between(0, 1).all()
    assert df["recall"].between(0, 1).all()
    assert df["average_precision"].between(0, 1).all()
    assert df["estimator_name"].unique() == [report.estimator_name_]


def test_frame_multiclass_classification(multiclass_classification_data_no_split):
    """Test the frame method with multiclass classification cross-validation data."""
    (estimator, X, y), cv = multiclass_classification_data_no_split, 3
    report = CrossValidationReport(estimator, X=X, y=y, cv_splitter=cv)
    display = report.metrics.precision_recall()
    df = display.frame()

    assert isinstance(df, pd.DataFrame)
    expected_columns = [
        "estimator_name",
        "split_index",
        "label",
        "method",
        "threshold",
        "precision",
        "recall",
        "average_precision",
    ]
    assert list(df.columns) == expected_columns

    assert df["estimator_name"].dtype.name == "category"
    assert df["split_index"].dtype.name == "category"
    assert df["label"].dtype.name == "category"
    assert df["method"].dtype == object
    assert df["threshold"].dtype == np.float64
    assert df["precision"].dtype == np.float64
    assert df["recall"].dtype == np.float64
    assert df["average_precision"].dtype == np.float64

    assert df["split_index"].nunique() > 0
    assert df["label"].nunique() == 3
    assert df["precision"].between(0, 1).all()
    assert df["recall"].between(0, 1).all()
    assert df["average_precision"].between(0, 1).all()
    assert df["estimator_name"].unique() == [report.estimator_name_]
    assert df["method"].unique() == ["OvR"]
=======
def test_legend(
    pyplot, binary_classification_data_no_split, multiclass_classification_data_no_split
):
    """Check the rendering of the legend for with an `CrossValidationReport`."""

    # binary classification <= 5 folds
    estimator, X, y = binary_classification_data_no_split
    report = CrossValidationReport(estimator, X=X, y=y, cv_splitter=5)
    display = report.metrics.precision_recall()
    display.plot()
    check_legend_position(display.ax_, loc="lower left", position="inside")

    # binary classification > 5 folds
    estimator, X, y = binary_classification_data_no_split
    report = CrossValidationReport(estimator, X=X, y=y, cv_splitter=10)
    display = report.metrics.precision_recall()
    display.plot()
    check_legend_position(display.ax_, loc="upper left", position="outside")

    # multiclass classification <= 5 classes
    estimator, X, y = multiclass_classification_data_no_split
    report = CrossValidationReport(estimator, X=X, y=y, cv_splitter=5)
    display = report.metrics.precision_recall()
    display.plot()
    check_legend_position(display.ax_, loc="lower left", position="inside")

    # multiclass classification > 5 classes
    estimator = LogisticRegression()
    X, y = make_classification(
        n_samples=1_000,
        n_classes=10,
        n_clusters_per_class=1,
        n_informative=10,
        random_state=42,
    )
    report = CrossValidationReport(estimator, X=X, y=y, cv_splitter=10)
    display = report.metrics.precision_recall()
    display.plot()
    check_legend_position(display.ax_, loc="upper left", position="outside")
>>>>>>> 74a01522
<|MERGE_RESOLUTION|>--- conflicted
+++ resolved
@@ -146,7 +146,6 @@
         display.plot(pr_curve_kwargs=pr_curve_kwargs)
 
 
-<<<<<<< HEAD
 def test_frame_binary_classification(binary_classification_data_no_split):
     """Test the frame method with binary classification cross-validation data."""
     (estimator, X, y), cv = binary_classification_data_no_split, 3
@@ -219,7 +218,8 @@
     assert df["average_precision"].between(0, 1).all()
     assert df["estimator_name"].unique() == [report.estimator_name_]
     assert df["method"].unique() == ["OvR"]
-=======
+
+    
 def test_legend(
     pyplot, binary_classification_data_no_split, multiclass_classification_data_no_split
 ):
@@ -258,5 +258,4 @@
     report = CrossValidationReport(estimator, X=X, y=y, cv_splitter=10)
     display = report.metrics.precision_recall()
     display.plot()
-    check_legend_position(display.ax_, loc="upper left", position="outside")
->>>>>>> 74a01522
+    check_legend_position(display.ax_, loc="upper left", position="outside")