from itertools import product

import matplotlib as mpl
import numpy as np
import pytest
from matplotlib.lines import Line2D
from sklearn.linear_model import LogisticRegression
from skore import ComparisonReport, CrossValidationReport
from skore.sklearn._plot.metrics.precision_recall_curve import (
    PrecisionRecallCurveDisplay,
)
from skore.sklearn._plot.utils import sample_mpl_colormap
from skore.utils._testing import check_frame_structure, check_legend_position
from skore.utils._testing import (
    check_precision_recall_curve_display_data as check_display_data,
)


@pytest.fixture
def binary_classification_report(binary_classification_data_no_split):
    _, X, y = binary_classification_data_no_split
    estimator_1 = LogisticRegression()
    estimator_2 = LogisticRegression(C=10)
    report = ComparisonReport(
        reports={
            "estimator_1": CrossValidationReport(estimator_1, X, y),
            "estimator_2": CrossValidationReport(estimator_2, X, y),
        }
    )
    return report


@pytest.fixture
def multiclass_classification_report(multiclass_classification_data_no_split):
    _, X, y = multiclass_classification_data_no_split
    estimator_1 = LogisticRegression()
    estimator_2 = LogisticRegression(C=10)
    report = ComparisonReport(
        reports={
            "estimator_1": CrossValidationReport(estimator_1, X, y),
            "estimator_2": CrossValidationReport(estimator_2, X, y),
        }
    )
    return report


def test_binary_classification(pyplot, binary_classification_report):
    """
    Check the behaviour of `precision_recall` when ML task is "binary-classification".
    """
    report = binary_classification_report
    display = report.metrics.precision_recall()
    assert isinstance(display, PrecisionRecallCurveDisplay)
    check_display_data(display)

    pos_label = 1
    n_reports = len(report.reports_)
    n_splits = len(report.reports_[0].estimator_reports_)

    display.plot()
    assert isinstance(display.lines_, list)
    assert len(display.lines_) == n_reports * n_splits
    default_colors = sample_mpl_colormap(pyplot.cm.tab10, 10)
    for i, estimator_name in enumerate(report.report_names_):
        precision_recall_mpl = display.lines_[i * n_splits]
        assert isinstance(precision_recall_mpl, Line2D)

        average_precision = display.average_precision.query(
            f"label == {pos_label} & estimator_name == '{estimator_name}'"
        )["average_precision"]

        assert precision_recall_mpl.get_label() == (
            f"{estimator_name} (AUC = {average_precision.mean():0.2f} "
            f"+/- {average_precision.std():0.2f})"
        )
        assert list(precision_recall_mpl.get_color()[:3]) == list(default_colors[i][:3])

    assert isinstance(display.ax_, mpl.axes.Axes)
    check_legend_position(display.ax_, loc="lower left", position="inside")
    legend = display.ax_.get_legend()
    assert legend.get_title().get_text() == "Test set"
    assert len(legend.get_texts()) == n_reports

    assert display.ax_.get_xlabel() == "Recall\n(Positive label: 1)"
    assert display.ax_.get_ylabel() == "Precision\n(Positive label: 1)"
    assert display.ax_.get_adjustable() == "box"
    assert display.ax_.get_aspect() in ("equal", 1.0)
    assert display.ax_.get_xlim() == display.ax_.get_ylim() == (-0.01, 1.01)
    assert display.ax_.get_title() == "Precision-Recall Curve"


def test_multiclass_classification(pyplot, multiclass_classification_report):
    """
    Check the behaviour of `precision_recall` when ML task is
    "multiclass-classification" and `pos_label` is None.
    """
    report = multiclass_classification_report
    display = report.metrics.precision_recall()
    assert isinstance(display, PrecisionRecallCurveDisplay)
    check_display_data(display)

    labels = display.precision_recall["label"].cat.categories
    n_reports = len(report.reports_)
    n_splits = len(report.reports_[0].estimator_reports_)

    display.plot()
    assert isinstance(display.lines_, list)
    assert len(display.lines_) == n_reports * len(labels) * n_splits

    default_colors = sample_mpl_colormap(pyplot.cm.tab10, 10)
    for i, ((estimator_idx, estimator_name), label) in enumerate(
        product(enumerate(report.report_names_), labels)
    ):
        precision_recall_mpl = display.lines_[i * n_splits]
        assert isinstance(precision_recall_mpl, Line2D)

        average_precision = display.average_precision.query(
            f"label == {label} & estimator_name == '{estimator_name}'"
        )["average_precision"]

        assert precision_recall_mpl.get_label() == (
            f"{estimator_name} (AUC = {average_precision.mean():0.2f} "
            f"+/- {average_precision.std():0.2f})"
        )
        assert list(precision_recall_mpl.get_color()[:3]) == list(
            default_colors[estimator_idx][:3]
        )

    assert isinstance(display.ax_, np.ndarray)
    for label, ax in zip(labels, display.ax_, strict=False):
        check_legend_position(ax, loc="lower left", position="inside")
        legend = ax.get_legend()
        assert legend.get_title().get_text() == "Test set"
        assert len(legend.get_texts()) == n_reports

        assert ax.get_xlabel() == f"Recall\n(Positive label: {label})"
        assert ax.get_ylabel() == f"Precision\n(Positive label: {label})"
        assert ax.get_adjustable() == "box"
        assert ax.get_aspect() in ("equal", 1.0)
        assert ax.get_xlim() == ax.get_ylim() == (-0.01, 1.01)
    assert display.figure_.get_suptitle() == "Precision-Recall Curve"


def test_binary_classification_wrong_kwargs(pyplot, binary_classification_report):
    """Check that we raise a proper error message when passing an inappropriate
    value for the `pr_curve_kwargs` argument."""
    report = binary_classification_report
    display = report.metrics.precision_recall()
    err_msg = (
        "You intend to plot multiple curves. We expect `pr_curve_kwargs` to be a "
        "list of dictionaries with the same length as the number of curves. "
        "Got 2 instead of 10."
    )
    with pytest.raises(ValueError, match=err_msg):
        display.plot(pr_curve_kwargs=[{}, {}])


@pytest.mark.parametrize("pr_curve_kwargs", [[{"color": "red"}] * 10])
def test_binary_classification_kwargs(
    pyplot, binary_classification_report, pr_curve_kwargs
):
    """Check that we can pass keyword arguments to the PR curve plot."""
    report = binary_classification_report
    display = report.metrics.precision_recall()
    display.plot(pr_curve_kwargs=pr_curve_kwargs)
    assert display.lines_[0].get_color() == "red"

    # check the `.style` display setter
    display.plot()  # default style
    assert display.lines_[0].get_color() == (
        np.float64(0.12156862745098039),
        np.float64(0.4666666666666667),
        np.float64(0.7058823529411765),
        np.float64(1.0),
    )

    display.set_style(pr_curve_kwargs=pr_curve_kwargs)
    display.plot()
    assert display.lines_[0].get_color() == "red"

    # overwrite the style that was set above
    display.plot(pr_curve_kwargs=[{"color": "#1f77b4"}] * 10)
    assert display.lines_[0].get_color() == "#1f77b4"


def test_multiclass_classification_wrong_kwargs(
    pyplot, multiclass_classification_report
):
    """Check that we raise a proper error message when passing an inappropriate
    value for the `pr_curve_kwargs` argument."""
    report = multiclass_classification_report
    display = report.metrics.precision_recall()
    err_msg = "You intend to plot multiple curves."
    with pytest.raises(ValueError, match=err_msg):
        display.plot(pr_curve_kwargs=[{}, {}])

    with pytest.raises(ValueError, match=err_msg):
        display.plot(pr_curve_kwargs={})


def test_multiclass_classification_kwargs(pyplot, multiclass_classification_report):
    """Check that we can pass keyword arguments to the PR curve plot for
    multiclass classification."""
    report = multiclass_classification_report
    display = report.metrics.precision_recall()
    display.plot(
        pr_curve_kwargs=(
            [{"color": "red"}] * 10
            + [{"color": "blue"}] * 10
            + [{"color": "green"}] * 10
        )
    )
    assert display.lines_[0].get_color() == "red"
    assert display.lines_[10].get_color() == "blue"
    assert display.lines_[20].get_color() == "green"

    display.plot()

    display.plot(despine=False)
    assert display.ax_[0].spines["top"].get_visible()


<<<<<<< HEAD
def test_binary_classification_constructor(binary_classification_data_no_split):
    """Check that the dataframe has the correct structure at initialization."""
    (estimator, X, y), cv = binary_classification_data_no_split, 3
    report_1 = CrossValidationReport(estimator, X=X, y=y, cv_splitter=cv)
    # add a different number of splits for the second report
    report_2 = CrossValidationReport(estimator, X=X, y=y, cv_splitter=cv + 1)
    report = ComparisonReport(
        reports={"estimator_1": report_1, "estimator_2": report_2}
    )
    display = report.metrics.precision_recall()

    index_columns = ["estimator_name", "split_index", "label"]
    for df in [display.precision_recall, display.average_precision]:
        assert all(col in df.columns for col in index_columns)
        assert df.query("estimator_name == 'estimator_1'")[
            "split_index"
        ].unique().tolist() == list(range(cv))
        assert df.query("estimator_name == 'estimator_2'")[
            "split_index"
        ].unique().tolist() == list(range(cv + 1))
        assert df["estimator_name"].unique().tolist() == report.report_names_
        assert df["label"].unique() == 1

    assert len(display.average_precision) == cv + (cv + 1)


def test_multiclass_classification_constructor(multiclass_classification_data_no_split):
    """Check that the dataframe has the correct structure at initialization."""
    (estimator, X, y), cv = multiclass_classification_data_no_split, 3
    report_1 = CrossValidationReport(estimator, X=X, y=y, cv_splitter=cv)
    report_2 = CrossValidationReport(estimator, X=X, y=y, cv_splitter=cv + 1)
    report = ComparisonReport(
        reports={"estimator_1": report_1, "estimator_2": report_2}
    )
    display = report.metrics.precision_recall()

    index_columns = ["estimator_name", "split_index", "label"]
    classes = np.unique(y)
    for df in [display.precision_recall, display.average_precision]:
        assert all(col in df.columns for col in index_columns)
        assert df.query("estimator_name == 'estimator_1'")[
            "split_index"
        ].unique().tolist() == list(range(cv))
        assert df.query("estimator_name == 'estimator_2'")[
            "split_index"
        ].unique().tolist() == list(range(cv + 1))
        assert df["estimator_name"].unique().tolist() == report.report_names_
        np.testing.assert_array_equal(df["label"].unique(), classes)

    assert len(display.average_precision) == len(classes) * cv + len(classes) * (cv + 1)
=======
@pytest.mark.parametrize("with_average_precision", [False, True])
def test_frame_binary_classification(
    binary_classification_report, with_average_precision
):
    """Test the frame method with binary classification comparison cross-validation
    data."""
    report = binary_classification_report
    display = report.metrics.precision_recall()

    df = display.frame(with_average_precision=with_average_precision)
    expected_index = ["estimator_name", "split_index"]
    expected_columns = ["threshold", "precision", "recall"]
    if with_average_precision:
        expected_columns.append("average_precision")

    check_frame_structure(df, expected_index, expected_columns)
    assert df["estimator_name"].nunique() == len(report.reports_)

    if with_average_precision:
        for (_, _), group in df.groupby(
            ["estimator_name", "split_index"], observed=True
        ):
            assert group["average_precision"].nunique() == 1


@pytest.mark.parametrize("with_average_precision", [False, True])
def test_frame_multiclass_classification(
    multiclass_classification_report, with_average_precision
):
    """Test the frame method with multiclass classification comparison cross-validation
    data."""
    report = multiclass_classification_report
    display = report.metrics.precision_recall()

    df = display.frame(with_average_precision=with_average_precision)
    expected_index = ["estimator_name", "split_index", "label"]
    expected_columns = ["threshold", "precision", "recall"]
    if with_average_precision:
        expected_columns.append("average_precision")

    check_frame_structure(df, expected_index, expected_columns)
    assert df["estimator_name"].nunique() == len(report.reports_)

    if with_average_precision:
        for (_, _, _), group in df.groupby(
            ["estimator_name", "split_index", "label"], observed=True
        ):
            assert group["average_precision"].nunique() == 1
>>>>>>> 97bd39df
<|MERGE_RESOLUTION|>--- conflicted
+++ resolved
@@ -220,7 +220,6 @@
     assert display.ax_[0].spines["top"].get_visible()
 
 
-<<<<<<< HEAD
 def test_binary_classification_constructor(binary_classification_data_no_split):
     """Check that the dataframe has the correct structure at initialization."""
     (estimator, X, y), cv = binary_classification_data_no_split, 3
@@ -271,7 +270,8 @@
         np.testing.assert_array_equal(df["label"].unique(), classes)
 
     assert len(display.average_precision) == len(classes) * cv + len(classes) * (cv + 1)
-=======
+
+
 @pytest.mark.parametrize("with_average_precision", [False, True])
 def test_frame_binary_classification(
     binary_classification_report, with_average_precision
@@ -319,5 +319,4 @@
         for (_, _, _), group in df.groupby(
             ["estimator_name", "split_index", "label"], observed=True
         ):
-            assert group["average_precision"].nunique() == 1
->>>>>>> 97bd39df
+            assert group["average_precision"].nunique() == 1