--- conflicted
+++ resolved
@@ -128,7 +128,6 @@
         display.plot(data_points_kwargs=data_points_kwargs)
 
 
-<<<<<<< HEAD
 def test_frame(regression_data_no_split):
     """Test the frame method with cross-validation data."""
     (estimator, X, y), cv = regression_data_no_split, 3
@@ -155,7 +154,8 @@
 
     assert df["estimator_name"].unique() == [report.estimator_name_]
     assert df["split_index"].nunique() == cv
-=======
+
+
 def test_legend(pyplot, regression_data_no_split):
     """Check the rendering of the legend for prediction error with an
     `CrossValidationReport`."""
@@ -176,5 +176,4 @@
     check_legend_position(display.ax_, loc="upper left", position="outside")
 
     display.plot(kind="actual_vs_predicted")
-    check_legend_position(display.ax_, loc="upper left", position="outside")
->>>>>>> 74a01522
+    check_legend_position(display.ax_, loc="upper left", position="outside")