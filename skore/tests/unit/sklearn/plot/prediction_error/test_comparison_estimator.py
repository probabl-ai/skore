import matplotlib as mpl
import numpy as np
import pandas as pd
import pytest
from sklearn.base import clone
from skore import ComparisonReport, EstimatorReport
from skore.sklearn._plot import PredictionErrorDisplay
from skore.sklearn._plot.metrics.prediction_error import RangeData
from skore.utils._testing import check_legend_position


def test_regression(pyplot, regression_data):
    """Check the attributes and default plotting behaviour of the prediction error plot
    with a comparison report."""
    estimator, X_train, X_test, y_train, y_test = regression_data
    report = ComparisonReport(
        reports={
            "estimator_1": EstimatorReport(
                estimator,
                X_train=X_train,
                y_train=y_train,
                X_test=X_test,
                y_test=y_test,
            ),
            "estimator_2": EstimatorReport(
                estimator,
                X_train=X_train,
                y_train=y_train,
                X_test=X_test,
                y_test=y_test,
            ),
        },
    )
    display = report.metrics.prediction_error()
    assert isinstance(display, PredictionErrorDisplay)

    # check the structure of the attributes
    assert isinstance(display.prediction_error, pd.DataFrame)
    assert list(display.prediction_error["estimator_name"].unique()) == [
        "estimator_1",
        "estimator_2",
    ]
    assert display.data_source == "test"
    assert isinstance(display.range_y_true, RangeData)
    assert isinstance(display.range_y_pred, RangeData)
    assert isinstance(display.range_residuals, RangeData)
    for attr in ("y_true", "y_pred", "residuals"):
        global_min, global_max = np.inf, -np.inf
        for display_attr in display.prediction_error[attr]:
            global_min = min(global_min, np.min(display_attr))
            global_max = max(global_max, np.max(display_attr))
        assert getattr(display, f"range_{attr}").min == global_min
        assert getattr(display, f"range_{attr}").max == global_max

    display.plot()
    assert isinstance(display.line_, mpl.lines.Line2D)
    assert display.line_.get_label() == "Perfect predictions"
    assert display.line_.get_color() == "black"

    assert isinstance(display.scatter_, list)
    for scatter in display.scatter_:
        assert isinstance(scatter, mpl.collections.PathCollection)

    assert isinstance(display.ax_, mpl.axes.Axes)
    legend = display.ax_.get_legend()
    assert legend.get_title().get_text() == "Test set"
    assert len(legend.get_texts()) == 3

    assert display.ax_.get_xlabel() == "Predicted values"
    assert display.ax_.get_ylabel() == "Residuals (actual - predicted)"

    assert display.ax_.get_aspect() not in ("equal", 1.0)


def test_regression_actual_vs_predicted(pyplot, regression_data):
    """Check the attributes when switching to the "actual_vs_predicted" kind."""
    estimator, X_train, X_test, y_train, y_test = regression_data
    report = ComparisonReport(
        reports={
            "estimator_1": EstimatorReport(
                estimator,
                X_train=X_train,
                y_train=y_train,
                X_test=X_test,
                y_test=y_test,
            ),
            "estimator_2": EstimatorReport(
                estimator,
                X_train=X_train,
                y_train=y_train,
                X_test=X_test,
                y_test=y_test,
            ),
        },
    )
    display = report.metrics.prediction_error()
    display.plot(kind="actual_vs_predicted")
    assert isinstance(display, PredictionErrorDisplay)

    # check the structure of the attributes
    assert isinstance(display.prediction_error, pd.DataFrame)
    assert display.data_source == "test"

    assert isinstance(display.line_, mpl.lines.Line2D)
    assert display.line_.get_label() == "Perfect predictions"
    assert display.line_.get_color() == "black"

    assert isinstance(display.scatter_, list)
    for scatter in display.scatter_:
        assert isinstance(scatter, mpl.collections.PathCollection)

    assert isinstance(display.ax_, mpl.axes.Axes)
    legend = display.ax_.get_legend()
    assert legend.get_title().get_text() == "Test set"
    assert len(legend.get_texts()) == 3

    assert display.ax_.get_xlabel() == "Predicted values"
    assert display.ax_.get_ylabel() == "Actual values"

    assert display.ax_.get_aspect() in ("equal", 1.0)


def test_kwargs(pyplot, regression_data):
    """Check that we can pass keyword arguments to the prediction error plot when
    there is a comparison report."""
    estimator, X_train, X_test, y_train, y_test = regression_data
    report = ComparisonReport(
        reports={
            "estimator_1": EstimatorReport(
                estimator,
                X_train=X_train,
                y_train=y_train,
                X_test=X_test,
                y_test=y_test,
            ),
            "estimator_2": EstimatorReport(
                estimator,
                X_train=X_train,
                y_train=y_train,
                X_test=X_test,
                y_test=y_test,
            ),
        },
    )
    display = report.metrics.prediction_error()
    display.plot(
        data_points_kwargs=[{"color": "red"}, {"color": "blue"}],
        perfect_model_kwargs={"color": "orange"},
    )
    rgb_colors = [[[1.0, 0.0, 0.0, 0.3]], [[0.0, 0.0, 1.0, 0.3]]]
    for scatter, rgb_color in zip(display.scatter_, rgb_colors):
        np.testing.assert_allclose(scatter.get_facecolor(), rgb_color, rtol=1e-3)
    assert display.line_.get_color() == "orange"


@pytest.mark.parametrize("data_points_kwargs", ["not a list", [{"color": "red"}]])
def test_wrong_kwargs(pyplot, regression_data, data_points_kwargs):
    """Check that we raise an error when we pass keyword arguments to the prediction
    error plot if there is a comparison report."""
    estimator, X_train, X_test, y_train, y_test = regression_data
    report = ComparisonReport(
        reports={
            "estimator_1": EstimatorReport(
                estimator,
                X_train=X_train,
                y_train=y_train,
                X_test=X_test,
                y_test=y_test,
            ),
            "estimator_2": EstimatorReport(
                estimator,
                X_train=X_train,
                y_train=y_train,
                X_test=X_test,
                y_test=y_test,
            ),
        },
    )
    display = report.metrics.prediction_error()

    err_msg = (
        "You intend to plot prediction errors either from multiple estimators "
        "or from a cross-validated estimator. We expect `data_points_kwargs` to be "
        "a list of dictionaries with the same length as the number of "
        "estimators or splits."
    )
    with pytest.raises(ValueError, match=err_msg):
        display.plot(data_points_kwargs=data_points_kwargs)


<<<<<<< HEAD
def test_frame(regression_data):
    """Test the frame method with comparison data."""
    estimator, X_train, X_test, y_train, y_test = regression_data
    estimator_2 = clone(estimator).fit(X_train, y_train)
    report = ComparisonReport(
        reports={
            "estimator_1": EstimatorReport(
                estimator,
                X_train=X_train,
                y_train=y_train,
                X_test=X_test,
                y_test=y_test,
            ),
            "estimator_2": EstimatorReport(
                estimator_2,
                X_train=X_train,
                y_train=y_train,
                X_test=X_test,
                y_test=y_test,
            ),
        }
    )
    display = report.metrics.prediction_error()
    df = display.frame()

    assert isinstance(df, pd.DataFrame)

    assert df["estimator_name"].nunique() == 2

    expected_columns = [
        "estimator_name",
        "split_index",
        "y_true",
        "y_pred",
        "residuals",
    ]
    assert list(df.columns) == expected_columns

    assert df["estimator_name"].dtype.name == "category"
    assert df["y_true"].dtype == np.float64
    assert df["y_pred"].dtype == np.float64
    assert df["residuals"].dtype == np.float64
=======
def test_legend(pyplot, regression_data):
    """Check the rendering of the legend for prediction error with a
    `ComparisonReport`."""

    estimator, X_train, X_test, y_train, y_test = regression_data
    report_1 = EstimatorReport(
        estimator, X_train=X_train, y_train=y_train, X_test=X_test, y_test=y_test
    )
    report_2 = EstimatorReport(
        estimator, X_train=X_train, y_train=y_train, X_test=X_test, y_test=y_test
    )
    report = ComparisonReport(
        reports={"estimator 1": report_1, "estimator 2": report_2}
    )
    display = report.metrics.prediction_error()
    display.plot()
    # The loc doesn't matter because bbox_to_anchor is used
    check_legend_position(display.ax_, loc="upper left", position="outside")

    display.plot(kind="actual_vs_predicted")
    check_legend_position(display.ax_, loc="lower right", position="inside")

    reports = {
        f"estimator {i}": EstimatorReport(
            estimator, X_train=X_train, y_train=y_train, X_test=X_test, y_test=y_test
        )
        for i in range(1, 10)
    }
    report = ComparisonReport(reports=reports)
    display = report.metrics.prediction_error()
    display.plot()
    # The loc doesn't matter because bbox_to_anchor is used
    check_legend_position(display.ax_, loc="upper left", position="outside")

    display.plot(kind="actual_vs_predicted")
    check_legend_position(display.ax_, loc="upper left", position="outside")
>>>>>>> 74a01522
<|MERGE_RESOLUTION|>--- conflicted
+++ resolved
@@ -188,7 +188,6 @@
         display.plot(data_points_kwargs=data_points_kwargs)
 
 
-<<<<<<< HEAD
 def test_frame(regression_data):
     """Test the frame method with comparison data."""
     estimator, X_train, X_test, y_train, y_test = regression_data
@@ -231,7 +230,8 @@
     assert df["y_true"].dtype == np.float64
     assert df["y_pred"].dtype == np.float64
     assert df["residuals"].dtype == np.float64
-=======
+
+
 def test_legend(pyplot, regression_data):
     """Check the rendering of the legend for prediction error with a
     `ComparisonReport`."""
@@ -267,5 +267,4 @@
     check_legend_position(display.ax_, loc="upper left", position="outside")
 
     display.plot(kind="actual_vs_predicted")
-    check_legend_position(display.ax_, loc="upper left", position="outside")
->>>>>>> 74a01522
+    check_legend_position(display.ax_, loc="upper left", position="outside")