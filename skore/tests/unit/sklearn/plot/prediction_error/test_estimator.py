import matplotlib as mpl
import numpy as np
import pandas as pd
import pytest
from skore import EstimatorReport
from skore.sklearn._plot import PredictionErrorDisplay
from skore.sklearn._plot.metrics.prediction_error import RangeData
from skore.utils._testing import check_legend_position


@pytest.mark.parametrize("subsample", [None, 1_000])
def test_regression(pyplot, regression_data, subsample):
    """Check the attributes and default plotting behaviour of the prediction error plot
    with regression data."""
    estimator, X_train, X_test, y_train, y_test = regression_data
    report = EstimatorReport(
        estimator, X_train=X_train, y_train=y_train, X_test=X_test, y_test=y_test
    )
    display = report.metrics.prediction_error(subsample=subsample)
    assert isinstance(display, PredictionErrorDisplay)

    # check the structure of the attributes
    assert isinstance(display.prediction_error, pd.DataFrame)
    np.testing.assert_allclose(display.prediction_error["y_true"], y_test)
    np.testing.assert_allclose(
        display.prediction_error["y_pred"], estimator.predict(X_test)
    )
    np.testing.assert_allclose(
        display.prediction_error["residuals"], y_test - estimator.predict(X_test)
    )
    assert display.data_source == "test"
    assert isinstance(display.range_y_true, RangeData)
    assert isinstance(display.range_y_pred, RangeData)
    assert isinstance(display.range_residuals, RangeData)
    assert display.range_y_true.min == np.min(display.prediction_error["y_true"])
    assert display.range_y_true.max == np.max(display.prediction_error["y_true"])
    assert display.range_y_pred.min == np.min(display.prediction_error["y_pred"])
    assert display.range_y_pred.max == np.max(display.prediction_error["y_pred"])
    assert display.range_residuals.min == np.min(display.prediction_error["residuals"])
    assert display.range_residuals.max == np.max(display.prediction_error["residuals"])

    display.plot()
    assert hasattr(display, "ax_")
    assert hasattr(display, "figure_")
    assert isinstance(display.line_, mpl.lines.Line2D)
    assert display.line_.get_label() == "Perfect predictions"
    assert display.line_.get_color() == "black"

    assert isinstance(display.scatter_, list)
    for scatter in display.scatter_:
        assert isinstance(scatter, mpl.collections.PathCollection)

    assert isinstance(display.ax_, mpl.axes.Axes)
    legend = display.ax_.get_legend()
    assert legend.get_title().get_text() == ""
    assert len(legend.get_texts()) == 2

    assert display.ax_.get_xlabel() == "Predicted values"
    assert display.ax_.get_ylabel() == "Residuals (actual - predicted)"

    assert display.ax_.get_aspect() not in ("equal", 1.0)


@pytest.mark.parametrize(
    "params, err_msg",
    [
        ({"subsample": -1}, "When an integer, subsample=-1 should be"),
        ({"subsample": 20.0}, "When a floating-point, subsample=20.0 should be"),
        ({"subsample": -20.0}, "When a floating-point, subsample=-20.0 should be"),
    ],
)
def test_wrong_subsample(pyplot, params, err_msg, regression_data):
    """Check that we raise the proper error when making the parameters validation."""
    estimator, X_train, X_test, y_train, y_test = regression_data
    report = EstimatorReport(
        estimator, X_train=X_train, y_train=y_train, X_test=X_test, y_test=y_test
    )
    with pytest.raises(ValueError, match=err_msg):
        report.metrics.prediction_error(**params)


def test_regression_actual_vs_predicted(pyplot, regression_data):
    """Check the attributes when switching to the "actual_vs_predicted" kind."""
    estimator, X_train, X_test, y_train, y_test = regression_data
    report = EstimatorReport(
        estimator, X_train=X_train, y_train=y_train, X_test=X_test, y_test=y_test
    )
    display = report.metrics.prediction_error()
    assert isinstance(display, PredictionErrorDisplay)

    display.plot(kind="actual_vs_predicted")
    assert isinstance(display.line_, mpl.lines.Line2D)
    assert display.line_.get_label() == "Perfect predictions"
    assert display.line_.get_color() == "black"

    assert isinstance(display.scatter_, list)
    for scatter in display.scatter_:
        assert isinstance(scatter, mpl.collections.PathCollection)

    assert isinstance(display.ax_, mpl.axes.Axes)
    legend = display.ax_.get_legend()
    assert legend.get_title().get_text() == ""
    assert len(legend.get_texts()) == 2

    assert display.ax_.get_xlabel() == "Predicted values"
    assert display.ax_.get_ylabel() == "Actual values"

    assert display.ax_.get_xlim() == display.ax_.get_ylim()
    assert display.ax_.get_aspect() in ("equal", 1.0)


def test_data_source(pyplot, regression_data):
    """Check that we can pass the `data_source` argument to the prediction error
    plot."""
    estimator, X_train, X_test, y_train, y_test = regression_data
    report = EstimatorReport(
        estimator, X_train=X_train, y_train=y_train, X_test=X_test, y_test=y_test
    )
    display = report.metrics.prediction_error(data_source="train")
    display.plot()
    assert display.line_.get_label() == "Perfect predictions"
    assert display.scatter_[0].get_label() == "Train set"

    display = report.metrics.prediction_error(data_source="X_y", X=X_train, y=y_train)
    display.plot()
    assert display.line_.get_label() == "Perfect predictions"
    assert display.scatter_[0].get_label() == "External data set"


def test_kwargs(pyplot, regression_data):
    """Check that we can pass keyword arguments to the prediction error plot."""
    estimator, X_train, X_test, y_train, y_test = regression_data
    report = EstimatorReport(
        estimator, X_train=X_train, y_train=y_train, X_test=X_test, y_test=y_test
    )
    display = report.metrics.prediction_error()
    display.plot(
        data_points_kwargs={"color": "red"}, perfect_model_kwargs={"color": "blue"}
    )
    np.testing.assert_allclose(display.scatter_[0].get_facecolor(), [[1, 0, 0, 0.3]])
    assert display.line_.get_color() == "blue"

    # check the `.style` display setter
    display.plot()  # default style
    np.testing.assert_allclose(
        display.scatter_[0].get_facecolor(),
        [[0.121569, 0.466667, 0.705882, 0.3]],
        rtol=1e-3,
    )
    assert display.line_.get_color() == "black"
    display.set_style(
        data_points_kwargs={"color": "red"}, perfect_model_kwargs={"color": "blue"}
    )
    display.plot()
    np.testing.assert_allclose(display.scatter_[0].get_facecolor(), [[1, 0, 0, 0.3]])
    assert display.line_.get_color() == "blue"
    # overwrite the style that was set above
    display.plot(
        data_points_kwargs={"color": "tab:orange"},
        perfect_model_kwargs={"color": "tab:green"},
    )
    np.testing.assert_allclose(
        display.scatter_[0].get_facecolor(),
        [[1.0, 0.498039, 0.054902, 0.3]],
        rtol=1e-3,
    )
    assert display.line_.get_color() == "tab:green"

    display.plot(despine=False)
    assert display.ax_.spines["top"].get_visible()
    assert display.ax_.spines["right"].get_visible()

    expected_subsample = 10
    display = report.metrics.prediction_error(subsample=expected_subsample)
    display.plot()
    assert len(display.scatter_[0].get_offsets()) == expected_subsample

    expected_subsample = int(X_test.shape[0] * 0.5)
    display = report.metrics.prediction_error(subsample=0.5)
    display.plot()
    assert len(display.scatter_[0].get_offsets()) == expected_subsample


def test_random_state(regression_data):
    """If random_state is None (the default) the call should not be cached."""
    estimator, X_train, X_test, y_train, y_test = regression_data
    report = EstimatorReport(
        estimator, X_train=X_train, y_train=y_train, X_test=X_test, y_test=y_test
    )
    report.metrics.prediction_error()
    # skore should store the y_pred, but not the plot
    assert len(report._cache) == 2


@pytest.mark.parametrize("data_points_kwargs", ["not a dict", [{"color": "red"}]])
def test_wrong_kwargs(pyplot, regression_data, data_points_kwargs):
    """Check that we raise an error when we pass keyword arguments to the prediction
    error plot if there is a single estimator."""
    estimator, X_train, X_test, y_train, y_test = regression_data
    report = EstimatorReport(
        estimator, X_train=X_train, y_train=y_train, X_test=X_test, y_test=y_test
    )
    display = report.metrics.prediction_error()

    err_msg = (
        "You intend to plot the prediction error for a single estimator. We expect "
        "`data_points_kwargs` to be a dictionary."
    )
    with pytest.raises(ValueError, match=err_msg):
        display.plot(data_points_kwargs=data_points_kwargs)


def test_pass_kind_to_plot(pyplot, regression_data):
    """Check that we raise an error when we pass the `kind` argument to the prediction
    error plot. Since all reports shares the same `plot` method, we don't need to check
    all types of reports."""
    estimator, X_train, X_test, y_train, y_test = regression_data
    report = EstimatorReport(
        estimator, X_train=X_train, y_train=y_train, X_test=X_test, y_test=y_test
    )
    display = report.metrics.prediction_error()

    err_msg = (
        "`kind` must be one of actual_vs_predicted, residual_vs_predicted. Got "
        "'whatever' instead."
    )
    with pytest.raises(ValueError, match=err_msg):
        display.plot(kind="whatever")


def test_wrong_report_type(pyplot, regression_data):
    """Check that we raise a proper error message when passing an inappropriate
    value for the `report_type` argument."""
    estimator, X_train, X_test, y_train, y_test = regression_data
    estimator_report = EstimatorReport(
        estimator, X_train=X_train, y_train=y_train, X_test=X_test, y_test=y_test
    )
    display = estimator_report.metrics.prediction_error()
    display.report_type = "unknown"
    err_msg = (
        "`report_type` should be one of 'estimator', 'cross-validation', "
        "'comparison-cross-validation' or 'comparison-estimator'. "
        "Got 'unknown' instead."
    )
    with pytest.raises(ValueError, match=err_msg):
        display.plot()


<<<<<<< HEAD
def test_frame(regression_data):
    """Test the frame method with regression data."""
=======
def test_legend(pyplot, regression_data):
    """Check the rendering of the legend for prediction error with an
    `EstimatorReport`."""

>>>>>>> 74a01522
    estimator, X_train, X_test, y_train, y_test = regression_data
    report = EstimatorReport(
        estimator, X_train=X_train, y_train=y_train, X_test=X_test, y_test=y_test
    )
    display = report.metrics.prediction_error()
<<<<<<< HEAD
    df = display.frame()

    assert isinstance(df, pd.DataFrame)

    expected_columns = [
        "estimator_name",
        "split_index",
        "y_true",
        "y_pred",
        "residuals",
    ]
    assert list(df.columns) == expected_columns

    assert df["estimator_name"].dtype.name == "category"
    assert df["y_true"].dtype == np.float64
    assert df["y_pred"].dtype == np.float64
    assert df["residuals"].dtype == np.float64

    assert df["estimator_name"].unique() == [report.estimator_name_]
=======
    display.plot()
    check_legend_position(display.ax_, loc="lower right", position="inside")

    display.plot(kind="actual_vs_predicted")
    check_legend_position(display.ax_, loc="lower right", position="inside")
>>>>>>> 74a01522
<|MERGE_RESOLUTION|>--- conflicted
+++ resolved
@@ -246,21 +246,13 @@
         display.plot()
 
 
-<<<<<<< HEAD
 def test_frame(regression_data):
     """Test the frame method with regression data."""
-=======
-def test_legend(pyplot, regression_data):
-    """Check the rendering of the legend for prediction error with an
-    `EstimatorReport`."""
-
->>>>>>> 74a01522
-    estimator, X_train, X_test, y_train, y_test = regression_data
-    report = EstimatorReport(
-        estimator, X_train=X_train, y_train=y_train, X_test=X_test, y_test=y_test
-    )
-    display = report.metrics.prediction_error()
-<<<<<<< HEAD
+    estimator, X_train, X_test, y_train, y_test = regression_data
+    report = EstimatorReport(
+        estimator, X_train=X_train, y_train=y_train, X_test=X_test, y_test=y_test
+    )
+    display = report.metrics.prediction_error()
     df = display.frame()
 
     assert isinstance(df, pd.DataFrame)
@@ -280,10 +272,37 @@
     assert df["residuals"].dtype == np.float64
 
     assert df["estimator_name"].unique() == [report.estimator_name_]
-=======
+
+
+def test_legend(pyplot, binary_classification_data, multiclass_classification_data):
+    """Check the rendering of the legend for ROC curves with a `ComparisonReport`."""
+
+    # binary classification
+    estimator, X_train, X_test, y_train, y_test = binary_classification_data
+    report_1 = EstimatorReport(
+        estimator, X_train=X_train, y_train=y_train, X_test=X_test, y_test=y_test
+    )
+    report_2 = EstimatorReport(
+        estimator, X_train=X_train, y_train=y_train, X_test=X_test, y_test=y_test
+    )
+    report = ComparisonReport(
+        reports={"estimator_1": report_1, "estimator_2": report_2}
+    )
+    display = report.metrics.roc()
     display.plot()
     check_legend_position(display.ax_, loc="lower right", position="inside")
 
-    display.plot(kind="actual_vs_predicted")
-    check_legend_position(display.ax_, loc="lower right", position="inside")
->>>>>>> 74a01522
+    # multiclass classification <= 5 classes
+    estimator, X_train, X_test, y_train, y_test = multiclass_classification_data
+    report_1 = EstimatorReport(
+        estimator, X_train=X_train, y_train=y_train, X_test=X_test, y_test=y_test
+    )
+    report_2 = EstimatorReport(
+        estimator, X_train=X_train, y_train=y_train, X_test=X_test, y_test=y_test
+    )
+    report = ComparisonReport(
+        reports={"estimator_1": report_1, "estimator_2": report_2}
+    )
+    display = report.metrics.roc()
+    display.plot()
+    check_legend_position(display.ax_, loc="upper left", position="outside")