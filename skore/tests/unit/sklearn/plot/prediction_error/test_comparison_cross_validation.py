import matplotlib as mpl
import numpy as np
import pandas as pd
import pytest
from sklearn.datasets import make_regression
from sklearn.linear_model import LinearRegression
from skore import ComparisonReport, CrossValidationReport
from skore.sklearn._plot import PredictionErrorDisplay
from skore.sklearn._plot.metrics.prediction_error import RangeData
from skore.utils._testing import check_frame_structure, check_legend_position


@pytest.fixture
def report():
    X, y = make_regression(random_state=42)
    estimator_1 = LinearRegression()
    estimator_2 = LinearRegression(fit_intercept=False)
    report = ComparisonReport(
        reports={
            "estimator_1": CrossValidationReport(estimator_1, X, y),
            "estimator_2": CrossValidationReport(estimator_2, X, y),
        }
    )
    return report


def test_regression(pyplot, report):
    """Check the attributes and default plotting behaviour of the prediction error plot
    with a comparison report."""
    display = report.metrics.prediction_error()
    assert isinstance(display, PredictionErrorDisplay)

    # check the structure of the attributes
    assert isinstance(display.prediction_error, pd.DataFrame)
    assert list(display.prediction_error["estimator_name"].unique()) == [
        "estimator_1",
        "estimator_2",
    ]
    assert display.data_source == "test"
    assert isinstance(display.range_y_true, RangeData)
    assert isinstance(display.range_y_pred, RangeData)
    assert isinstance(display.range_residuals, RangeData)
    for attr in ("y_true", "y_pred", "residuals"):
        global_min, global_max = np.inf, -np.inf
        for display_attr in display.prediction_error[attr]:
            global_min = min(global_min, np.min(display_attr))
            global_max = max(global_max, np.max(display_attr))
        assert getattr(display, f"range_{attr}").min == global_min
        assert getattr(display, f"range_{attr}").max == global_max

    display.plot()
    assert isinstance(display.line_, mpl.lines.Line2D)
    assert display.line_.get_label() == "Perfect predictions"
    assert display.line_.get_color() == "black"

    assert isinstance(display.scatter_, list)
    for scatter in display.scatter_:
        assert isinstance(scatter, mpl.collections.PathCollection)

    assert isinstance(display.ax_, mpl.axes.Axes)
    # The loc doesn't matter because bbox_to_anchor is used
    check_legend_position(display.ax_, loc="upper left", position="outside")
    legend = display.ax_.get_legend()
    assert legend.get_title().get_text() == "Test set"
    assert len(legend.get_texts()) == 3

    assert display.ax_.get_xlabel() == "Predicted values"
    assert display.ax_.get_ylabel() == "Residuals (actual - predicted)"

    assert display.ax_.get_aspect() not in ("equal", 1.0)


def test_regression_actual_vs_predicted(pyplot, report):
    """Check the attributes when switching to the "actual_vs_predicted" kind."""
    display = report.metrics.prediction_error()
    display.plot(kind="actual_vs_predicted")
    assert isinstance(display, PredictionErrorDisplay)

    # check the structure of the attributes
    assert isinstance(display.prediction_error, pd.DataFrame)
    assert display.data_source == "test"

    assert isinstance(display.line_, mpl.lines.Line2D)
    assert display.line_.get_label() == "Perfect predictions"
    assert display.line_.get_color() == "black"

    assert isinstance(display.scatter_, list)
    for scatter in display.scatter_:
        assert isinstance(scatter, mpl.collections.PathCollection)

    assert isinstance(display.ax_, mpl.axes.Axes)
    check_legend_position(display.ax_, loc="lower right", position="inside")
    legend = display.ax_.get_legend()
    assert legend.get_title().get_text() == "Test set"
    assert len(legend.get_texts()) == 3

    assert display.ax_.get_xlabel() == "Predicted values"
    assert display.ax_.get_ylabel() == "Actual values"

    assert display.ax_.get_aspect() in ("equal", 1.0)


def test_kwargs(pyplot, report):
    """Check that we can pass keyword arguments to the prediction error plot when
    there is a comparison report."""
    display = report.metrics.prediction_error()
    display.plot(
        data_points_kwargs=[{"color": "red"}, {"color": "blue"}],
        perfect_model_kwargs={"color": "orange"},
    )
    rgb_colors = [[[1.0, 0.0, 0.0, 0.3]], [[0.0, 0.0, 1.0, 0.3]]]
    for scatter, rgb_color in zip(display.scatter_, rgb_colors, strict=False):
        np.testing.assert_allclose(scatter.get_facecolor(), rgb_color, rtol=1e-3)
    assert display.line_.get_color() == "orange"


@pytest.mark.parametrize("data_points_kwargs", ["not a list", [{"color": "red"}]])
def test_wrong_kwargs(pyplot, report, data_points_kwargs):
    """Check that we raise an error when we pass keyword arguments to the prediction
    error plot if there is a comparison report."""
    display = report.metrics.prediction_error()

    err_msg = (
        "You intend to plot prediction errors either from multiple estimators "
        "or from a cross-validated estimator. We expect `data_points_kwargs` to be "
        "a list of dictionaries with the same length as the number of "
        "estimators or splits."
    )
    with pytest.raises(ValueError, match=err_msg):
        display.plot(data_points_kwargs=data_points_kwargs)


<<<<<<< HEAD
def test_constructor(regression_data_no_split):
    """Check that the dataframe has the correct structure at initialization."""
    (estimator, X, y), cv = regression_data_no_split, 3
    report_1 = CrossValidationReport(estimator, X=X, y=y, cv_splitter=cv)
    # add a different number of splits for the second report
    report_2 = CrossValidationReport(estimator, X=X, y=y, cv_splitter=cv + 1)
    report = ComparisonReport(
        reports={"estimator_1": report_1, "estimator_2": report_2}
    )
    display = report.metrics.prediction_error()

    index_columns = ["estimator_name", "split_index"]
    for df in [display.prediction_error]:
        assert all(col in df.columns for col in index_columns)
        assert df.query("estimator_name == 'estimator_1'")[
            "split_index"
        ].unique().tolist() == list(range(cv))
        assert df.query("estimator_name == 'estimator_2'")[
            "split_index"
        ].unique().tolist() == list(range(cv + 1))
        assert df["estimator_name"].unique().tolist() == report.report_names_
=======
def test_frame(report):
    """Test the frame method with regression comparison cross-validation data."""
    display = report.metrics.prediction_error()
    df = display.frame()

    expected_index = ["estimator_name", "split_index"]
    expected_columns = ["y_true", "y_pred", "residuals"]

    check_frame_structure(df, expected_index, expected_columns)
    assert df["estimator_name"].nunique() == len(report.reports_)
>>>>>>> 97bd39df
<|MERGE_RESOLUTION|>--- conflicted
+++ resolved
@@ -130,7 +130,6 @@
         display.plot(data_points_kwargs=data_points_kwargs)
 
 
-<<<<<<< HEAD
 def test_constructor(regression_data_no_split):
     """Check that the dataframe has the correct structure at initialization."""
     (estimator, X, y), cv = regression_data_no_split, 3
@@ -152,7 +151,8 @@
             "split_index"
         ].unique().tolist() == list(range(cv + 1))
         assert df["estimator_name"].unique().tolist() == report.report_names_
-=======
+
+
 def test_frame(report):
     """Test the frame method with regression comparison cross-validation data."""
     display = report.metrics.prediction_error()
@@ -162,5 +162,4 @@
     expected_columns = ["y_true", "y_pred", "residuals"]
 
     check_frame_structure(df, expected_index, expected_columns)
-    assert df["estimator_name"].nunique() == len(report.reports_)
->>>>>>> 97bd39df
+    assert df["estimator_name"].nunique() == len(report.reports_)