import numpy as np
import pytest
<<<<<<< HEAD
from skore.sklearn._plot.utils import (
    _adjust_fig_size,
    _get_adjusted_fig_size,
    _rotate_ticklabels,
    _validate_style_kwargs,
)
=======
from skore._sklearn._plot.utils import _validate_style_kwargs
>>>>>>> 6b998b51


@pytest.mark.parametrize(
    "default_kwargs, user_kwargs, expected",
    [
        (
            {"color": "blue", "linewidth": 2},
            {"linestyle": "dashed"},
            {"color": "blue", "linewidth": 2, "linestyle": "dashed"},
        ),
        (
            {"color": "blue", "linestyle": "solid"},
            {"c": "red", "ls": "dashed"},
            {"color": "red", "linestyle": "dashed"},
        ),
        (
            {"label": "xxx", "color": "k", "linestyle": "--"},
            {"ls": "-."},
            {"label": "xxx", "color": "k", "linestyle": "-."},
        ),
        ({}, {}, {}),
        (
            {},
            {
                "ls": "dashed",
                "c": "red",
                "ec": "black",
                "fc": "yellow",
                "lw": 2,
                "mec": "green",
                "mfcalt": "blue",
                "ms": 5,
            },
            {
                "linestyle": "dashed",
                "color": "red",
                "edgecolor": "black",
                "facecolor": "yellow",
                "linewidth": 2,
                "markeredgecolor": "green",
                "markerfacecoloralt": "blue",
                "markersize": 5,
            },
        ),
    ],
)
def test_validate_style_kwargs(default_kwargs, user_kwargs, expected):
    """Check the behaviour of `validate_style_kwargs` with various type of entries."""
    result = _validate_style_kwargs(default_kwargs, user_kwargs)
    assert result == expected, (
        "The validation of style keywords does not provide the expected results: "
        f"Got {result} instead of {expected}."
    )


@pytest.mark.parametrize(
    "default_kwargs, user_kwargs",
    [({}, {"ls": 2, "linestyle": 3}), ({}, {"c": "r", "color": "blue"})],
)
def test_validate_style_kwargs_error(default_kwargs, user_kwargs):
    """Check that `validate_style_kwargs` raises TypeError"""
    with pytest.raises(TypeError):
        _validate_style_kwargs(default_kwargs, user_kwargs)


@pytest.mark.parametrize(
    "rotation, horizontalalignment", [(45, "right"), (90, "center"), (180, "left")]
)
def test_rotate_ticklabels(pyplot, rotation, horizontalalignment):
    """Check that we can rotate the ticks labels on an axis."""
    _, ax = pyplot.subplots()
    ax.plot(range(10))
    _rotate_ticklabels(ax, rotation=rotation, horizontalalignment=horizontalalignment)
    assert ax.get_xticklabels()[0].get_rotation() == rotation
    assert ax.get_xticklabels()[0].get_horizontalalignment() == horizontalalignment


def test_get_adjusted_fig_size(pyplot):
    """Check the computation of the adjusted figure size."""
    fig, ax = pyplot.subplots(figsize=(2, 4))
    assert _get_adjusted_fig_size(fig, ax, "width", 2) == pytest.approx(
        2.0 * _get_adjusted_fig_size(fig, ax, "width", 1)
    )
    assert _get_adjusted_fig_size(fig, ax, "height", 2) == pytest.approx(
        2.0 * _get_adjusted_fig_size(fig, ax, "height", 1)
    )


def test_adjust_fig_size(pyplot):
    """Check the adjustment of the figure size."""
    fig, ax = pyplot.subplots(figsize=(2, 4))
    _adjust_fig_size(fig, ax, 1, 2)
    expected_width = _get_adjusted_fig_size(fig, ax, "width", 1)
    expected_height = _get_adjusted_fig_size(fig, ax, "height", 2)
    np.testing.assert_allclose(fig.get_size_inches(), (expected_width, expected_height))<|MERGE_RESOLUTION|>--- conflicted
+++ resolved
@@ -1,15 +1,11 @@
 import numpy as np
 import pytest
-<<<<<<< HEAD
-from skore.sklearn._plot.utils import (
+from skore._sklearn._plot.utils import (
     _adjust_fig_size,
     _get_adjusted_fig_size,
     _rotate_ticklabels,
     _validate_style_kwargs,
 )
-=======
-from skore._sklearn._plot.utils import _validate_style_kwargs
->>>>>>> 6b998b51
 
 
 @pytest.mark.parametrize(
