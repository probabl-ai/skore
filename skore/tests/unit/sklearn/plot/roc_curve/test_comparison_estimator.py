--- conflicted
+++ resolved
@@ -209,7 +209,6 @@
         display.plot(roc_curve_kwargs=roc_curve_kwargs)
 
 
-<<<<<<< HEAD
 def test_frame(binary_classification_data):
     """Test the frame method with comparison data."""
     estimator, X_train, X_test, y_train, y_test = binary_classification_data
@@ -261,7 +260,8 @@
         estimator_data = df[df["estimator_name"] == estimator_name]
         assert not estimator_data.empty
         assert estimator_data["roc_auc"].nunique() == 1  # One AUC score per estimator
-=======
+
+        
 def test_legend(pyplot, binary_classification_data, multiclass_classification_data):
     """Check the rendering of the legend for ROC curves with a `ComparisonReport`."""
 
@@ -293,5 +293,4 @@
     )
     display = report.metrics.roc()
     display.plot()
-    check_legend_position(display.ax_, loc="upper left", position="outside")
->>>>>>> 74a01522
+    check_legend_position(display.ax_, loc="upper left", position="outside")