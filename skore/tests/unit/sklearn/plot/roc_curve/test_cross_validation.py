--- conflicted
+++ resolved
@@ -185,7 +185,6 @@
         display.plot(roc_curve_kwargs=roc_curve_kwargs)
 
 
-<<<<<<< HEAD
 def test_frame(binary_classification_data_no_split):
     """Test the frame method with cross-validation data."""
     (estimator, X, y), cv = binary_classification_data_no_split, 3
@@ -219,7 +218,8 @@
     for fold in range(cv):
         fold_data = df[df["split_index"] == fold]
         assert fold_data["roc_auc"].nunique() == 1  # One AUC score per fold
-=======
+
+
 def test_legend(
     pyplot, binary_classification_data_no_split, multiclass_classification_data_no_split
 ):
@@ -259,5 +259,4 @@
     report = CrossValidationReport(estimator, X=X, y=y, cv_splitter=10)
     display = report.metrics.roc()
     display.plot()
-    check_legend_position(display.ax_, loc="upper left", position="outside")
->>>>>>> 74a01522
+    check_legend_position(display.ax_, loc="upper left", position="outside")