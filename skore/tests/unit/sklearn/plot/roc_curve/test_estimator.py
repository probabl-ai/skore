--- conflicted
+++ resolved
@@ -251,21 +251,13 @@
     assert display.ax_.spines["right"].get_visible()
 
 
-<<<<<<< HEAD
 def test_binary_classification_frame(binary_classification_data):
     """Test the frame method with binary classification data."""
-=======
-def test_legend(pyplot, binary_classification_data, multiclass_classification_data):
-    """Check the rendering of the legend for ROC curves with an `EstimatorReport`."""
-
-    # binary classification
->>>>>>> 74a01522
-    estimator, X_train, X_test, y_train, y_test = binary_classification_data
-    report = EstimatorReport(
-        estimator, X_train=X_train, y_train=y_train, X_test=X_test, y_test=y_test
-    )
-    display = report.metrics.roc()
-<<<<<<< HEAD
+    estimator, X_train, X_test, y_train, y_test = binary_classification_data
+    report = EstimatorReport(
+        estimator, X_train=X_train, y_train=y_train, X_test=X_test, y_test=y_test
+    )
+    display = report.metrics.roc()
     df = display.frame()
 
     assert isinstance(df, pd.DataFrame)
@@ -296,18 +288,11 @@
 
 def test_multiclass_classification_frame(multiclass_classification_data):
     """Test the frame method with multiclass classification data."""
-=======
-    display.plot()
-    check_legend_position(display.ax_, loc="lower right", position="inside")
-
-    # multiclass classification <= 5 classes
->>>>>>> 74a01522
-    estimator, X_train, X_test, y_train, y_test = multiclass_classification_data
-    report = EstimatorReport(
-        estimator, X_train=X_train, y_train=y_train, X_test=X_test, y_test=y_test
-    )
-    display = report.metrics.roc()
-<<<<<<< HEAD
+    estimator, X_train, X_test, y_train, y_test = multiclass_classification_data
+    report = EstimatorReport(
+        estimator, X_train=X_train, y_train=y_train, X_test=X_test, y_test=y_test
+    )
+    display = report.metrics.roc()
     df = display.frame()
 
     assert isinstance(df, pd.DataFrame)
@@ -338,7 +323,26 @@
     assert df["roc_auc"].between(0, 1).all()
     assert df["method"].unique() == ["OvR"]
     assert df["estimator_name"].unique() == [report.estimator_name_]
-=======
+
+    
+def test_legend(pyplot, binary_classification_data, multiclass_classification_data):
+    """Check the rendering of the legend for ROC curves with an `EstimatorReport`."""
+
+    # binary classification
+    estimator, X_train, X_test, y_train, y_test = binary_classification_data
+    report = EstimatorReport(
+        estimator, X_train=X_train, y_train=y_train, X_test=X_test, y_test=y_test
+    )
+    display = report.metrics.roc()
+    display.plot()
+    check_legend_position(display.ax_, loc="lower right", position="inside")
+
+    # multiclass classification <= 5 classes
+    estimator, X_train, X_test, y_train, y_test = multiclass_classification_data
+    report = EstimatorReport(
+        estimator, X_train=X_train, y_train=y_train, X_test=X_test, y_test=y_test
+    )
+    display = report.metrics.roc()
     display.plot()
     check_legend_position(display.ax_, loc="lower right", position="inside")
 
@@ -357,5 +361,4 @@
     )
     display = report.metrics.roc()
     display.plot()
-    check_legend_position(display.ax_, loc="upper left", position="outside")
->>>>>>> 74a01522
+    check_legend_position(display.ax_, loc="upper left", position="outside")