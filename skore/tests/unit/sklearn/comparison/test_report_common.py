"""
Tests of ComparisonReport which work regardless whether it holds EstimatorReports or
CrossValidationReports.
"""

import re
from io import BytesIO

import joblib
import numpy as np
import pytest
from sklearn.datasets import make_classification
from sklearn.linear_model import LogisticRegression
from sklearn.svm import LinearSVC
from skore import ComparisonReport, CrossValidationReport, EstimatorReport
from skore.sklearn._plot import SummarizeDisplay


@pytest.fixture(params=["report_estimator_reports", "report_cv_reports"])
def report(request):
    return request.getfixturevalue(request.param)


def test_help(capsys, report):
    """Check the help menu works."""
    report.help()

    captured = capsys.readouterr()
    assert "Tools to compare estimators" in captured.out

    # Check that we have a line with accuracy and the arrow associated with it
    assert re.search(
        r"\.accuracy\([^)]*\).*\(↗︎\).*-.*accuracy", captured.out, re.MULTILINE
    )


def test_repr(report):
    """Check the `__repr__` works."""

    assert "ComparisonReport" in repr(report)


def test_metrics_repr(report):
    """Check the repr method of `report.metrics`."""
    repr_str = repr(report.metrics)
    assert "skore.ComparisonReport.metrics" in repr_str
    assert "help()" in repr_str


def test_pickle(tmp_path, report):
    """Check that we can pickle a comparison report."""
    with BytesIO() as stream:
        joblib.dump(report, stream)
        joblib.load(stream)


def test_cross_validation_report_cleaned_up(report):
    """
    When a CrossValidationReport is passed to a ComparisonReport, and computations are
    done on the ComparisonReport, the CrossValidationReport should remain pickle-able.

    Non-regression test for bug found in:
    https://github.com/probabl-ai/skore/pull/1512
    """
    report.metrics.summarize()

    with BytesIO() as stream:
        joblib.dump(report.reports_[0], stream)


def test_metrics_help(capsys, report):
    """Check that the help method writes to the console."""
    report.metrics.help()
    captured = capsys.readouterr()
    assert "Available metrics methods" in captured.out


@pytest.mark.parametrize("report", [EstimatorReport, CrossValidationReport])
def test_comparison_report_favorability_undefined_metrics(report):
    """Check that we don't introduce NaN when favorability is computed when
    for some estimators, the metric is undefined.

    Non-regression test for:
    https://github.com/probabl-ai/skore/issues/1755
    """

    X, y = make_classification(random_state=0)
    estimators = {"LinearSVC": LinearSVC(), "LogisticRegression": LogisticRegression()}

    if report is EstimatorReport:
        reports = {
            name: EstimatorReport(est, X_train=X, X_test=X, y_train=y, y_test=y)
            for name, est in estimators.items()
        }
    else:
        reports = {
            name: CrossValidationReport(est, X=X, y=y)
            for name, est in estimators.items()
        }

    comparison_report = ComparisonReport(reports)
    metrics = comparison_report.metrics.summarize(
        pos_label=1, indicator_favorability=True
    )
    assert isinstance(metrics, SummarizeDisplay)
    metrics_df = metrics.frame()

    assert "Brier score" in metrics_df.index
    assert "Favorability" in metrics_df.columns
    assert not metrics_df["Favorability"].isna().any()
    expected_values = {"(↗︎)", "(↘︎)"}
<<<<<<< HEAD
    actual_values = set(metrics_df["Favorability"].to_numpy())
    assert actual_values.issubset(expected_values)
=======
    actual_values = set(metrics["Favorability"].to_numpy())
    assert actual_values.issubset(expected_values)


@pytest.mark.parametrize("report", [EstimatorReport, CrossValidationReport])
def test_comparison_report_pos_label_mismatch(report):
    """Check that we raise an error when the positive labels are not the same."""
    X, y = make_classification(random_state=0)
    estimators = {"LinearSVC": LinearSVC(), "LogisticRegression": LogisticRegression()}

    if report is EstimatorReport:
        reports = {
            name: EstimatorReport(
                est, X_train=X, X_test=X, y_train=y, y_test=y, pos_label=i
            )
            for i, (name, est) in enumerate(estimators.items())
        }
    else:
        reports = {
            name: CrossValidationReport(est, X=X, y=y, pos_label=i)
            for i, (name, est) in enumerate(estimators.items())
        }

    err_msg = "Expected all estimators to have the same positive label."
    with pytest.raises(ValueError, match=err_msg):
        ComparisonReport(reports)


@pytest.mark.parametrize("metric", ["roc", "precision_recall"])
def test_comparison_report_display_binary_classification_pos_label(pyplot, metric):
    """Check the behaviour of the display methods when `pos_label` needs to be set."""
    X, y = make_classification(
        n_classes=2, class_sep=0.8, weights=[0.4, 0.6], random_state=0
    )
    labels = np.array(["A", "B"], dtype=object)
    y = labels[y]
    report_1 = CrossValidationReport(LogisticRegression(C=1), X, y)
    report_2 = CrossValidationReport(LogisticRegression(C=2), X, y)
    report = ComparisonReport([report_1, report_2])
    with pytest.raises(ValueError, match="pos_label is not specified"):
        getattr(report.metrics, metric)()

    report_1 = CrossValidationReport(LogisticRegression(C=1), X, y, pos_label="A")
    report_2 = CrossValidationReport(LogisticRegression(C=2), X, y, pos_label="A")
    report = ComparisonReport([report_1, report_2])
    display = getattr(report.metrics, metric)()
    display.plot()
    assert "Positive label: A" in display.ax_.get_xlabel()

    display = getattr(report.metrics, metric)(pos_label="B")
    display.plot()
    assert "Positive label: B" in display.ax_.get_xlabel()


@pytest.mark.parametrize("metric", ["precision", "recall"])
def test_comparison_report_summarize_pos_label_default(metric):
    """Check the default behaviour of `pos_label` in `summarize`."""
    X, y = make_classification(
        n_classes=2, class_sep=0.8, weights=[0.4, 0.6], random_state=0
    )
    labels = np.array(["A", "B"], dtype=object)
    y = labels[y]

    report_1 = CrossValidationReport(LogisticRegression(), X, y)
    report_2 = CrossValidationReport(LogisticRegression(), X, y)
    report = ComparisonReport({"report_1": report_1, "report_2": report_2})
    result_both_labels = report.metrics.summarize(scoring=metric).reset_index()
    assert result_both_labels["Label / Average"].to_list() == ["A", "B"]
    result_both_labels = result_both_labels.set_index(["Metric", "Label / Average"])


@pytest.mark.parametrize("metric", ["precision", "recall"])
def test_comparison_report_summarize_pos_label_overwrite(metric):
    """Check that `pos_label` can be overwritten in `summarize`"""
    X, y = make_classification(
        n_classes=2, class_sep=0.8, weights=[0.4, 0.6], random_state=0
    )
    labels = np.array(["A", "B"], dtype=object)
    y = labels[y]

    report_1 = CrossValidationReport(LogisticRegression(), X, y, pos_label="B")
    report_2 = CrossValidationReport(LogisticRegression(), X, y, pos_label="B")
    report = ComparisonReport({"report_1": report_1, "report_2": report_2})

    result_both_labels = report.metrics.summarize(scoring=metric, pos_label=None)

    result = report.metrics.summarize(scoring=metric).reset_index()
    assert "Label / Average" not in result.columns
    result = result.set_index("Metric")
    for report_name in report.report_names_:
        assert (
            result.loc[metric.capitalize(), ("mean", report_name)]
            == result_both_labels.loc[(metric.capitalize(), "B"), ("mean", report_name)]
        )

    result = report.metrics.summarize(scoring=metric, pos_label="A").reset_index()
    assert "Label / Average" not in result.columns
    result = result.set_index("Metric")
    for report_name in report.report_names_:
        assert (
            result.loc[metric.capitalize(), ("mean", report_name)]
            == result_both_labels.loc[(metric.capitalize(), "A"), ("mean", report_name)]
        )


@pytest.mark.parametrize("metric", ["precision", "recall"])
def test_comparison_report_precision_recall_pos_label_default(metric):
    """Check the default behaviour of `pos_label` in `summarize`."""
    X, y = make_classification(
        n_classes=2, class_sep=0.8, weights=[0.4, 0.6], random_state=0
    )
    labels = np.array(["A", "B"], dtype=object)
    y = labels[y]
    report_1 = CrossValidationReport(LogisticRegression(), X, y)
    report_2 = CrossValidationReport(LogisticRegression(), X, y)
    report = ComparisonReport({"report_1": report_1, "report_2": report_2})
    result_both_labels = getattr(report.metrics, metric)().reset_index()
    assert result_both_labels["Label / Average"].to_list() == ["A", "B"]


@pytest.mark.parametrize("metric", ["precision", "recall"])
def test_comparison_report_precision_recall_pos_label_overwrite(metric):
    """Check that `pos_label` can be overwritten in `summarize`."""
    X, y = make_classification(
        n_classes=2, class_sep=0.8, weights=[0.4, 0.6], random_state=0
    )
    labels = np.array(["A", "B"], dtype=object)
    y = labels[y]
    report_1 = CrossValidationReport(LogisticRegression(), X, y)
    report_2 = CrossValidationReport(LogisticRegression(), X, y)
    report = ComparisonReport({"report_1": report_1, "report_2": report_2})

    result_both_labels = getattr(report.metrics, metric)(pos_label=None)

    result = getattr(report.metrics, metric)(pos_label="B").reset_index()
    assert "Label / Average" not in result.columns
    result = result.set_index("Metric")
    for report_name in report.report_names_:
        assert (
            result.loc[metric.capitalize(), ("mean", report_name)]
            == result_both_labels.loc[(metric.capitalize(), "B"), ("mean", report_name)]
        )

    result = getattr(report.metrics, metric)(pos_label="A").reset_index()
    assert "Label / Average" not in result.columns
    result = result.set_index("Metric")
    for report_name in report.report_names_:
        assert (
            result.loc[metric.capitalize(), ("mean", report_name)]
            == result_both_labels.loc[(metric.capitalize(), "A"), ("mean", report_name)]
        )
>>>>>>> 74a01522
<|MERGE_RESOLUTION|>--- conflicted
+++ resolved
@@ -109,11 +109,7 @@
     assert "Favorability" in metrics_df.columns
     assert not metrics_df["Favorability"].isna().any()
     expected_values = {"(↗︎)", "(↘︎)"}
-<<<<<<< HEAD
     actual_values = set(metrics_df["Favorability"].to_numpy())
-    assert actual_values.issubset(expected_values)
-=======
-    actual_values = set(metrics["Favorability"].to_numpy())
     assert actual_values.issubset(expected_values)
 
 
@@ -263,5 +259,4 @@
         assert (
             result.loc[metric.capitalize(), ("mean", report_name)]
             == result_both_labels.loc[(metric.capitalize(), "A"), ("mean", report_name)]
-        )
->>>>>>> 74a01522
+        )