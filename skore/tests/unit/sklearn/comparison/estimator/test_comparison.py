--- conflicted
+++ resolved
@@ -602,11 +602,7 @@
     ).frame()
     result_list = report.metrics.summarize(
         scoring=[scoring], scoring_kwargs=scoring_kwargs
-<<<<<<< HEAD
     ).frame()
-    assert result_single.equals(result_list)
-=======
-    )
     assert result_single.equals(result_list)
 
 
@@ -809,5 +805,4 @@
         assert (
             result.loc[metric.capitalize(), report_name]
             == result_both_labels.loc[(metric.capitalize(), "A"), report_name]
-        )
->>>>>>> 74a01522
+        )