--- conflicted
+++ resolved
@@ -4,11 +4,8 @@
 import pandas as pd
 import plotly.graph_objects as go
 import pytest
-<<<<<<< HEAD
 from ipywidgets.embed import embed_snippet
-=======
-
->>>>>>> 24e2a2ba
+
 from skore.project.widget import ModelExplorerWidget
 
 
