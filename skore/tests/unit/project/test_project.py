import altair
import numpy
import numpy.testing
import pandas
import pandas.testing
import plotly
import polars
import polars.testing
import pytest
from matplotlib.pyplot import subplots
from matplotlib.testing.compare import compare_images
from PIL import Image
from sklearn.ensemble import RandomForestClassifier
<<<<<<< HEAD
from skore.exceptions import (
    InvalidProjectNameError,
    ProjectCreationError,
)
from skore.project._create import _create, _validate_project_name
=======
from skore import Project
>>>>>>> a8301b88


@pytest.fixture(autouse=True)
def monkeypatch_datetime(monkeypatch, MockDatetime):
    monkeypatch.setattr("skore.persistence.item.item.datetime", MockDatetime)


def test_init(tmp_path):
    dirpath = tmp_path / "my-project.skore"

    # Ensure missing project can be created
    Project(dirpath)

    assert dirpath.exists()
    assert (dirpath / "items").exists()
    assert (dirpath / "views").exists()

    # Ensure existing project raises an error with `if_exists="raise"`
    with pytest.raises(FileExistsError):
        Project(dirpath, if_exists="raise")

    # Ensure existing project can be loaded with `if_exists="load"`
    Project(dirpath, if_exists="load")


def test_clear(tmp_path):
    dirpath = tmp_path / "my-project.skore"
    project = Project(dirpath)

    project.put("<key>", "<value>")

    assert project.keys() == ["<key>"]

    project.clear()

    assert project.keys() == []
    assert project._item_repository.keys() == []
    assert project._view_repository.keys() == ["default"]


def test_put_string_item(in_memory_project):
    in_memory_project.put("string_item", "Hello, World!")
    assert in_memory_project.get("string_item") == "Hello, World!"


def test_put_int_item(in_memory_project):
    in_memory_project.put("int_item", 42)
    assert in_memory_project.get("int_item") == 42


def test_put_float_item(in_memory_project):
    in_memory_project.put("float_item", 3.14)
    assert in_memory_project.get("float_item") == 3.14


def test_put_bool_item(in_memory_project):
    in_memory_project.put("bool_item", True)
    assert in_memory_project.get("bool_item") is True


def test_put_list_item(in_memory_project):
    in_memory_project.put("list_item", [1, 2, 3])
    assert in_memory_project.get("list_item") == [1, 2, 3]


def test_put_dict_item(in_memory_project):
    in_memory_project.put("dict_item", {"key": "value"})
    assert in_memory_project.get("dict_item") == {"key": "value"}


def test_put_pandas_dataframe(in_memory_project):
    dataframe = pandas.DataFrame(
        {
            "A": [1, 2, 3],
            "B": [4, 5, 6],
            "C": [7, 8, 9],
        },
        index=pandas.Index([0, 1, 2], name="myIndex"),
    )

    in_memory_project.put("pandas_dataframe", dataframe)
    pandas.testing.assert_frame_equal(
        in_memory_project.get("pandas_dataframe"), dataframe
    )


def test_put_pandas_series(in_memory_project):
    series = pandas.Series([0, 1, 2], index=pandas.Index([0, 1, 2], name="myIndex"))
    in_memory_project.put("pandas_series", series)
    pandas.testing.assert_series_equal(in_memory_project.get("pandas_series"), series)


def test_put_polars_dataframe(in_memory_project):
    dataframe = polars.DataFrame(
        {
            "A": [1, 2, 3],
            "B": [4, 5, 6],
            "C": [7, 8, 9],
        },
    )

    in_memory_project.put("polars_dataframe", dataframe)
    polars.testing.assert_frame_equal(
        in_memory_project.get("polars_dataframe"), dataframe
    )


def test_put_polars_series(in_memory_project):
    series = polars.Series("my_series", [0, 1, 2])
    in_memory_project.put("polars_series", series)
    polars.testing.assert_series_equal(in_memory_project.get("polars_series"), series)


def test_put_numpy_array(in_memory_project):
    # Add a Numpy array
    arr = numpy.array([1, 2, 3, 4, 5])
    in_memory_project.put("numpy_array", arr)  # NumpyArrayItem
    numpy.testing.assert_array_equal(in_memory_project.get("numpy_array"), arr)


def test_put_matplotlib_figure(in_memory_project, monkeypatch, tmp_path):
    figure, ax = subplots()
    ax.plot([1, 2, 3, 4], [1, 4, 2, 3])

    in_memory_project.put("figure", figure)

    # matplotlib being not consistent (`xlink:href` are different between two calls)
    # we can't compare figures directly

    figure.savefig(tmp_path / "figure.png")
    in_memory_project.get("figure").savefig(tmp_path / "item.png")

    assert compare_images(tmp_path / "figure.png", tmp_path / "item.png", 0) is None


def test_put_altair_chart(in_memory_project):
    chart = altair.Chart().mark_point()

    in_memory_project.put("chart", chart)

    # Altair strict equality doesn't work
    assert in_memory_project.get("chart").to_json() == chart.to_json()


def test_put_pillow_image(in_memory_project):
    image1 = Image.new("RGB", (100, 100), color="red")
    image2 = Image.new("RGBA", (150, 150), color="blue")

    in_memory_project.put("image1", image1)
    in_memory_project.put("image2", image2)

    assert in_memory_project.get("image1") == image1
    assert in_memory_project.get("image2") == image2


def test_put_plotly_figure(in_memory_project):
    bar = plotly.graph_objects.Bar(x=[1, 2, 3], y=[1, 3, 2])
    figure = plotly.graph_objects.Figure(data=[bar])

    in_memory_project.put("figure", figure)

    assert in_memory_project.get("figure") == figure


def test_put_rf_model(in_memory_project, monkeypatch):
    # Add a scikit-learn model
    monkeypatch.setattr("sklearn.utils.estimator_html_repr", lambda _: "")
    model = RandomForestClassifier()
    model.fit(numpy.array([[1, 2], [3, 4]]), [0, 1])
    in_memory_project.put("rf_model", model)  # ScikitLearnModelItem
    assert isinstance(in_memory_project.get("rf_model"), RandomForestClassifier)


def test_put(in_memory_project):
    in_memory_project.put("key1", 1)
    in_memory_project.put("key2", 2)
    in_memory_project.put("key3", 3)
    in_memory_project.put("key4", 4)

    assert in_memory_project.keys() == ["key1", "key2", "key3", "key4"]


def test_put_kwargs(in_memory_project):
    in_memory_project.put(key="key1", value=1)
    assert in_memory_project.keys() == ["key1"]


def test_put_wrong_key_type(in_memory_project):
    with pytest.raises(TypeError):
        in_memory_project.put(key=2, value=1)

    assert in_memory_project.keys() == []


def test_put_twice(in_memory_project):
    in_memory_project.put("key2", 2)
    in_memory_project.put("key2", 5)

    assert in_memory_project.get("key2") == 5


def test_get(in_memory_project, mock_nowstr):
    in_memory_project.put("key", 1, note="1")
    in_memory_project.put("key", 2, note="2")

    assert in_memory_project.get("key", metadata=False) == 2
    assert in_memory_project.get("key", metadata=True) == {
        "value": 2,
        "date": mock_nowstr,
        "note": "2",
    }
    assert in_memory_project.get("key", version="all", metadata=False) == [1, 2]
    assert in_memory_project.get("key", version="all", metadata=True) == [
        {
            "value": 1,
            "date": mock_nowstr,
            "note": "1",
        },
        {
            "value": 2,
            "date": mock_nowstr,
            "note": "2",
        },
    ]
    assert in_memory_project.get("key", version=0, metadata=False) == 1
    assert in_memory_project.get("key", version=0, metadata=True) == {
        "value": 1,
        "date": mock_nowstr,
        "note": "1",
    }

    with pytest.raises(KeyError):
        in_memory_project.get("<unknown>")

    with pytest.raises(ValueError):
        in_memory_project.get("key", version=None)


def test_delete(in_memory_project):
    in_memory_project.put("key1", 1)
    in_memory_project.delete("key1")

    assert in_memory_project.keys() == []

    with pytest.raises(KeyError):
        in_memory_project.delete("key2")


def test_keys(in_memory_project):
    in_memory_project.put("key1", 1)
    in_memory_project.put("key2", 2)
    assert in_memory_project.keys() == ["key1", "key2"]


def test_put_several_complex(in_memory_project):
    in_memory_project.put("a", int)
    in_memory_project.put("b", float)

    assert in_memory_project.keys() == ["a", "b"]


def test_put_key_is_a_tuple(in_memory_project):
    """If key is not a string, warn."""
    with pytest.raises(TypeError):
        in_memory_project.put(("a", "foo"), ("b", "bar"))

    assert in_memory_project.keys() == []


def test_put_key_is_a_set(in_memory_project):
    """Cannot use an unhashable type as a key."""
    with pytest.raises(TypeError):
        in_memory_project.put(set(), "hello")

    assert in_memory_project.keys() == []


def test_put_wrong_key_and_value_raise(in_memory_project):
    """When `on_error` is "raise", raise the first error that occurs."""
    with pytest.raises(TypeError):
<<<<<<< HEAD
        in_memory_project.put(0, (lambda: "unsupported object"))


def test_shutdown_web_ui(in_memory_project):
    with pytest.raises(RuntimeError, match="UI server is not running"):
        in_memory_project.shutdown_web_ui()


test_cases = [
    (
        "a" * 250,
        (False, InvalidProjectNameError()),
    ),
    (
        "%",
        (False, InvalidProjectNameError()),
    ),
    (
        "hello world",
        (False, InvalidProjectNameError()),
    ),
]


@pytest.mark.parametrize("project_name,expected", test_cases)
def test_validate_project_name(project_name, expected):
    result, exception = _validate_project_name(project_name)
    expected_result, expected_exception = expected
    assert result == expected_result
    assert type(exception) is type(expected_exception)


@pytest.mark.parametrize("project_name", ["hello", "hello.skore"])
def test_create_project(project_name, tmp_path):
    _create(tmp_path / project_name)
    assert (tmp_path / "hello.skore").exists()


# TODO: If using fixtures in test cases is possible, join this with
# `test_create_project`
def test_create_project_absolute_path(tmp_path):
    _create(tmp_path / "hello")
    assert (tmp_path / "hello.skore").exists()


def test_create_project_fails_if_file_exists(tmp_path):
    _create(tmp_path / "hello")
    assert (tmp_path / "hello.skore").exists()
    with pytest.raises(FileExistsError):
        _create(tmp_path / "hello")


def test_create_project_fails_if_permission_denied(tmp_path):
    with pytest.raises(ProjectCreationError):
        _create("/")


@pytest.mark.parametrize("project_name", ["hello.txt", "%%%", "COM1"])
def test_create_project_fails_if_invalid_name(project_name, tmp_path):
    with pytest.raises(ProjectCreationError):
        _create(tmp_path / project_name)
=======
        in_memory_project.put(0, (lambda: "unsupported object"))
>>>>>>> a8301b88
<|MERGE_RESOLUTION|>--- conflicted
+++ resolved
@@ -11,15 +11,7 @@
 from matplotlib.testing.compare import compare_images
 from PIL import Image
 from sklearn.ensemble import RandomForestClassifier
-<<<<<<< HEAD
-from skore.exceptions import (
-    InvalidProjectNameError,
-    ProjectCreationError,
-)
-from skore.project._create import _create, _validate_project_name
-=======
 from skore import Project
->>>>>>> a8301b88
 
 
 @pytest.fixture(autouse=True)
@@ -300,68 +292,9 @@
 def test_put_wrong_key_and_value_raise(in_memory_project):
     """When `on_error` is "raise", raise the first error that occurs."""
     with pytest.raises(TypeError):
-<<<<<<< HEAD
         in_memory_project.put(0, (lambda: "unsupported object"))
 
 
 def test_shutdown_web_ui(in_memory_project):
     with pytest.raises(RuntimeError, match="UI server is not running"):
-        in_memory_project.shutdown_web_ui()
-
-
-test_cases = [
-    (
-        "a" * 250,
-        (False, InvalidProjectNameError()),
-    ),
-    (
-        "%",
-        (False, InvalidProjectNameError()),
-    ),
-    (
-        "hello world",
-        (False, InvalidProjectNameError()),
-    ),
-]
-
-
-@pytest.mark.parametrize("project_name,expected", test_cases)
-def test_validate_project_name(project_name, expected):
-    result, exception = _validate_project_name(project_name)
-    expected_result, expected_exception = expected
-    assert result == expected_result
-    assert type(exception) is type(expected_exception)
-
-
-@pytest.mark.parametrize("project_name", ["hello", "hello.skore"])
-def test_create_project(project_name, tmp_path):
-    _create(tmp_path / project_name)
-    assert (tmp_path / "hello.skore").exists()
-
-
-# TODO: If using fixtures in test cases is possible, join this with
-# `test_create_project`
-def test_create_project_absolute_path(tmp_path):
-    _create(tmp_path / "hello")
-    assert (tmp_path / "hello.skore").exists()
-
-
-def test_create_project_fails_if_file_exists(tmp_path):
-    _create(tmp_path / "hello")
-    assert (tmp_path / "hello.skore").exists()
-    with pytest.raises(FileExistsError):
-        _create(tmp_path / "hello")
-
-
-def test_create_project_fails_if_permission_denied(tmp_path):
-    with pytest.raises(ProjectCreationError):
-        _create("/")
-
-
-@pytest.mark.parametrize("project_name", ["hello.txt", "%%%", "COM1"])
-def test_create_project_fails_if_invalid_name(project_name, tmp_path):
-    with pytest.raises(ProjectCreationError):
-        _create(tmp_path / project_name)
-=======
-        in_memory_project.put(0, (lambda: "unsupported object"))
->>>>>>> a8301b88
+        in_memory_project.shutdown_web_ui()