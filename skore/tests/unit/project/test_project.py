--- conflicted
+++ resolved
@@ -218,32 +218,13 @@
     assert in_memory_project.list_view_keys() == ["view"]
 
 
-<<<<<<< HEAD
-def test_put_several_happy_path(in_memory_project):
-    in_memory_project.put({"a": "foo", "b": "bar"})
+def test_put_several_complex(in_memory_project):
+    in_memory_project.put("a", int)
+    in_memory_project.put("b", float)
+
     assert in_memory_project.list_item_keys() == ["a", "b"]
 
 
-def test_put_several_some_errors(in_memory_project):
-    with pytest.raises(TypeError):
-        in_memory_project.put({0: "hello", 1: "hello", 2: "hello"})
-    assert in_memory_project.list_item_keys() == []
-
-
-def test_put_several_nested(in_memory_project):
-    in_memory_project.put({"a": {"b": "baz"}})
-    assert in_memory_project.list_item_keys() == ["a"]
-    assert in_memory_project.get("a") == {"b": "baz"}
-
-
-def test_put_several_complex(in_memory_project):
-    in_memory_project.put({"a": int, "b": float})
-
-    assert in_memory_project.list_item_keys() == ["a", "b"]
-
-
-=======
->>>>>>> ec67dbb1
 def test_put_key_is_a_tuple(in_memory_project):
     """If key is not a string, warn."""
     with pytest.raises(TypeError):
