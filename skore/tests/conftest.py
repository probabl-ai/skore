--- conflicted
+++ resolved
@@ -36,17 +36,6 @@
 
 
 @pytest.fixture
-<<<<<<< HEAD
-def in_memory_project():
-    item_repository = ItemRepository(storage=InMemoryStorage())
-    view_repository = ViewRepository(storage=InMemoryStorage())
-    return Project(
-        name="in_memory_project.skore",
-        path=None,
-        item_repository=item_repository,
-        view_repository=view_repository,
-    )
-=======
 def in_memory_project(monkeypatch):
     monkeypatch.delattr("skore.project.Project.__init__")
 
@@ -56,17 +45,11 @@
     project._view_repository = ViewRepository(storage=InMemoryStorage())
 
     return project
->>>>>>> a8301b88
 
 
 @pytest.fixture
 def on_disk_project(tmp_path):
-<<<<<<< HEAD
-    project = skore.open(tmp_path / "project", serve=False)
-    return project
-=======
     return Project(tmp_path / "project.skore")
->>>>>>> a8301b88
 
 
 @pytest.fixture(scope="function")
