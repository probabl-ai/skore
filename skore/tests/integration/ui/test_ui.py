--- conflicted
+++ resolved
@@ -179,10 +179,7 @@
     fake_cross_validate,
 ):
     monkeypatch.setattr("skore.item.item.datetime", MockDatetime)
-<<<<<<< HEAD
     monkeypatch.setattr("skore.item.cross_validation_item.CrossValidationItem.plot", {})
-=======
->>>>>>> 30619e27
 
     def prepare_cv():
         from sklearn import datasets, linear_model
