--- conflicted
+++ resolved
@@ -10,26 +10,6 @@
 ]
 requires-python = ">=3.9, <3.13"
 maintainers = [{ name = "skore developers", email = "skore@signal.probabl.ai" }]
-<<<<<<< HEAD
-=======
-dependencies = [
-  "diskcache",
-  "fastapi",
-  "joblib",
-  "matplotlib",
-  "numpy",
-  "orjson",
-  "pandas",
-  "plotly>=5,<6",
-  "pyarrow",
-  "rich",
-  "scikit-learn",
-  "skops",
-  "uvicorn",
-  "platformdirs",
-  "psutil",
-]
->>>>>>> eafd8cbb
 classifiers = [
   "Intended Audience :: Science/Research",
   "Intended Audience :: Developers",
