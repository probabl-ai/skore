--- conflicted
+++ resolved
@@ -76,7 +76,6 @@
   "scikit-learn",
 ]
 
-<<<<<<< HEAD
 doc = [
   "sphinx",
   "pydata-sphinx-theme",
@@ -91,8 +90,6 @@
   "pip-tools",
 ]
 
-=======
->>>>>>> 2e80e755
 [tool.pytest.ini_options]
 addopts = [
   "--doctest-modules",
