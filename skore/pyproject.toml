[project]
name = "skore"
description = "The scikit-learn Modeling Companion"
dynamic = ["license", "readme", "version"]
requires-python = ">=3.9, <3.13"
maintainers = [{ name = "skore developers", email = "skore@signal.probabl.ai" }]
dependencies = [
  "diskcache",
  "fastapi",
  "numpy",
  "plotly>=5,<6",
  "pyarrow",
  "rich",
  "scikit-learn",
  "skops",
  "uvicorn",
]
classifiers = [
  "Intended Audience :: Science/Research",
  "Intended Audience :: Developers",
  "License :: OSI Approved :: MIT License",
  "Programming Language :: Python",
  "Topic :: Software Development",
  "Topic :: Scientific/Engineering",
  "Development Status :: 3 - Alpha",
  "Operating System :: Microsoft :: Windows",
  "Operating System :: POSIX",
  "Operating System :: Unix",
  "Operating System :: MacOS",
  "Programming Language :: Python :: 3",
  "Programming Language :: Python :: 3.9",
  "Programming Language :: Python :: 3.10",
  "Programming Language :: Python :: 3.11",
  "Programming Language :: Python :: 3.12",
]

[project.urls]
Homepage = "https://probabl.ai"
Repository = "https://github.com/probabl-ai/skore"
Download = "https://pypi.org/project/skore/#files"
Issues = "https://github.com/probabl-ai/skore/issues"
"Release notes" = "https://github.com/probabl-ai/skore/releases"

[project.scripts]
skore = "skore.__main__:main"

[build-system]
requires = ["hatchling"]
build-backend = "hatchling.build"

[tool.hatch.metadata.hooks.custom]
path = "hatch/metadata.py"
license-file = "../LICENSE"
readme-file = "../README.md"
version-default = "0.0.0+unknown"

[tool.hatch.build.targets.sdist]
only-include = ["src/", "hatch/"]
artifacts = ["src/skore/ui/static/"]

[tool.hatch.build.targets.wheel]
package = ["src/skore/"]
artifacts = ["src/skore/ui/static/"]

[project.optional-dependencies]
test = [
  "altair>=5,<6",
  "httpx",
  "matplotlib",
  "pandas",
  "pillow",
  "plotly",
  "polars",
  "pre-commit",
  "pytest",
  "pytest-cov",
  "pytest-order",
  "pytest-randomly",
  "pytest-xdist",
  "ruff",
  "scikit-learn<1.7",
  "skrub",
]

sphinx = [
  "IPython",
  "altair",
  "matplotlib",
  "numpydoc",
  "pandas",
  "polars",
  "kaleido",
  "pydata-sphinx-theme",
  "sphinx",
  "sphinx-design",
  "sphinx-gallery",
  "sphinx-copybutton",
  "sphinx-tabs",
  "skrub",
]

[tool.pytest.ini_options]
addopts = [
  "--doctest-modules",
  "--import-mode=importlib",
  "--no-header",
  "--verbosity=2",
  # We ignore unwanted directories rather than including wanted ones, because
  # otherwise it becomes impossible to test only one file (the argument gets
  # appended to the defaults)
  "--ignore=doc",
  "--ignore=examples",
  "--ignore=notebooks",
]

[tool.coverage.run]
<<<<<<< HEAD
branch = true
parallel = true
source = ["skore"]

[tool.coverage.report]
omit = ["src/*", "tests/*"]
show_missing = true
=======
omit = [
  "src/skore/externals/*",
  "tests/*",
]
>>>>>>> 1ad9f002

[tool.ruff]
src = ["skore"]
exclude = ["doc"]

[tool.ruff.lint]
select = [
  # pycodestyle
  "E",
  # Pyflakes
  "F",
  # pyupgrade
  "UP",
  # flake8-bugbear
  "B",
  # flake8-simplify
  "SIM",
  # flake8-print
  "T",
  # isort
  "I",
  # pydocstyle
  "D",
]

[tool.ruff.lint.pydocstyle]
convention = "numpy"

[tool.ruff.lint.per-file-ignores]
"src/*" = ["UP007"]
"tests/*" = ["D"]

[tool.typos.default]
extend-ignore-re = [
  # Line ignore with trailing `# spellchecker:disable-line`
  "(?Rm)^.*(#|//)\\s*spellchecker:disable-line$",
  # Line block with `# spellchecker:<on|off>`
  "(?s)(#|//)\\s*spellchecker:off.*?\\n\\s*(#|//)\\s*spellchecker:on",
]

[tool.typos.files]
extend-exclude = ["*.min.js"]

[tool.typos.default.extend-words]
# acronym for "False Positive Rate"
fpr = "fpr"
# typos considers pnd.NpNDArray as a typo and corrects it to pnd.NpANDArray
ND = "ND"<|MERGE_RESOLUTION|>--- conflicted
+++ resolved
@@ -114,20 +114,13 @@
 ]
 
 [tool.coverage.run]
-<<<<<<< HEAD
 branch = true
 parallel = true
 source = ["skore"]
 
 [tool.coverage.report]
-omit = ["src/*", "tests/*"]
+omit = ["*/externals/*", "src/*", "tests/*"]
 show_missing = true
-=======
-omit = [
-  "src/skore/externals/*",
-  "tests/*",
-]
->>>>>>> 1ad9f002
 
 [tool.ruff]
 src = ["skore"]
