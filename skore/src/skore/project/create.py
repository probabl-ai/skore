"""Create project helper."""

import re
import shutil
from pathlib import Path
from typing import Optional, Union

from skore.exceptions import (
    InvalidProjectNameError,
    ProjectCreationError,
    ProjectPermissionError,
)
<<<<<<< HEAD
from skore.persistence.view.view import View
from skore.project.load import load
=======
from skore.project.load import _load
>>>>>>> 1a4151a8
from skore.project.project import Project, logger
from skore.utils._logger import logger_context


def _validate_project_name(project_name: str) -> tuple[bool, Optional[Exception]]:
    """Validate the project name (the part before ".skore").

    Returns `(True, None)` if validation succeeded and `(False, Exception(...))`
    otherwise.
    """
    # The project name (including the .skore extension) must be between 5 and 255
    # characters long.
    # FIXME: On Linux the OS already checks filename lengths
    if len(project_name) + len(".skore") > 255:
        return False, InvalidProjectNameError(
            "Project name length cannot exceed 255 characters."
        )

    # Reserved Names: The following names are reserved and cannot be used:
    # CON, PRN, AUX, NUL
    # COM1, COM2, COM3, COM4, COM5, COM6, COM7, COM8, COM9
    # LPT1, LPT2, LPT3, LPT4, LPT5, LPT6, LPT7, LPT8, LPT9
    reserved_patterns = "|".join(["CON", "PRN", "AUX", "NUL", r"COM\d+", r"LPT\d+"])
    if re.fullmatch(f"^({reserved_patterns})$", project_name):
        return False, InvalidProjectNameError(
            "Project name must not be a reserved OS filename."
        )

    # Allowed Characters:
    # Alphanumeric characters (a-z, A-Z, 0-9)
    # Underscore (_)
    # Hyphen (-)
    # Starting Character: The project name must start with an alphanumeric character.
    if not re.fullmatch(r"^[a-zA-Z0-9][a-zA-Z0-9_-]*$", project_name):
        return False, InvalidProjectNameError(
            "Project name must contain only alphanumeric characters, '_' and '-'."
        )

    # Case Sensitivity: File names are case-insensitive on Windows and case-sensitive
    # on Unix-based systems. The CLI should warn users about potential case conflicts
    # on Unix systems.

    return True, None


def _create(
    project_name: Union[str, Path],
    overwrite: bool = False,
    verbose: bool = False,
) -> Project:
    """Create a project file named according to ``project_name``.

    Parameters
    ----------
    project_name : Path-like
        Name of the project to be created, or a relative or absolute path. If relative,
        will be interpreted as relative to the current working directory.
    overwrite : bool
        If ``True``, overwrite an existing project with the same name.
        If ``False``, raise an error if a project with the same name already exists.
    verbose : bool
        Whether or not to display info logs to the user.

    Returns
    -------
    The created project
    """
    from skore import console  # avoid circular import

    with logger_context(logger, verbose):
        project_path = Path(project_name)

        # Remove trailing ".skore" if it exists to check the name is valid
        checked_project_name: str = project_path.name.split(".skore")[0]

        validation_passed, validation_error = _validate_project_name(
            checked_project_name
        )
        if not validation_passed:
            raise ProjectCreationError(
                f"Unable to create project file '{project_path}'."
            ) from validation_error

        # The file must end with the ".skore" extension.
        # If not provided, it will be automatically appended.
        # If project name is an absolute path, we keep that path

        project_directory = project_path.with_name(checked_project_name + ".skore")

        if project_directory.exists():
            if not overwrite:
                raise FileExistsError(
                    f"Unable to create project file '{project_directory}' because a "
                    "file with that name already exists. Please choose a different "
                    "name or use the --overwrite flag with the CLI or overwrite=True "
                    "with the API."
                )
            shutil.rmtree(project_directory)

        try:
            project_directory.mkdir(parents=True)
        except PermissionError as e:
            raise ProjectPermissionError(
                f"Unable to create project file '{project_directory}'. "
                "Please check your permissions for the current directory."
            ) from e
        except Exception as e:
            raise ProjectCreationError(
                f"Unable to create project file '{project_directory}'."
            ) from e

        # Once the main project directory has been created, created the nested
        # directories

        items_dir = project_directory / "items"
        try:
            items_dir.mkdir()
        except Exception as e:
            raise ProjectCreationError(
                f"Unable to create project file '{items_dir}'."
            ) from e

        views_dir = project_directory / "views"
        try:
            views_dir.mkdir()
        except Exception as e:
            raise ProjectCreationError(
                f"Unable to create project file '{views_dir}'."
            ) from e

        p = _load(project_directory)
        p.put_view("default", View(layout=[]))

        console.rule("[bold cyan]skore[/bold cyan]")
        console.print(f"Project file '{project_directory}' was successfully created.")
        return p<|MERGE_RESOLUTION|>--- conflicted
+++ resolved
@@ -10,12 +10,8 @@
     ProjectCreationError,
     ProjectPermissionError,
 )
-<<<<<<< HEAD
 from skore.persistence.view.view import View
-from skore.project.load import load
-=======
 from skore.project.load import _load
->>>>>>> 1a4151a8
 from skore.project.project import Project, logger
 from skore.utils._logger import logger_context
 
