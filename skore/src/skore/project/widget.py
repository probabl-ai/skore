--- conflicted
+++ resolved
@@ -623,28 +623,26 @@
             self._color_metric_dropdown[ml_task].value
         ]
 
-        dimensions = []
-        dimensions.append(
-            dict(
-                label="Learner",
-                values=self._add_jitter_to_categorical(
+        dimensions = [
+            {
+                "label": "Learner",
+                "values": self._add_jitter_to_categorical(
                     self.seed, df_dataset["learner"]
                 ),
-                ticktext=df_dataset["learner"].cat.categories,
-                tickvals=np.arange(len(df_dataset["learner"].cat.categories)),
-            )
-        )
-
-<<<<<<< HEAD
-        for col in selected_metrics:  # use the order defined in the constructor
-            dimensions.append(
-                dict(
-                    label=self._metrics[col]["name"],
-                    # convert to float in case that the column has None values and
-                    # thus is object type
-                    values=df_dataset[col].astype(float).fillna(0),
-                )
-            )
+                "ticktext": df_dataset["learner"].cat.categories,
+                "tickvals": np.arange(len(df_dataset["learner"].cat.categories)),
+            }
+        ]
+
+        dimensions.extend(
+            {
+                "label": self._metrics[col]["name"],
+                # convert to float in case that the column has None values and
+                # thus is object type
+                "values": df_dataset[col].astype(float).fillna(0),
+            }
+            for col in selected_metrics  # use the order defined in the constructor
+        )
 
         colorscale = (
             "Viridis"
@@ -653,69 +651,22 @@
         )
         fig = go.FigureWidget(
             data=go.Parcoords(
-                line=dict(
-                    color=df_dataset[color_metric].fillna(0),
-                    colorscale=colorscale,
-                    showscale=True,
-                    colorbar=dict(title=self._metrics[color_metric]["name"]),
-                ),
+                line={
+                    "color": df_dataset[color_metric].fillna(0),
+                    "colorscale": colorscale,
+                    "showscale": True,
+                    "colorbar": {"title": self._metrics[color_metric]["name"]},
+                },
                 dimensions=dimensions,
                 labelangle=-30,
-=======
-            dimensions = [
-                {
-                    "label": "Learner",
-                    "values": self._add_jitter_to_categorical(
-                        self.seed, df_dataset["learner"]
-                    ),
-                    "ticktext": df_dataset["learner"].cat.categories,
-                    "tickvals": np.arange(len(df_dataset["learner"].cat.categories)),
-                }
-            ]
-
-            dimensions.extend(
-                {
-                    "label": self._metrics[col]["name"],
-                    # convert to float in case that the column has None values and
-                    # thus is object type
-                    "values": df_dataset[col].astype(float).fillna(0),
-                }
-                for col in selected_metrics  # use the order defined in the constructor
-            )
-
-            colorscale = (
-                "Viridis"
-                if self._metrics[color_metric]["greater_is_better"]
-                else "Viridis_r"
-            )
-            fig = go.FigureWidget(
-                data=go.Parcoords(
-                    line={
-                        "color": df_dataset[color_metric].fillna(0),
-                        "colorscale": colorscale,
-                        "showscale": True,
-                        "colorbar": {"title": self._metrics[color_metric]["name"]},
-                    },
-                    dimensions=dimensions,
-                    labelangle=-30,
-                )
->>>>>>> 24e2a2ba
-            )
-        )
-
-<<<<<<< HEAD
+            )
+        )
+
         fig.update_layout(
-            font=dict(size=18),
+            font={"size": 18},
             height=500,
-            margin=dict(l=250, r=0, t=120, b=30),
-        )
-=======
-            fig.update_layout(
-                font={"size": 18},
-                height=500,
-                margin={"l": 250, "r": 0, "t": 120, "b": 30},
-            )
->>>>>>> 24e2a2ba
+            margin={"l": 250, "r": 0, "t": 120, "b": 30},
+        )
 
         fig.data[0].on_selection(self.update_selection)
 
