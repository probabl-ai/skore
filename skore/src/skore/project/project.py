--- conflicted
+++ resolved
@@ -278,7 +278,6 @@
         """
         return self.item_repository.delete_item_note(key=key, version=version)
 
-<<<<<<< HEAD
     def shutdown_web_ui(self):
         """Shutdown the web UI server if it is running."""
         if self._server_manager is not None:
@@ -286,7 +285,7 @@
             self._server_manager = None
         else:
             raise RuntimeError("UI server is not running")
-=======
+
     def clear(self):
         """Delete all the contents of the project."""
         # delete all the items
@@ -295,5 +294,4 @@
         for view_key in self.view_repository.keys():  # noqa: SIM118
             self.view_repository.delete_view(view_key)
         # recreate default view
-        self.view_repository.put_view("default", View(layout=[]))
->>>>>>> 11910dd1
+        self.view_repository.put_view("default", View(layout=[]))