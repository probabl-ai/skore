"""Define a Project."""

from __future__ import annotations

import logging
from typing import TYPE_CHECKING, Any, Optional, Union

from skore.persistence.item import item_to_object, object_to_item

if TYPE_CHECKING:
    from skore.persistence import (
        Item,
        ItemRepository,
        View,
        ViewRepository,
    )


logger = logging.getLogger(__name__)
logger.addHandler(logging.NullHandler())  # Default to no output
logger.setLevel(logging.INFO)

<<<<<<< HEAD
MISSING = object()

=======
>>>>>>> ec67dbb1

class Project:
    """
    A collection of items arranged in views and stored in a storage.

    Its main methods are :func:`~skore.Project.put` and :func:`~skore.Project.get`,
    respectively to insert a key-value pair into the Project and to recover the value
    associated with a key.

    There is no guarantee of getting back the exact same object that was put in,
    because ``skore`` strives to save information independently of the environment
    (so that it can be recovered in spite of version changes).
    Similarly, ``put`` raises an exception if the type of the inserted value is not
    supported.
    For example, this is the case for custom-made classes:

    .. code-block:: python

        class A:
            pass

        p.put('hello', A())
        # NotImplementedError: Type '<class '__main__.A'>' is not supported.

    However, when possible, ``get`` will return an object as close as possible to
    what was ``put`` in. Here is a summary of what types of data are supported and to
    what extent:

    * JSON-serializable ("primitive") values, like Python ints, floats, and strings,
      as well as tuples, lists and dicts of primitive values, are fully supported:

        .. code-block:: python

            project.put("my-key", {1: 'a', 'b': ('2', [3.5, 4])})
            project.get("my-key")
            # {1: 'a', 'b': ('2', [3.5, 4])}

    * numpy arrays, pandas DataFrames and Series, and polars DataFrames and Series are
      fully supported.

    * matplotlib Figures, plotly Figures, pillow Images and altair Charts are supported
      by ``put``, but ``get`` will only recover the raw data.
      However some of these libraries support importing this raw data.
    """

    def __init__(
        self,
        item_repository: ItemRepository,
        view_repository: ViewRepository,
    ):
        self.item_repository = item_repository
        self.view_repository = view_repository

    def put(self, key: str, value: Any, *, note: Optional[str] = None):
        """Add a key-value pair to the Project.

        If an item with the same key already exists, its value is replaced by the new
        one.

        Parameters
        ----------
        key : str
            The key to associate with ``value`` in the Project.
        value : Any
            The value to associate with ``key`` in the Project.
        note : str or None, optional
            A note to attach with the item.

        Raises
        ------
        TypeError
            If the combination of parameters are not valid.

        NotImplementedError
            If the value type is not supported.
        """
<<<<<<< HEAD
        if value is not MISSING:
            key_to_value = {key: value}
        elif isinstance(key, dict):
            key_to_value = key
        else:
            raise TypeError(
                f"Bad parameters. "
                f"When value is not specified, key must be a dict (found '{type(key)}')"
            )

        for key, value in key_to_value.items():
            if not isinstance(key, str):
                raise TypeError(f"Key must be a string (found '{type(key)}')")
=======
        if not isinstance(key, str):
            raise TypeError(f"Key must be a string (found '{type(key)}')")

        item = object_to_item(value)

        if note is not None:
            if not isinstance(note, str):
                raise TypeError(f"Note must be a string (found '{type(note)}')")
            item.note = note
>>>>>>> ec67dbb1

        self.item_repository.put_item(key, item)

    def get(self, key: str) -> Any:
        """Get the value corresponding to ``key`` from the Project.

        Parameters
        ----------
        key : str
            The key corresponding to the item to get.

        Raises
        ------
        KeyError
            If the key does not correspond to any item.
        """
        return item_to_object(self.item_repository.get_item(key))

    def get_item_versions(self, key: str) -> list[Item]:
        """
        Get all the versions of an item associated with ``key`` from the Project.

        The list is ordered from oldest to newest :func:`~skore.Project.put` date.

        Parameters
        ----------
        key : str
            The key corresponding to the item to get.

        Returns
        -------
        list[Item]
            The list of items corresponding to ``key``.

        Raises
        ------
        KeyError
            If the key does not correspond to any item.
        """
        return self.item_repository.get_item_versions(key)

    def list_item_keys(self) -> list[str]:
        """List all item keys in the Project.

        Returns
        -------
        list[str]
            The list of item keys. The list is empty if there is no item.
        """
        return self.item_repository.keys()

    def delete_item(self, key: str):
        """Delete the item corresponding to ``key`` from the Project.

        Parameters
        ----------
        key : str
            The key corresponding to the item to delete.

        Raises
        ------
        KeyError
            If the key does not correspond to any item.
        """
        self.item_repository.delete_item(key)

    def put_view(self, key: str, view: View):
        """Add a view to the Project."""
        self.view_repository.put_view(key, view)

    def get_view(self, key: str) -> View:
        """Get the view corresponding to ``key`` from the Project.

        Parameters
        ----------
        key : str
            The key of the item to get.

        Returns
        -------
        View
            The view corresponding to ``key``.

        Raises
        ------
        KeyError
            If the key does not correspond to any view.
        """
        return self.view_repository.get_view(key)

    def delete_view(self, key: str):
        """Delete the view corresponding to ``key`` from the Project.

        Parameters
        ----------
        key : str
            The key corresponding to the view to delete.

        Raises
        ------
        KeyError
            If the key does not correspond to any view.
        """
        return self.view_repository.delete_view(key)

    def list_view_keys(self) -> list[str]:
        """List all view keys in the Project.

        Returns
        -------
        list[str]
            The list of view keys. The list is empty if there is no view.
        """
        return self.view_repository.keys()

    def set_note(self, key: str, message: str, *, version=-1):
        """Attach a note to key ``key``.

        Parameters
        ----------
        key : str
            The key of the item to annotate.
            May be qualified with a version number through the ``version`` argument.
        message : str
            The message to be attached.
        version : int, default=-1
            The version of the key to annotate. Default is the latest version.

        Raises
        ------
        KeyError
            If the ``(key, version)`` couple does not exist.
        TypeError
            If ``key`` or ``message`` is not a string.

        Examples
        --------
        # Annotate latest version of key "key"
        >>> project.set_note("key", "message")  # doctest: +SKIP

        # Annotate first version of key "key"
        >>> project.set_note("key", "message", version=0)  # doctest: +SKIP
        """
        return self.item_repository.set_item_note(
            key=key, message=message, version=version
        )

    def get_note(self, key: str, *, version=-1) -> Union[str, None]:
        """Retrieve a note previously attached to key ``key``.

        Parameters
        ----------
        key : str
            The key of the annotated item.
            May be qualified with a version number through the ``version`` argument.
        version : int, default=-1
            The version of the annotated key. Default is the latest version.

        Returns
        -------
        The attached note, or None if no note is attached.

        Raises
        ------
        KeyError
            If the ``(key, version)`` couple does not exist.

        Examples
        --------
        # Retrieve note attached to latest version of key "key"
        >>> project.get_note("key")  # doctest: +SKIP

        # Retrieve note attached to first version of key "key"
        >>> project.get_note("key", version=0)  # doctest: +SKIP
        """
        return self.item_repository.get_item_note(key=key, version=version)

    def delete_note(self, key: str, *, version=-1):
        """Delete a note previously attached to key ``key``.

        If no note is attached, does nothing.

        Parameters
        ----------
        key : str
            The key of the annotated item.
            May be qualified with a version number through the ``version`` argument.
        version : int, default=-1
            The version of the annotated key. Default is the latest version.

        Raises
        ------
        KeyError
            If the ``(key, version)`` couple does not exist.

        Examples
        --------
        # Delete note attached to latest version of key "key"
        >>> project.delete_note("key")  # doctest: +SKIP

        # Delete note attached to first version of key "key"
        >>> project.delete_note("key", version=0)  # doctest: +SKIP
        """
        return self.item_repository.delete_item_note(key=key, version=version)<|MERGE_RESOLUTION|>--- conflicted
+++ resolved
@@ -20,11 +20,6 @@
 logger.addHandler(logging.NullHandler())  # Default to no output
 logger.setLevel(logging.INFO)
 
-<<<<<<< HEAD
-MISSING = object()
-
-=======
->>>>>>> ec67dbb1
 
 class Project:
     """
@@ -101,21 +96,6 @@
         NotImplementedError
             If the value type is not supported.
         """
-<<<<<<< HEAD
-        if value is not MISSING:
-            key_to_value = {key: value}
-        elif isinstance(key, dict):
-            key_to_value = key
-        else:
-            raise TypeError(
-                f"Bad parameters. "
-                f"When value is not specified, key must be a dict (found '{type(key)}')"
-            )
-
-        for key, value in key_to_value.items():
-            if not isinstance(key, str):
-                raise TypeError(f"Key must be a string (found '{type(key)}')")
-=======
         if not isinstance(key, str):
             raise TypeError(f"Key must be a string (found '{type(key)}')")
 
@@ -125,7 +105,6 @@
             if not isinstance(note, str):
                 raise TypeError(f"Note must be a string (found '{type(note)}')")
             item.note = note
->>>>>>> ec67dbb1
 
         self.item_repository.put_item(key, item)
 
