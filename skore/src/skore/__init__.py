"""Configure logging and global settings."""

import logging
import warnings

import joblib
from rich.console import Console
from rich.theme import Theme

from skore._config import config_context, get_config, set_config
<<<<<<< HEAD
from skore._sklearn import (
=======
from skore._utils._patch import setup_jupyter_display
from skore._utils._show_versions import show_versions
from skore.externals._sklearn_compat import parse_version
from skore.project import Project
from skore.sklearn import (
>>>>>>> 9500f1cc
    ComparisonReport,
    CrossValidationReport,
    EstimatorReport,
    MetricsSummaryDisplay,
    PrecisionRecallCurveDisplay,
    PredictionErrorDisplay,
    RocCurveDisplay,
    find_estimators,
    train_test_split,
)
<<<<<<< HEAD
from skore._sklearn._plot.base import Display
from skore.externals._sklearn_compat import parse_version
from skore.project import Project
from skore.utils._patch import setup_jupyter_display
from skore.utils._show_versions import show_versions
=======
from skore.sklearn._plot.base import Display
>>>>>>> 9500f1cc

__all__ = [
    "CrossValidationReport",
    "ComparisonReport",
    "Display",
    "EstimatorReport",
    "PrecisionRecallCurveDisplay",
    "PredictionErrorDisplay",
    "Project",
    "RocCurveDisplay",
    "MetricsSummaryDisplay",
    "show_versions",
    "train_test_split",
    "config_context",
    "get_config",
    "set_config",
    "find_estimators",
]

logger = logging.getLogger(__name__)
logger.addHandler(logging.NullHandler())  # Default to no output
logger.setLevel(logging.INFO)

# Configure jupyter display for VS Code compatibility
setup_jupyter_display()

skore_console_theme = Theme(
    {
        "repr.str": "cyan",
        "rule.line": "orange1",
        "repr.url": "orange1",
    }
)

console = Console(theme=skore_console_theme, width=88)

joblib_version = parse_version(joblib.__version__)
if joblib_version < parse_version("1.4"):
    warnings.warn(
        "Because your version of joblib is older than 1.4, some of the features of "
        "skore will not be enabled (e.g. progress bars). You can update joblib to "
        "benefit from these features.",
        stacklevel=2,
    )
    set_config(show_progress=False)<|MERGE_RESOLUTION|>--- conflicted
+++ resolved
@@ -8,15 +8,7 @@
 from rich.theme import Theme
 
 from skore._config import config_context, get_config, set_config
-<<<<<<< HEAD
 from skore._sklearn import (
-=======
-from skore._utils._patch import setup_jupyter_display
-from skore._utils._show_versions import show_versions
-from skore.externals._sklearn_compat import parse_version
-from skore.project import Project
-from skore.sklearn import (
->>>>>>> 9500f1cc
     ComparisonReport,
     CrossValidationReport,
     EstimatorReport,
@@ -27,15 +19,11 @@
     find_estimators,
     train_test_split,
 )
-<<<<<<< HEAD
 from skore._sklearn._plot.base import Display
+from skore._utils._patch import setup_jupyter_display
+from skore._utils._show_versions import show_versions
 from skore.externals._sklearn_compat import parse_version
 from skore.project import Project
-from skore.utils._patch import setup_jupyter_display
-from skore.utils._show_versions import show_versions
-=======
-from skore.sklearn._plot.base import Display
->>>>>>> 9500f1cc
 
 __all__ = [
     "CrossValidationReport",
