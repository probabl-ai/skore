"""The definition of API routes to list project items and get them."""

from __future__ import annotations

import operator
from dataclasses import dataclass
from datetime import datetime, timezone
from typing import Any

from fastapi import APIRouter, Request, status
from fastapi.responses import ORJSONResponse

from skore.persistence.item import Item

router = APIRouter(prefix="/project")


@dataclass
class SerializableItem:
    """Serialized item."""

    name: str
    media_type: str
    value: Any
    updated_at: str
    created_at: str
    note: str
    version: int


def __item_as_serializable(name: str, item: Item, version: int) -> SerializableItem:
    d = item.as_serializable_dict()
    return SerializableItem(
        name=name,
        media_type=d.get("media_type"),
        value=d.get("value"),
        updated_at=d.get("updated_at"),
        created_at=d.get("created_at"),
        note=d.get("note"),
        version=version,
    )


<<<<<<< HEAD
=======
def __project_as_serializable(project: Project) -> SerializableProject:
    items = {
        key: [
            __item_as_serializable(key, item)
            for item in project._item_repository.get_item_versions(key)
        ]
        for key in project._item_repository
    }

    views = {
        key: project._view_repository.get_view(key).layout
        for key in project._view_repository
    }

    return SerializableProject(
        items=items,
        views=views,
    )


@router.get("/items", response_class=ORJSONResponse)
async def get_items(request: Request):
    """Serialize a project and send it."""
    project: Project = request.app.state.project
    return __project_as_serializable(project)


@router.put("/views", status_code=status.HTTP_201_CREATED)
async def put_view(request: Request, key: str, layout: Layout):
    """Set the layout of the view corresponding to `key`.

    If the view corresponding to `key` does not exist, it will be created.
    """
    project: Project = request.app.state.project

    view = View(layout=layout)
    project._view_repository.put_view(key, view)

    return __project_as_serializable(project)


@router.delete("/views", status_code=status.HTTP_202_ACCEPTED)
async def delete_view(request: Request, key: str):
    """Delete the view corresponding to `key`."""
    project: Project = request.app.state.project

    try:
        project._view_repository.delete_view(key)
    except KeyError:
        raise HTTPException(
            status_code=status.HTTP_404_NOT_FOUND, detail="View not found"
        ) from None

    return __project_as_serializable(project)


>>>>>>> 066e14be
@router.get("/activity", response_class=ORJSONResponse)
async def get_activity(
    request: Request,
    after: datetime = datetime(1, 1, 1, 0, 0, 0, 0, timezone.utc),
):
    """Send all recent activity as a JSON array.

    The activity is composed of all the items and their versions created after the
    datetime `after`, sorted from newest to oldest.
    """
    project: Project = request.app.state.project
    return sorted(
        (
            __item_as_serializable(key, version, index)
            for key in project._item_repository
            for index, version in enumerate(
                project._item_repository.get_item_versions(key)
            )
            if datetime.fromisoformat(version.updated_at) > after
        ),
        key=operator.attrgetter("updated_at"),
        reverse=True,
    )


@dataclass
class NotePayload:
    """Represent a note and the wanted item to attach to."""

    key: str
    message: str
    version: int = -1


@router.put("/note", status_code=status.HTTP_201_CREATED)
async def set_note(request: Request, payload: NotePayload):
    """Add a note to the given item."""
    project: Project = request.app.state.project
    project.set_note(key=payload.key, note=payload.message, version=payload.version)
    return {"result": "ok"}<|MERGE_RESOLUTION|>--- conflicted
+++ resolved
@@ -11,6 +11,7 @@
 from fastapi.responses import ORJSONResponse
 
 from skore.persistence.item import Item
+from skore.project.project import Project
 
 router = APIRouter(prefix="/project")
 
@@ -41,65 +42,6 @@
     )
 
 
-<<<<<<< HEAD
-=======
-def __project_as_serializable(project: Project) -> SerializableProject:
-    items = {
-        key: [
-            __item_as_serializable(key, item)
-            for item in project._item_repository.get_item_versions(key)
-        ]
-        for key in project._item_repository
-    }
-
-    views = {
-        key: project._view_repository.get_view(key).layout
-        for key in project._view_repository
-    }
-
-    return SerializableProject(
-        items=items,
-        views=views,
-    )
-
-
-@router.get("/items", response_class=ORJSONResponse)
-async def get_items(request: Request):
-    """Serialize a project and send it."""
-    project: Project = request.app.state.project
-    return __project_as_serializable(project)
-
-
-@router.put("/views", status_code=status.HTTP_201_CREATED)
-async def put_view(request: Request, key: str, layout: Layout):
-    """Set the layout of the view corresponding to `key`.
-
-    If the view corresponding to `key` does not exist, it will be created.
-    """
-    project: Project = request.app.state.project
-
-    view = View(layout=layout)
-    project._view_repository.put_view(key, view)
-
-    return __project_as_serializable(project)
-
-
-@router.delete("/views", status_code=status.HTTP_202_ACCEPTED)
-async def delete_view(request: Request, key: str):
-    """Delete the view corresponding to `key`."""
-    project: Project = request.app.state.project
-
-    try:
-        project._view_repository.delete_view(key)
-    except KeyError:
-        raise HTTPException(
-            status_code=status.HTTP_404_NOT_FOUND, detail="View not found"
-        ) from None
-
-    return __project_as_serializable(project)
-
-
->>>>>>> 066e14be
 @router.get("/activity", response_class=ORJSONResponse)
 async def get_activity(
     request: Request,
