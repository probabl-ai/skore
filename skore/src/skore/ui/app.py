"""FastAPI factory used to create the API to interact with stores."""

import sys
from pathlib import Path
from typing import Optional

from fastapi import APIRouter, FastAPI
from fastapi.middleware.cors import CORSMiddleware
from fastapi.responses import FileResponse
from fastapi.staticfiles import StaticFiles
from starlette.types import Lifespan

from skore.project import Project
from skore.ui.dependencies import get_static_path
from skore.ui.project_routes import router as project_router


def create_app(project: Project, lifespan: Optional[Lifespan] = None) -> FastAPI:
    """FastAPI factory used to create the API to interact with `stores`."""
    app = FastAPI(lifespan=lifespan)
<<<<<<< HEAD

=======
>>>>>>> a8301b88
    app.state.project = project

    # Enable CORS support on all routes, for all origins and methods.
    app.add_middleware(
        CORSMiddleware,
        allow_origins=["*"],
        allow_credentials=True,
        allow_methods=["*"],
        allow_headers=["*"],
    )

    # Include routers from bottom to top.
    # Include routers always after all routes have been defined/imported.
    router = APIRouter(prefix="/api")
    router.include_router(project_router)

    # Include all sub routers.
    app.include_router(router)

    # Mount skore-ui from the static directory.
    # Should be after the API routes to avoid shadowing previous routes.
    static_path = get_static_path()
    if static_path.exists():
        # The mimetypes module may fail to set the
        # correct MIME type for javascript files.
        # More info on this here: https://github.com/encode/starlette/issues/829
        # So force it...
        if "win" in sys.platform:
            import mimetypes

            mimetypes.add_type("application/javascript", ".js")

        app.mount(
            "/",
            StaticFiles(
                directory=static_path,
                html=True,
                follow_symlink=True,
            ),
            name="static",
        )
    else:

        async def read_index(request):
            module_path = Path(__file__).resolve().parent
            error_template_path = module_path / "templates" / "404.html"
            return FileResponse(error_template_path, status_code=404)

        app.router.add_route("/", read_index, methods=["GET"])

    return app<|MERGE_RESOLUTION|>--- conflicted
+++ resolved
@@ -18,10 +18,6 @@
 def create_app(project: Project, lifespan: Optional[Lifespan] = None) -> FastAPI:
     """FastAPI factory used to create the API to interact with `stores`."""
     app = FastAPI(lifespan=lifespan)
-<<<<<<< HEAD
-
-=======
->>>>>>> a8301b88
     app.state.project = project
 
     # Enable CORS support on all routes, for all origins and methods.
