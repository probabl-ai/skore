"""Define a Project."""

import logging
from pathlib import Path
from typing import Any, Literal, Optional, Union

from skore.item import (
    CrossValidationItem,
    Item,
    ItemRepository,
    MediaItem,
    NumpyArrayItem,
    PandasDataFrameItem,
    PandasSeriesItem,
    PrimitiveItem,
    SklearnBaseEstimatorItem,
    object_to_item,
)
from skore.persistence.disk_cache_storage import DirectoryDoesNotExist, DiskCacheStorage
from skore.view.view import View
from skore.view.view_repository import ViewRepository

logger = logging.getLogger(__name__)


class ProjectPutError(Exception):
    """One more key-value pairs could not be saved in the Project."""


class Project:
    """A project is a collection of items that are stored in a storage."""

    def __init__(
        self,
        item_repository: ItemRepository,
        view_repository: ViewRepository,
    ):
        self.item_repository = item_repository
        self.view_repository = view_repository

<<<<<<< HEAD
    @singledispatchmethod
    def put(self, key: str, value: Any, on_error: Literal["warn", "raise"] = "warn"):
        """Add a value to the Project.
        
        If an item with the same key already exists, its value is replaced by the new one.
=======
    def put(
        self,
        key: Union[str, dict[str, Any]],
        value: Optional[Any] = None,
        on_error: Literal["warn", "raise"] = "warn",
    ):
        """Add one or more key-value pairs to the Project.

        If `key` is a string, then `put` adds the single `key`-`value` pair mapping to
        the Project.
        If `key` is a dict, it is interpreted as multiple key-value pairs to add to
        the Project.

        If `on_error` is "raise", any error stops the execution. If `on_error`
        is "warn" (or anything other than "raise"), a warning is shown instead.

        Parameters
        ----------
        key : str | dict[str, Any]
            The key to associate with `value` in the Project,
            or dict of key-value pairs to add to the Project.
        value : Any | None
            The value to associate with `key` in the Project.
            If `key` is a dict, this argument is ignored.
        on_error : "warn" or "raise", optional
            Upon error (e.g. if the key is not a string), whether to raise an error or
            to print a warning. Default is "warn".

        Raises
        ------
        ProjectPutError
            If the key-value pair(s) cannot be saved properly,
            and `on_error` is "raise".
        """
        if isinstance(key, dict):
            self.put_several(key, on_error=on_error)
        else:
            self.put_one(key, value, on_error=on_error)

    def put_one(
        self, key: str, value: Any, on_error: Literal["warn", "raise"] = "warn"
    ):
        """Add a key-value pair to the Project.

>>>>>>> b554400c
        If `on_error` is "raise", any error stops the execution. If `on_error`
        is "warn" (or anything other than "raise"), a warning is shown instead.

        Parameters
        ----------
        key : str
            The key to associate with `value` in the Project. Must be a string.
        value : Any
            The value to associate with `key` in the Project.
        on_error : {"warn", "raise"}, optional
            Upon error (e.g. if the key is not a string), whether to raise an error or
            to print a warning. Default is "warn".

        Raises
        ------
        ProjectPutError
            If the key-value pair cannot be saved properly, and `on_error` is "raise".
        """
        try:
            item = object_to_item(value)
            self.put_item(key, item)
        except (NotImplementedError, TypeError) as e:
            if on_error == "raise":
                raise ProjectPutError(
                    "Key-value pair could not be inserted in the Project"
                ) from e

            logger.warning(
                "Key-value pair could not be inserted in the Project "
                f"due to the following error: {e}"
            )

    def put_several(
        self, key_to_value: dict, on_error: Literal["warn", "raise"] = "warn"
    ):
        """Add several values to the Project.

        If `on_error` is "raise", the first error stops the execution (so the
        later key-value pairs will not be inserted). If `on_error` is "warn" (or
        anything other than "raise"), errors do not stop the execution, and are
        shown as they come as warnings; all the valid key-value pairs are inserted.

        Parameters
        ----------
        key_to_value : dict[str, Any]
            The key-value pairs to put in the Project. Keys must be strings.
        on_error : {"warn", "raise"}, optional
            Upon error (e.g. if a key is not a string), whether to raise an error or
            to print a warning. Default is "warn".

        Raises
        ------
        ProjectPutError
            If a key-value pair in `key_to_value` cannot be saved properly,
            and `on_error` is "raise".
        """
        for key, value in key_to_value.items():
            self.put_one(key, value, on_error=on_error)

    def put_item(self, key: str, item: Item):
        """Add an Item to the Project."""
        if not isinstance(key, str):
            raise TypeError(
                f"Key must be a string; key '{key}' is of type '{type(key)}'"
            )

        self.item_repository.put_item(key, item)

    def get(self, key: str) -> Any:
        """Get the value corresponding to `key` from the Project.

        Parameters
        ----------
        key : str
            The key corresponding to the item to get.

        Raises
        ------
        KeyError
            If the key does not correspond to any item.
        """
        item = self.get_item(key)

        if isinstance(item, PrimitiveItem):
            return item.primitive
        elif isinstance(item, NumpyArrayItem):
            return item.array
        elif isinstance(item, PandasDataFrameItem):
            return item.dataframe
        elif isinstance(item, PandasSeriesItem):
            return item.series
        elif isinstance(item, SklearnBaseEstimatorItem):
            return item.estimator
        elif isinstance(item, CrossValidationItem):
            return item.cv_results_serialized
        elif isinstance(item, MediaItem):
            return item.media_bytes
        else:
            raise ValueError(f"Item {item} is not a known item type.")

    def get_item(self, key: str) -> Item:
        """Get the item corresponding to `key` from the Project.

        Parameters
        ----------
        key: str
            The key corresponding to the item to get.

        Returns
        ----------
        item : Item
            The Item corresponding to key `key`.

        Raises
        ------
        KeyError
            If the key does not correspond to any item.
        """
        return self.item_repository.get_item(key)

    def list_item_keys(self) -> list[str]:
        """List all item keys in the Project.

        Returns
        -------
        list[str]
            The list of item keys. The list is empty if there is no item.
        """
        return self.item_repository.keys()

    def delete_item(self, key: str):
        """Delete the item corresponding to `key` from the Project.

        Parameters
        ----------
        key : str
            The key corresponding to the item to delete.

        Raises
        ------
        KeyError
            If the key does not correspond to any item.
        """
        self.item_repository.delete_item(key)

    def put_view(self, key: str, view: View):
        """Add a view to the Project."""
        self.view_repository.put_view(key, view)

    def get_view(self, key: str) -> View:
        """Get the view corresponding to `key` from the Project.

        Parameters
        ----------
        key : str
            The key of the item to get.

        Returns
        -------
        View
            The view corresponding to `key`.

        Raises
        ------
        KeyError
            If the key does not correspond to any view.
        """
        return self.view_repository.get_view(key)

    def delete_view(self, key: str):
        """Delete the view corresponding to `key` from the Project.

        Parameters
        ----------
        key : str
            The key corresponding to the view to delete.

        Raises
        ------
        KeyError
            If the key does not correspond to any view.
        """
        return self.view_repository.delete_view(key)

    def list_view_keys(self) -> list[str]:
        """List all view keys in the Project.

        Returns
        -------
        list[str]
            The list of view keys. The list is empty if there is no view.
        """
        return self.view_repository.keys()


class ProjectLoadError(Exception):
    """Failed to load project."""


def load(project_name: Union[str, Path]) -> Project:
    """Load an existing Project given a project name or path."""
    # Transform a project name to a directory path:
    # - Resolve relative path to current working directory,
    # - Check that the file ends with the ".skore" extension,
    #    - If not provided, it will be automatically appended,
    # - If project name is an absolute path, we keep that path.

    path = Path(project_name).resolve()

    if path.suffix != ".skore":
        path = path.parent / (path.name + ".skore")

    if not Path(path).exists():
        raise ProjectLoadError(f"Project '{path}' does not exist: did you create it?")

    try:
        # FIXME should those hardcoded string be factorized somewhere ?
        item_storage = DiskCacheStorage(directory=Path(path) / "items")
        item_repository = ItemRepository(storage=item_storage)
        view_storage = DiskCacheStorage(directory=Path(path) / "views")
        view_repository = ViewRepository(storage=view_storage)
        project = Project(
            item_repository=item_repository,
            view_repository=view_repository,
        )
    except DirectoryDoesNotExist as e:
        missing_directory = e.args[0].split()[1]
        raise ProjectLoadError(
            f"Project '{path}' is corrupted: "
            f"directory '{missing_directory}' should exist. "
            "Consider re-creating the project."
        ) from e

    return project<|MERGE_RESOLUTION|>--- conflicted
+++ resolved
@@ -38,13 +38,6 @@
         self.item_repository = item_repository
         self.view_repository = view_repository
 
-<<<<<<< HEAD
-    @singledispatchmethod
-    def put(self, key: str, value: Any, on_error: Literal["warn", "raise"] = "warn"):
-        """Add a value to the Project.
-        
-        If an item with the same key already exists, its value is replaced by the new one.
-=======
     def put(
         self,
         key: Union[str, dict[str, Any]],
@@ -57,7 +50,8 @@
         the Project.
         If `key` is a dict, it is interpreted as multiple key-value pairs to add to
         the Project.
-
+        
+        If an item with the same key already exists, its value is replaced by the new one.
         If `on_error` is "raise", any error stops the execution. If `on_error`
         is "warn" (or anything other than "raise"), a warning is shown instead.
 
@@ -88,8 +82,7 @@
         self, key: str, value: Any, on_error: Literal["warn", "raise"] = "warn"
     ):
         """Add a key-value pair to the Project.
-
->>>>>>> b554400c
+        
         If `on_error` is "raise", any error stops the execution. If `on_error`
         is "warn" (or anything other than "raise"), a warning is shown instead.
 
