"""Helpers for enhancing the cross-validation manipulation."""

from typing import Any

from sklearn import metrics

from skore.sklearn.find_ml_task import _find_ml_task


def _get_scorers_to_add(estimator, y) -> dict[str, Any]:
    """Get a list of scorers based on ``estimator`` and ``y``.

    Parameters
    ----------
    estimator : sklearn.base.BaseEstimator
        An estimator.
    y : numpy.ndarray
        A target vector.

    Returns
    -------
    scorers_to_add : dict[str, str]
        A list of scorers
    """
    ml_task = _find_ml_task(y, estimator)

    # Add scorers based on the ML task
    if ml_task == "regression":
        return {
            "r2": "r2",
            "root_mean_squared_error": metrics.make_scorer(
                metrics.root_mean_squared_error, response_method="predict"
            ),
        }
    if ml_task == "binary-classification":
        scorers_to_add = {
            "recall": "recall",
            "precision": "precision",
            "roc_auc": "roc_auc",
        }
        if hasattr(estimator, "predict_proba"):
            scorers_to_add["brier_score_loss"] = metrics.make_scorer(
                metrics.brier_score_loss, response_method="predict_proba"
            )
        return scorers_to_add
    if ml_task == "multiclass-classification":
        scorers_to_add = {
            "recall_weighted": "recall_weighted",
            "precision_weighted": "precision_weighted",
        }
        if hasattr(estimator, "predict_proba"):
            scorers_to_add["roc_auc_ovr_weighted"] = "roc_auc_ovr_weighted"
            scorers_to_add["log_loss"] = metrics.make_scorer(
                metrics.log_loss, response_method="predict_proba"
            )
        return scorers_to_add
    return {}


def _add_scorers(scorers, scorers_to_add, estimator):
    """Expand `scorers` with more scorers.

    The type of the resulting scorers object is dependent on the type of the input
    scorers:
    - If `scorers` is a dict, then extra scorers are added to the dict;
    - If `scorers` is a string or None, then it is converted to a dict and extra scorers
    are added to the dict;
    - If `scorers` is a list or tuple, then it is converted to a dict and extra scorers
    are added to the dict;
    - If `scorers` is a callable, then a new callable is created that
    returns a dict with the user-defined score as well as the scorers to add.
    In case the user-defined dict contains a metric with a name conflicting with the
    metrics we add, the user-defined metric always wins.

    Parameters
    ----------
    scorers : any type that is accepted by scikit-learn's cross_validate
        The scorer(s) to expand.
    scorers_to_add : dict[str, str]
        The scorers to be added.
    estimator : estimator
        A scikit-learn estimator.

    Returns
    -------
    new_scorers : dict or callable
        The scorers after adding `scorers_to_add`.
    added_scorers : Iterable[str]
        The scorers that were actually added (i.e. the ones that were not already
        in `scorers`).
    """
    if scorers is None or isinstance(scorers, str):
        new_scorers, added_scorers = _add_scorers(
            {"score": scorers}, scorers_to_add, estimator
        )
    elif isinstance(scorers, (list, tuple)):
        new_scorers, added_scorers = _add_scorers(
            {s: s for s in scorers}, scorers_to_add, estimator
        )
    elif isinstance(scorers, dict):
        # User-defined metrics have priority
        new_scorers = scorers_to_add | scorers
        added_scorers = set(scorers_to_add) - set(scorers)
    elif callable(scorers):
        from sklearn.metrics import check_scoring
        from sklearn.metrics._scorer import _MultimetricScorer

        internal_scorer = _MultimetricScorer(
            # NOTE: we pass `estimator` to `check_scoring` for compatibility with
            # scikit-learn 1.4. However, because `scoring` is never `None`, this
            # estimator will not have any effect.
            scorers={
<<<<<<< HEAD
                name: check_scoring(estimator=estimator, scoring=scoring)
                if isinstance(scoring, str)
                else scoring
=======
                name: (
                    check_scoring(estimator=None, scoring=scoring)
                    if isinstance(scoring, str)
                    else scoring
                )
>>>>>>> 3c05371f
                for name, scoring in scorers_to_add.items()
            }
        )

        def new_scorer(estimator, X, y) -> dict:
            scores = scorers(estimator, X, y)
            if isinstance(scores, dict):
                return internal_scorer(estimator, X, y) | scores
            return internal_scorer(estimator, X, y) | {"score": scores}

        new_scorers = new_scorer

        # In this specific case, we can't know if there is overlap between the
        # user-defined scores and ours, so we take the least risky option
        # which is to say we added nothing; that way, we won't remove anything
        # after cross-validation is computed
        added_scorers = []

    return new_scorers, added_scorers


def _strip_cv_results_scores(
    cv_results: dict,
    added_scorers: list[str],
    return_estimator: bool,
    return_indices: bool,
) -> dict:
    """Remove information about `added_scorers` in `cv_results`.

    Parameters
    ----------
    cv_results : dict
        A dict of the form returned by scikit-learn's cross_validate function.
    added_scorers : list[str]
        A list of scorers in `cv_results` which should be removed.
    return_estimator : bool
        Whether to keep the "estimator" key or not.
    return_indices : bool
        Whether to keep the "indices" key or not.

    Returns
    -------
    dict
        A new cv_results dict, with the specified information removed.
    """
    _cv_results = cv_results.copy()

    if return_estimator is not True:
        del _cv_results["estimator"]

    if return_indices is not True:
        del _cv_results["indices"]

    # Takes care both of train and test scores
    _cv_results = {
        k: v
        for k, v in _cv_results.items()
        if not any(added_scorer in k for added_scorer in added_scorers)
    }

    return _cv_results<|MERGE_RESOLUTION|>--- conflicted
+++ resolved
@@ -110,17 +110,11 @@
             # scikit-learn 1.4. However, because `scoring` is never `None`, this
             # estimator will not have any effect.
             scorers={
-<<<<<<< HEAD
-                name: check_scoring(estimator=estimator, scoring=scoring)
-                if isinstance(scoring, str)
-                else scoring
-=======
                 name: (
-                    check_scoring(estimator=None, scoring=scoring)
+                    check_scoring(estimator=estimator, scoring=scoring)
                     if isinstance(scoring, str)
                     else scoring
                 )
->>>>>>> 3c05371f
                 for name, scoring in scorers_to_add.items()
             }
         )
