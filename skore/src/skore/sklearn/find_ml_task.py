"""A helper to guess the machine-learn task being performed."""

import numpy as np
from sklearn.base import is_classifier, is_regressor
from sklearn.utils.multiclass import type_of_target

<<<<<<< HEAD
from skore.sklearn._sklearn_compat import is_clusterer
=======
from skore.externals._sklearn_compat import is_clusterer
>>>>>>> 1ad9f002
from skore.sklearn.types import MLTask


def _find_ml_task(y, estimator=None) -> MLTask:
    """Guess the ML task being addressed based on a target array and an estimator.

    Parameters
    ----------
    y : numpy.ndarray
        A target vector.
    estimator : sklearn.base.BaseEstimator, optional
<<<<<<< HEAD
        An estimator. If fitted, we use mainly the estimator
=======
        An estimator, used mainly if fitted.
>>>>>>> 1ad9f002

    Returns
    -------
    MLTask
        The guess of the kind of ML task being performed.
    """
    if estimator is not None:
        # checking the estimator is more robust and faster than checking the type of
        # target.
        if is_clusterer(estimator):
            return "clustering"
        if is_regressor(estimator):
            return "regression"
        if is_classifier(estimator):
            if hasattr(estimator, "classes_"):  # fitted estimator
                if (
                    isinstance(estimator.classes_, np.ndarray)
                    and estimator.classes_.ndim == 1
                ):
                    if estimator.classes_.size == 2:
                        return "binary-classification"
                    if estimator.classes_.size > 2:
                        return "multiclass-classification"
            else:  # fallback on the target
                target_type = type_of_target(y)
                if target_type == "binary":
                    return "binary-classification"
                if target_type == "multiclass":
                    return "multiclass-classification"
            return "unsupported"
        return "unsupported"
    else:
        if y is None:
            # NOTE: The task might not be clustering
            return "clustering"

        target_type = type_of_target(y)

        if target_type == "continuous":
            return "regression"
        if target_type == "binary":
            return "binary-classification"
        if target_type == "multiclass":
            return "multiclass-classification"
        return "unsupported"<|MERGE_RESOLUTION|>--- conflicted
+++ resolved
@@ -4,11 +4,7 @@
 from sklearn.base import is_classifier, is_regressor
 from sklearn.utils.multiclass import type_of_target
 
-<<<<<<< HEAD
-from skore.sklearn._sklearn_compat import is_clusterer
-=======
 from skore.externals._sklearn_compat import is_clusterer
->>>>>>> 1ad9f002
 from skore.sklearn.types import MLTask
 
 
@@ -20,11 +16,7 @@
     y : numpy.ndarray
         A target vector.
     estimator : sklearn.base.BaseEstimator, optional
-<<<<<<< HEAD
-        An estimator. If fitted, we use mainly the estimator
-=======
         An estimator, used mainly if fitted.
->>>>>>> 1ad9f002
 
     Returns
     -------
