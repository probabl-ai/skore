--- conflicted
+++ resolved
@@ -112,8 +112,8 @@
     >>> display.plot(roc_curve_kwargs={"color": "tab:red"})
     """
 
-    _default_roc_curve_kwargs = None
-    _default_chance_level_kwargs = None
+    _default_roc_curve_kwargs: Union[dict[str, Any], None] = None
+    _default_chance_level_kwargs: Union[dict[str, Any], None] = None
 
     def __init__(
         self,
@@ -194,16 +194,12 @@
             ax=ax, estimator_name=estimator_name
         )
 
-<<<<<<< HEAD
         if roc_curve_kwargs is None:
             roc_curve_kwargs = self._default_roc_curve_kwargs
         if chance_level_kwargs is None:
             chance_level_kwargs = self._default_chance_level_kwargs
 
         self.lines_: list[Line2D] = []
-=======
-        self.lines_ = []
->>>>>>> 0e4bc3b8
         default_line_kwargs: dict[str, Any] = {}
         if len(self.fpr) == 1:  # binary-classification
             assert (
