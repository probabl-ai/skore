--- conflicted
+++ resolved
@@ -12,9 +12,6 @@
     "RocCurveDisplay",
     "PrecisionRecallCurveDisplay",
     "PredictionErrorDisplay",
-<<<<<<< HEAD
     "TableReportDisplay",
-=======
     "SummarizeDisplay",
->>>>>>> ee80bcbd
 ]