from __future__ import annotations

import time
from collections import Counter
from collections.abc import Iterable
from typing import TYPE_CHECKING, Any, Literal, Optional, Union, cast

import joblib
import numpy as np
from numpy.typing import ArrayLike

from skore.externals._pandas_accessors import DirNamesMixin
from skore.sklearn._base import _BaseReport
from skore.sklearn._cross_validation.report import CrossValidationReport
from skore.sklearn._estimator.report import EstimatorReport
from skore.utils._progress_bar import progress_decorator

if TYPE_CHECKING:
    from skore.sklearn._estimator.metrics_accessor import _MetricsAccessor

    ReportType = Literal["EstimatorReport", "CrossValidationReport"]


class ComparisonReport(_BaseReport, DirNamesMixin):
    """Report for comparing reports.

    This object can be used to compare several :class:`skore.EstimatorReport` instances,
    or several :class:`~skore.CrossValidationReport` instances.

    .. caution::
       Reports passed to `ComparisonReport` are not copied. If you pass
       a report to `ComparisonReport`, and then modify the report outside later, it
       will affect the report stored inside the `ComparisonReport` as well, which
       can lead to inconsistent results. For this reason, modifying reports after
       creation is strongly discouraged.

    Parameters
    ----------
    reports : list of reports or dict
        Reports to compare. If a dict, keys will be used to label the estimators;
        if a list, the labels are computed from the estimator class names.

    n_jobs : int, default=None
        Number of jobs to run in parallel. Training the estimators and computing
        the scores are parallelized.
        When accessing some methods of the `ComparisonReport`, the `n_jobs`
        parameter is used to parallelize the computation.
        ``None`` means 1 unless in a :obj:`joblib.parallel_backend` context.
        ``-1`` means using all processors.

    Attributes
    ----------
<<<<<<< HEAD
    reports_ : list of :class:`~skore.EstimatorReport` or list \
            of :class:`~skore.CrossValidationReport`
=======
    reports_ : list of :class:`~skore.EstimatorReport` or list of \
        :class:`~skore.CrossValidationReport`
>>>>>>> 3bf77ac5
        The compared reports.

    report_names_ : list of str
        The names of the compared estimators. If the names are not customized (i.e. the
        class names are used), a de-duplication process is used to make sure that the
        names are distinct.

    See Also
    --------
    skore.EstimatorReport
        Report for a fitted estimator.

    skore.CrossValidationReport
        Report for the cross-validation of an estimator.

    Examples
    --------
    >>> from sklearn.datasets import make_classification
    >>> from skore import train_test_split
    >>> from sklearn.linear_model import LogisticRegression
    >>> from skore import ComparisonReport, EstimatorReport
    >>> X, y = make_classification(random_state=42)
    >>> split_data = train_test_split(X=X, y=y, random_state=42, as_dict=True)
    >>> estimator_1 = LogisticRegression()
    >>> estimator_report_1 = EstimatorReport(estimator_1, **split_data)
    >>> estimator_2 = LogisticRegression(C=2)  # Different regularization
    >>> estimator_report_2 = EstimatorReport(estimator_2, **split_data)
    >>> report = ComparisonReport([estimator_report_1, estimator_report_2])
    >>> report.report_names_
    ['LogisticRegression_1', 'LogisticRegression_2']
    >>> report = ComparisonReport(
    ...     {"model1": estimator_report_1, "model2": estimator_report_2}
    ... )
    >>> report.report_names_
    ['model1', 'model2']

    >>> from sklearn.datasets import make_classification
    >>> from sklearn.linear_model import LogisticRegression
    >>> from skore import ComparisonReport, CrossValidationReport
    >>> X, y = make_classification(random_state=42)
    >>> estimator_1 = LogisticRegression()
    >>> estimator_2 = LogisticRegression(C=2)  # Different regularization
    >>> report_1 = CrossValidationReport(estimator_1, X, y)
    >>> report_2 = CrossValidationReport(estimator_2, X, y)
    >>> report = ComparisonReport([report_1, report_2])
    >>> report = ComparisonReport({"model1": report_1, "model2": report_2})
    """

    _ACCESSOR_CONFIG: dict[str, dict[str, str]] = {
        "metrics": {"name": "metrics"},
    }
    metrics: _MetricsAccessor

    _reports_type: ReportType

    @staticmethod
    def _validate_reports(
        reports: Union[
            list[EstimatorReport],
            dict[str, EstimatorReport],
            list[CrossValidationReport],
            dict[str, CrossValidationReport],
        ],
    ) -> tuple[
        Union[list[EstimatorReport], list[CrossValidationReport]],
        list[str],
        ReportType,
    ]:
        """Validate that reports are in the right format for comparison.

        Parameters
        ----------
        reports : list of reports or dict
            The reports to be validated.

        Returns
        -------
        list of EstimatorReport or list of CrossValidationReport
            The validated reports.
        list of str
            The report names, either taken from dict keys or computed from the estimator
            class names.
        {"EstimatorReport", "CrossValidationReport"}
            The inferred type of the reports that will be compared.
        """
        if not isinstance(reports, Iterable):
            raise TypeError(
                f"Expected reports to be a list or dict; got {type(reports)}"
            )

        if len(reports) < 2:
            raise ValueError(
                f"Expected at least 2 reports to compare; got {len(reports)}"
            )

        if isinstance(reports, list):
            report_names = None
            reports_list = reports
        else:  # dict
            report_names = list(reports.keys())
            for key in report_names:
                if not isinstance(key, str):
                    raise TypeError(
                        f"Expected all report names to be strings; got {type(key)}"
                    )
            reports_list = cast(
                Union[list[EstimatorReport], list[CrossValidationReport]],
                list(reports.values()),
            )

        reports_type: ReportType
        if all(isinstance(report, EstimatorReport) for report in reports_list):
            reports_list = cast(list[EstimatorReport], reports_list)
            reports_type = "EstimatorReport"

            test_dataset_hashes = {
                joblib.hash(report.y_test)
                for report in reports_list
                if report.y_test is not None
            }
            if len(test_dataset_hashes) > 1:
                raise ValueError(
                    "Expected all estimators to share the same test targets."
                )

        elif all(isinstance(report, CrossValidationReport) for report in reports_list):
            reports_list = cast(list[CrossValidationReport], reports_list)
            reports_type = "CrossValidationReport"
        else:
            raise TypeError(
                f"Expected list or dict of {EstimatorReport.__name__} "
                f"or list of dict of {CrossValidationReport.__name__}"
            )

        if len(set(id(report) for report in reports_list)) < len(reports_list):
            raise ValueError("Expected reports to be distinct objects")

        ml_tasks = {report: report._ml_task for report in reports_list}
        if len(set(ml_tasks.values())) > 1:
            raise ValueError(
                f"Expected all estimators to have the same ML usecase; got {ml_tasks}"
            )

        if report_names is None:
            deduped_report_names = _deduplicate_report_names(
                [report.estimator_name_ for report in reports_list]
            )
        else:
            deduped_report_names = report_names

        return reports_list, deduped_report_names, reports_type

    def __init__(
        self,
        reports: Union[
            list[EstimatorReport],
            dict[str, EstimatorReport],
            list[CrossValidationReport],
            dict[str, CrossValidationReport],
        ],
        *,
        n_jobs: Optional[int] = None,
    ) -> None:
        """
        ComparisonReport instance initializer.

        Notes
        -----
        We check that the estimator reports can be compared:
        - all reports are estimator reports,
        - all estimators are in the same ML use case,
        - all estimators have non-empty X_test and y_test,
        - all estimators have the same X_test and y_test.
        """
        self.reports_, self.report_names_, self._reports_type = (
            ComparisonReport._validate_reports(reports)
        )

        self._progress_info: Optional[dict[str, Any]] = None

        self.n_jobs = n_jobs
        self._rng = np.random.default_rng(time.time_ns())
        self._hash = self._rng.integers(
            low=np.iinfo(np.int64).min, high=np.iinfo(np.int64).max
        )
        self._cache: dict[tuple[Any, ...], Any] = {}
        self._ml_task = self.reports_[0]._ml_task

    def clear_cache(self) -> None:
        """Clear the cache.

        Examples
        --------
        >>> from sklearn.datasets import make_classification
        >>> from sklearn.linear_model import LogisticRegression
        >>> from skore import train_test_split
        >>> from skore import ComparisonReport, EstimatorReport
        >>> X, y = make_classification(random_state=42)
        >>> split_data = train_test_split(X=X, y=y, random_state=42, as_dict=True)
        >>> estimator_1 = LogisticRegression()
        >>> estimator_report_1 = EstimatorReport(estimator_1, **split_data)
        >>> estimator_2 = LogisticRegression(C=2)  # Different regularization
        >>> estimator_report_2 = EstimatorReport(estimator_2, **split_data)
        >>> report = ComparisonReport([estimator_report_1, estimator_report_2])
        >>> report.cache_predictions()
        >>> report.clear_cache()
        >>> report._cache
        {}
        """
        for report in self.reports_:
            report.clear_cache()
        self._cache = {}

    @progress_decorator(description="Estimator predictions")
    def cache_predictions(
        self,
        response_methods: Literal[
            "auto", "predict", "predict_proba", "decision_function"
        ] = "auto",
        n_jobs: Optional[int] = None,
    ) -> None:
        """Cache the predictions for sub-estimators reports.

        Parameters
        ----------
        response_methods : {"auto", "predict", "predict_proba", "decision_function"},\
                default="auto
            The methods to use to compute the predictions.

        n_jobs : int, default=None
            The number of jobs to run in parallel. If `None`, we use the `n_jobs`
            parameter when initializing the report.

        Examples
        --------
        >>> from sklearn.datasets import make_classification
        >>> from sklearn.linear_model import LogisticRegression
        >>> from skore import train_test_split
        >>> from skore import ComparisonReport, EstimatorReport
        >>> X, y = make_classification(random_state=42)
        >>> split_data = train_test_split(X=X, y=y, random_state=42, as_dict=True)
        >>> estimator_1 = LogisticRegression()
        >>> estimator_report_1 = EstimatorReport(estimator_1, **split_data)
        >>> estimator_2 = LogisticRegression(C=2)  # Different regularization
        >>> estimator_report_2 = EstimatorReport(estimator_2, **split_data)
        >>> report = ComparisonReport([estimator_report_1, estimator_report_2])
        >>> report.cache_predictions()
        >>> report._cache
        {...}
        """
        if n_jobs is None:
            n_jobs = self.n_jobs

        assert self._progress_info is not None, (
            "The rich Progress class was not initialized."
        )
        progress = self._progress_info["current_progress"]
        main_task = self._progress_info["current_task"]

        total_estimators = len(self.reports_)
        progress.update(main_task, total=total_estimators)

        for report in self.reports_:
            # Share the parent's progress bar with child report
            report._progress_info = {"current_progress": progress}
            report.cache_predictions(response_methods=response_methods, n_jobs=n_jobs)
            progress.update(main_task, advance=1, refresh=True)

    def get_predictions(
        self,
        *,
        data_source: Literal["train", "test", "X_y"],
        response_method: Literal["predict", "predict_proba", "decision_function"],
        X: Optional[ArrayLike] = None,
        pos_label: Optional[Any] = None,
    ) -> ArrayLike:
        """Get estimator's predictions.

        This method has the advantage to reload from the cache if the predictions
        were already computed in a previous call.

        Parameters
        ----------
        data_source : {"test", "train", "X_y"}, default="test"
            The data source to use.

            - "test" : use the test set provided when creating the report.
            - "train" : use the train set provided when creating the report.
            - "X_y" : use the provided `X` and `y` to compute the metric.

        response_method : {"predict", "predict_proba", "decision_function"}
            The response method to use.

        X : array-like of shape (n_samples, n_features), optional
            When `data_source` is "X_y", the input features on which to compute the
            response method.

        pos_label : int, float, bool or str, default=None
            The positive class when it comes to binary classification. When
            `response_method="predict_proba"`, it will select the column corresponding
            to the positive class. When `response_method="decision_function"`, it will
            negate the decision function if `pos_label` is different from
            `estimator.classes_[1]`.

        Returns
        -------
        list of np.ndarray of shape (n_samples,) or (n_samples, n_classes)
            The predictions for each cross-validation split.

        Raises
        ------
        ValueError
            If the data source is invalid.

        Examples
        --------
        >>> from sklearn.datasets import make_classification
        >>> from skore import train_test_split
        >>> from sklearn.linear_model import LogisticRegression
        >>> from skore import ComparisonReport, EstimatorReport
        >>> X, y = make_classification(random_state=42)
        >>> split_data = train_test_split(X=X, y=y, random_state=42, as_dict=True)
        >>> estimator_1 = LogisticRegression()
        >>> estimator_report_1 = EstimatorReport(estimator_1, **split_data)
        >>> estimator_2 = LogisticRegression(C=2)  # Different regularization
        >>> estimator_report_2 = EstimatorReport(estimator_2, **split_data)
        >>> report = ComparisonReport([estimator_report_1, estimator_report_2])
        >>> report.cache_predictions()
        >>> predictions = report.get_predictions(
        ...     data_source="test", response_method="predict"
        ... )
        >>> print([split_predictions.shape for split_predictions in predictions])
        [(25,), (25,)]
        """
        return [
            report.get_predictions(
                data_source=data_source,
                response_method=response_method,
                X=X,
                pos_label=pos_label,
            )
            for report in self.reports_
        ]

    ####################################################################################
    # Methods related to the help and repr
    ####################################################################################

    def _get_help_panel_title(self) -> str:
        return "[bold cyan]Tools to compare estimators[/bold cyan]"

    def _get_help_legend(self) -> str:
        return (
            "[cyan](↗︎)[/cyan] higher is better [orange1](↘︎)[/orange1] lower is better"
        )

    def __repr__(self) -> str:
        """Return a string representation."""
        return f"{self.__class__.__name__}(...)"


def _deduplicate_report_names(report_names: list[str]) -> list[str]:
    """De-duplicate report names that appear several times.

    Leave the other report names alone.

    Parameters
    ----------
    report_names : list of str
        The list of report names to be checked.

    Returns
    -------
    list of str
        The de-duplicated list of report names.

    Examples
    --------
    >>> _deduplicate_report_names(['a', 'b'])
    ['a', 'b']
    >>> _deduplicate_report_names(['a', 'a'])
    ['a_1', 'a_2']
    >>> _deduplicate_report_names(['a', 'b', 'a'])
    ['a_1', 'b', 'a_2']
    >>> _deduplicate_report_names(['a', 'b', 'a', 'b'])
    ['a_1', 'b_1', 'a_2', 'b_2']
    >>> _deduplicate_report_names([])
    []
    >>> _deduplicate_report_names(['a'])
    ['a']
    """
    counts = Counter(report_names)
    if len(report_names) == len(counts):
        return report_names

    names = report_names.copy()
    seen: Counter = Counter()
    for i in range(len(names)):
        name = names[i]
        seen[name] += 1
        if counts[name] > 1:
            names[i] = f"{name}_{seen[name]}"
    return names<|MERGE_RESOLUTION|>--- conflicted
+++ resolved
@@ -50,13 +50,8 @@
 
     Attributes
     ----------
-<<<<<<< HEAD
-    reports_ : list of :class:`~skore.EstimatorReport` or list \
-            of :class:`~skore.CrossValidationReport`
-=======
     reports_ : list of :class:`~skore.EstimatorReport` or list of \
         :class:`~skore.CrossValidationReport`
->>>>>>> 3bf77ac5
         The compared reports.
 
     report_names_ : list of str
