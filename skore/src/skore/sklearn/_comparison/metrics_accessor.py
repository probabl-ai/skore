from typing import Any, Callable, Literal, Optional, Union, cast

import joblib
import numpy as np
import pandas as pd
from numpy.typing import ArrayLike
from sklearn.metrics import make_scorer
from sklearn.metrics._scorer import _BaseScorer as SKLearnScorer
from sklearn.utils.metaestimators import available_if

from skore.externals._pandas_accessors import DirNamesMixin
from skore.sklearn._base import _BaseAccessor, _get_cached_response_values
from skore.sklearn._comparison.report import ComparisonReport
from skore.sklearn._plot.metrics import (
    PrecisionRecallCurveDisplay,
    PredictionErrorDisplay,
    RocCurveDisplay,
)
from skore.sklearn.types import Aggregate, PositiveLabel, YPlotData
from skore.utils._accessor import _check_supported_ml_task
from skore.utils._fixes import _validate_joblib_parallel_params
from skore.utils._index import flatten_multi_index
from skore.utils._progress_bar import progress_decorator

from .utils import _combine_cross_validation_results, _combine_estimator_results

DataSource = Literal["test", "train", "X_y"]


class _MetricsAccessor(_BaseAccessor, DirNamesMixin):
    """Accessor for metrics-related operations.

    You can access this accessor using the `metrics` attribute.
    """

    _SCORE_OR_LOSS_INFO: dict[str, dict[str, str]] = {
        "accuracy": {"name": "Accuracy", "icon": "(↗︎)"},
        "precision": {"name": "Precision", "icon": "(↗︎)"},
        "recall": {"name": "Recall", "icon": "(↗︎)"},
        "brier_score": {"name": "Brier score", "icon": "(↘︎)"},
        "roc_auc": {"name": "ROC AUC", "icon": "(↗︎)"},
        "log_loss": {"name": "Log loss", "icon": "(↘︎)"},
        "r2": {"name": "R²", "icon": "(↗︎)"},
        "rmse": {"name": "RMSE", "icon": "(↘︎)"},
        "custom_metric": {"name": "Custom metric", "icon": ""},
        "report_metrics": {"name": "Report metrics", "icon": ""},
    }

    def __init__(self, parent: ComparisonReport) -> None:
        super().__init__(parent)

    def report_metrics(
        self,
        *,
        data_source: DataSource = "test",
        X: Optional[ArrayLike] = None,
        y: Optional[ArrayLike] = None,
        scoring: Optional[Union[list[str], Callable, SKLearnScorer]] = None,
        scoring_names: Optional[list[str]] = None,
        scoring_kwargs: Optional[dict[str, Any]] = None,
        pos_label: Optional[PositiveLabel] = None,
        indicator_favorability: bool = False,
        flat_index: bool = False,
        aggregate: Optional[Aggregate] = ("mean", "std"),
    ) -> pd.DataFrame:
        """Report a set of metrics for the estimators.

        Parameters
        ----------
        data_source : {"test", "train", "X_y"}, default="test"
            The data source to use.

            - "test" : use the test set provided when creating the report.
            - "train" : use the train set provided when creating the report.
            - "X_y" : use the provided `X` and `y` to compute the metric.

        X : array-like of shape (n_samples, n_features), default=None
            New data on which to compute the metric. By default, we use the validation
            set provided when creating the report.

        y : array-like of shape (n_samples,), default=None
            New target on which to compute the metric. By default, we use the target
            provided when creating the report.

        scoring : list of str, callable, or scorer, default=None
            The metrics to report. The possible values in the list are:

            - if a string, either one of the built-in metrics or a scikit-learn scorer
              name. You can get the possible list of string using
              `report.metrics.help()` or :func:`sklearn.metrics.get_scorer_names` for
              the built-in metrics or the scikit-learn scorers, respectively.
            - if a callable, it should take as arguments `y_true`, `y_pred` as the two
              first arguments. Additional arguments can be passed as keyword arguments
              and will be forwarded with `scoring_kwargs`.
            - if the callable API is too restrictive (e.g. need to pass
              same parameter name with different values), you can use scikit-learn
              scorers as provided by :func:`sklearn.metrics.make_scorer`.

        scoring_names : list of str, default=None
            Used to overwrite the default scoring names in the report. It should be of
            the same length as the ``scoring`` parameter.

        scoring_kwargs : dict, default=None
            The keyword arguments to pass to the scoring functions.

        pos_label : int, float, bool or str, default=None
            The positive class.

        indicator_favorability : bool, default=False
            Whether or not to add an indicator of the favorability of the metric as
            an extra column in the returned DataFrame.

        flat_index : bool, default=False
            Whether to flatten the `MultiIndex` columns. Flat index will always be lower
            case, do not include spaces and remove the hash symbol to ease indexing.

        aggregate : {"mean", "std"}, list of such str or None, default=("mean", "std")
            Function to aggregate the scores across the cross-validation splits.
            None will return the scores for each split.
            Ignored when comparison is between :class:`~skore.EstimatorReport` instances

        Returns
        -------
        pd.DataFrame
            The statistics for the metrics.

        Examples
        --------
        >>> from sklearn.datasets import load_breast_cancer
        >>> from sklearn.linear_model import LogisticRegression
        >>> from skore import train_test_split
        >>> from skore import ComparisonReport, EstimatorReport
        >>> X, y = load_breast_cancer(return_X_y=True)
        >>> split_data = train_test_split(X=X, y=y, random_state=42, as_dict=True)
        >>> estimator_1 = LogisticRegression(max_iter=10000, random_state=42)
        >>> estimator_report_1 = EstimatorReport(estimator_1, **split_data)
        >>> estimator_2 = LogisticRegression(max_iter=10000, random_state=43)
        >>> estimator_report_2 = EstimatorReport(estimator_2, **split_data)
        >>> comparison_report = ComparisonReport(
        ...     [estimator_report_1, estimator_report_2]
        ... )
        >>> comparison_report.metrics.report_metrics(
        ...     scoring=["precision", "recall"],
        ...     pos_label=1,
        ... )
        Estimator       LogisticRegression_1  LogisticRegression_2
        Metric
        Precision                    0.96...               0.96...
        Recall                       0.97...               0.97...
        """
        results = self._compute_metric_scores(
            report_metric_name="report_metrics",
            data_source=data_source,
            X=X,
            y=y,
            scoring=scoring,
            pos_label=pos_label,
            scoring_kwargs=scoring_kwargs,
            scoring_names=scoring_names,
            indicator_favorability=indicator_favorability,
            aggregate=aggregate,
        )
        if flat_index:
            if isinstance(results.columns, pd.MultiIndex):
                results.columns = flatten_multi_index(results.columns)
            if isinstance(results.index, pd.MultiIndex):
                results.index = flatten_multi_index(results.index)
            if isinstance(results.index, pd.Index):
                results.index = results.index.str.replace(
                    r"\((.*)\)$", r"\1", regex=True
                )
        return results

    @progress_decorator(description="Compute metric for each split")
    def _compute_metric_scores(
        self,
        report_metric_name: str,
        *,
        data_source: DataSource = "test",
        X: Optional[ArrayLike] = None,
        y: Optional[ArrayLike] = None,
        aggregate: Optional[Aggregate] = ("mean", "std"),
        **metric_kwargs: Any,
    ):
        # build the cache key components to finally create a tuple that will be used
        # to check if the metric has already been computed
        cache_key_parts: list[Any] = [
            self._parent._hash,
            report_metric_name,
            data_source,
        ]

        if self._parent._reports_type == "CrossValidationReport":
            if aggregate is None:
                cache_key_parts.append(aggregate)
            else:
                cache_key_parts.extend(tuple(aggregate))

        # we need to enforce the order of the parameter for a specific metric
        # to make sure that we hit the cache in a consistent way
        ordered_metric_kwargs = sorted(metric_kwargs.keys())
        for key in ordered_metric_kwargs:
            if isinstance(metric_kwargs[key], (np.ndarray, list, dict)):
                cache_key_parts.append(joblib.hash(metric_kwargs[key]))
            else:
                cache_key_parts.append(metric_kwargs[key])

        cache_key = tuple(cache_key_parts)

        assert self._parent._progress_info is not None, "Progress info not set"
        progress = self._parent._progress_info["current_progress"]
        main_task = self._parent._progress_info["current_task"]

        total_estimators = len(self._parent.reports_)
        progress.update(main_task, total=total_estimators)

        if cache_key in self._parent._cache:
            results = self._parent._cache[cache_key]
        else:
            parallel = joblib.Parallel(
                **_validate_joblib_parallel_params(
                    n_jobs=self._parent.n_jobs, return_as="generator"
                )
            )

            kwargs = dict(
                data_source=data_source,
                X=X,
                y=y,
                **metric_kwargs,
            )
            if self._parent._reports_type == "CrossValidationReport":
                kwargs["aggregate"] = None

            generator = parallel(
                joblib.delayed(getattr(report.metrics, report_metric_name))(**kwargs)
                for report in self._parent.reports_
            )
            individual_results = []
            for result in generator:
                individual_results.append(result)
                progress.update(main_task, advance=1, refresh=True)

            if self._parent._reports_type == "EstimatorReport":
                results = _combine_estimator_results(
                    individual_results,
                    estimator_names=self._parent.report_names_,
                    indicator_favorability=metric_kwargs.get(
                        "indicator_favorability", False
                    ),
                )
            else:  # "CrossValidationReport"
                results = _combine_cross_validation_results(
                    individual_results,
                    estimator_names=self._parent.report_names_,
                    indicator_favorability=metric_kwargs.get(
                        "indicator_favorability", False
                    ),
                    aggregate=aggregate,
                )

            self._parent._cache[cache_key] = results
        return results

    def timings(
        self,
        aggregate: Optional[Aggregate] = ("mean", "std"),
    ) -> pd.DataFrame:
        """Get all measured processing times related to the different estimators.

        The index of the returned dataframe is the name of the processing time. When
        the estimators were not used to predict, no timings regarding the prediction
        will be present.

        Parameters
        ----------
        aggregate : {"mean", "std"}, list of such str or None, default=("mean", "std")
            Function to aggregate the scores across the cross-validation splits.
            None will return the scores for each split.
            Ignored when comparison is between :class:`~skore.EstimatorReport` instances

        Returns
        -------
        pd.DataFrame
            A dataframe with the processing times.

        Examples
        --------
        >>> from sklearn.datasets import make_classification
        >>> from skore import train_test_split
        >>> from sklearn.linear_model import LogisticRegression
        >>> from skore import ComparisonReport, EstimatorReport
        >>> X, y = make_classification(random_state=42)
        >>> split_data = train_test_split(X=X, y=y, random_state=42, as_dict=True)
        >>> estimator_1 = LogisticRegression()
        >>> estimator_report_1 = EstimatorReport(estimator_1, **split_data)
        >>> estimator_2 = LogisticRegression(C=2)  # Different regularization
        >>> estimator_report_2 = EstimatorReport(estimator_2, **split_data)
        >>> report = ComparisonReport(
        ...     {"model1": estimator_report_1, "model2": estimator_report_2}
        ... )
        >>> report.metrics.timings()
                        model1    model2
        Fit time (s)       ...       ...
        >>> report.cache_predictions(response_methods=["predict"])
        >>> report.metrics.timings()
                                model1    model2
        Fit time (s)               ...       ...
        Predict time test (s)      ...       ...
        Predict time train (s)     ...       ...
        """
        if self._parent._reports_type == "EstimatorReport":
            timings: pd.DataFrame = pd.concat(
                [
                    pd.Series(report.metrics.timings())
                    for report in self._parent.reports_
                ],
                axis=1,
                keys=self._parent.report_names_,
            )
            timings.index = timings.index.str.replace("_", " ").str.capitalize()

            # Add (s) to time measurements
            new_index = []
            for idx in timings.index:
                if "time" in idx.lower():
                    new_index.append(f"{idx} (s)")
                else:
                    new_index.append(idx)

            timings.index = pd.Index(new_index)

            return timings

        else:  # "CrossValidationReport"
            results = [
                report.metrics.timings(aggregate=None)
                for report in self._parent.reports_
            ]

            # Put dataframes in the right shape
            for i, result in enumerate(results):
                result.index.name = "Metric"
                result.columns = pd.MultiIndex.from_product(
                    [[self._parent.report_names_[i]], result.columns]
                )

            timings = _combine_cross_validation_results(
                results,
                self._parent.report_names_,
                indicator_favorability=False,
                aggregate=aggregate,
            )
            return timings

    @available_if(
        _check_supported_ml_task(
            supported_ml_tasks=["binary-classification", "multiclass-classification"]
        )
    )
    def accuracy(
        self,
        *,
        data_source: DataSource = "test",
        X: Optional[ArrayLike] = None,
        y: Optional[ArrayLike] = None,
        aggregate: Optional[Aggregate] = ("mean", "std"),
    ) -> pd.DataFrame:
        """Compute the accuracy score.

        Parameters
        ----------
        data_source : {"test", "train", "X_y"}, default="test"
            The data source to use.

            - "test" : use the test set provided when creating the report.
            - "train" : use the train set provided when creating the report.
            - "X_y" : use the provided `X` and `y` to compute the metric.

        X : array-like of shape (n_samples, n_features), default=None
            New data on which to compute the metric. By default, we use the validation
            set provided when creating the report.

        y : array-like of shape (n_samples,), default=None
            New target on which to compute the metric. By default, we use the target
            provided when creating the report.

        aggregate : {"mean", "std"}, list of such str or None, default=("mean", "std")
            Function to aggregate the scores across the cross-validation splits.
            None will return the scores for each split.
            Ignored when comparison is between :class:`~skore.EstimatorReport` instances

        Returns
        -------
        pd.DataFrame
            The accuracy score.

        Examples
        --------
        >>> from sklearn.datasets import load_breast_cancer
        >>> from sklearn.linear_model import LogisticRegression
        >>> from skore import train_test_split
        >>> from skore import ComparisonReport, EstimatorReport
        >>> X, y = load_breast_cancer(return_X_y=True)
        >>> split_data = train_test_split(X=X, y=y, random_state=42, as_dict=True)
        >>> estimator_1 = LogisticRegression(max_iter=10000, random_state=42)
        >>> estimator_report_1 = EstimatorReport(estimator_1, **split_data)
        >>> estimator_2 = LogisticRegression(max_iter=10000, random_state=43)
        >>> estimator_report_2 = EstimatorReport(estimator_2, **split_data)
        >>> comparison_report = ComparisonReport(
        ...     [estimator_report_1, estimator_report_2]
        ... )
        >>> comparison_report.metrics.accuracy()
        Estimator      LogisticRegression_1  LogisticRegression_2
        Metric
        Accuracy                    0.96...               0.96...
        """
        return self.report_metrics(
            scoring=["accuracy"],
            data_source=data_source,
            X=X,
            y=y,
            aggregate=aggregate,
        )

    @available_if(
        _check_supported_ml_task(
            supported_ml_tasks=["binary-classification", "multiclass-classification"]
        )
    )
    def precision(
        self,
        *,
        data_source: DataSource = "test",
        X: Optional[ArrayLike] = None,
        y: Optional[ArrayLike] = None,
        average: Optional[
            Literal["binary", "macro", "micro", "weighted", "samples"]
        ] = None,
        pos_label: Optional[PositiveLabel] = None,
        aggregate: Optional[Aggregate] = ("mean", "std"),
    ) -> pd.DataFrame:
        """Compute the precision score.

        Parameters
        ----------
        data_source : {"test", "train", "X_y"}, default="test"
            The data source to use.

            - "test" : use the test set provided when creating the report.
            - "train" : use the train set provided when creating the report.
            - "X_y" : use the provided `X` and `y` to compute the metric.

        X : array-like of shape (n_samples, n_features), default=None
            New data on which to compute the metric. By default, we use the validation
            set provided when creating the report.

        y : array-like of shape (n_samples,), default=None
            New target on which to compute the metric. By default, we use the target
            provided when creating the report.

        average : {"binary", "macro", "micro", "weighted", "samples"} or None, \
                default=None
            Used with multiclass problems.
            If `None`, the metrics for each class are returned. Otherwise, this
            determines the type of averaging performed on the data:

            - "binary": Only report results for the class specified by `pos_label`.
              This is applicable only if targets (`y_{true,pred}`) are binary.
            - "micro": Calculate metrics globally by counting the total true positives,
              false negatives and false positives.
            - "macro": Calculate metrics for each label, and find their unweighted
              mean.  This does not take label imbalance into account.
            - "weighted": Calculate metrics for each label, and find their average
              weighted by support (the number of true instances for each label). This
              alters 'macro' to account for label imbalance; it can result in an F-score
              that is not between precision and recall.
            - "samples": Calculate metrics for each instance, and find their average
              (only meaningful for multilabel classification where this differs from
              :func:`accuracy_score`).

            .. note::
                If `pos_label` is specified and `average` is None, then we report
                only the statistics of the positive class (i.e. equivalent to
                `average="binary"`).

        pos_label : int, float, bool or str, default=None
            The positive class.

        aggregate : {"mean", "std"}, list of such str or None, default=("mean", "std")
            Function to aggregate the scores across the cross-validation splits.
            None will return the scores for each split.
            Ignored when comparison is between :class:`~skore.EstimatorReport` instances

        Returns
        -------
        pd.DataFrame
            The precision score.

        Examples
        --------
        >>> from sklearn.datasets import load_breast_cancer
        >>> from sklearn.linear_model import LogisticRegression
        >>> from skore import train_test_split
        >>> from skore import ComparisonReport, EstimatorReport
        >>> X, y = load_breast_cancer(return_X_y=True)
        >>> split_data = train_test_split(X=X, y=y, random_state=42, as_dict=True)
        >>> estimator_1 = LogisticRegression(max_iter=10000, random_state=42)
        >>> estimator_report_1 = EstimatorReport(estimator_1, **split_data)
        >>> estimator_2 = LogisticRegression(max_iter=10000, random_state=43)
        >>> estimator_report_2 = EstimatorReport(estimator_2, **split_data)
        >>> comparison_report = ComparisonReport(
        ...     [estimator_report_1, estimator_report_2]
        ... )
        >>> comparison_report.metrics.precision()
        Estimator                    LogisticRegression_1  LogisticRegression_2
        Metric      Label / Average
        Precision                 0               0.96...               0.96...
                                  1               0.96...               0.96...
        """
        return self.report_metrics(
            scoring=["precision"],
            data_source=data_source,
            X=X,
            y=y,
            pos_label=pos_label,
            scoring_kwargs={"average": average},
            aggregate=aggregate,
        )

    @available_if(
        _check_supported_ml_task(
            supported_ml_tasks=["binary-classification", "multiclass-classification"]
        )
    )
    def recall(
        self,
        *,
        data_source: DataSource = "test",
        X: Optional[ArrayLike] = None,
        y: Optional[ArrayLike] = None,
        average: Optional[
            Literal["binary", "macro", "micro", "weighted", "samples"]
        ] = None,
        pos_label: Optional[PositiveLabel] = None,
        aggregate: Optional[Aggregate] = ("mean", "std"),
    ) -> pd.DataFrame:
        """Compute the recall score.

        Parameters
        ----------
        data_source : {"test", "train"}, default="test"
            The data source to use.

            - "test" : use the test set provided when creating the report.
            - "train" : use the train set provided when creating the report.
            - "X_y" : use the provided `X` and `y` to compute the metric.

        X : array-like of shape (n_samples, n_features), default=None
            New data on which to compute the metric. By default, we use the validation
            set provided when creating the report.

        y : array-like of shape (n_samples,), default=None
            New target on which to compute the metric. By default, we use the target
            provided when creating the report.

        average : {"binary","macro", "micro", "weighted", "samples"} or None, \
                default=None
            Used with multiclass problems.
            If `None`, the metrics for each class are returned. Otherwise, this
            determines the type of averaging performed on the data:

            - "binary": Only report results for the class specified by `pos_label`.
              This is applicable only if targets (`y_{true,pred}`) are binary.
            - "micro": Calculate metrics globally by counting the total true positives,
              false negatives and false positives.
            - "macro": Calculate metrics for each label, and find their unweighted
              mean.  This does not take label imbalance into account.
            - "weighted": Calculate metrics for each label, and find their average
              weighted by support (the number of true instances for each label). This
              alters 'macro' to account for label imbalance; it can result in an F-score
              that is not between precision and recall. Weighted recall is equal to
              accuracy.
            - "samples": Calculate metrics for each instance, and find their average
              (only meaningful for multilabel classification where this differs from
              :func:`accuracy_score`).

            .. note::
                If `pos_label` is specified and `average` is None, then we report
                only the statistics of the positive class (i.e. equivalent to
                `average="binary"`).

        pos_label : int, float, bool or str, default=None
            The positive class.

        aggregate : {"mean", "std"}, list of such str or None, default=("mean", "std")
            Function to aggregate the scores across the cross-validation splits.
            None will return the scores for each split.
            Ignored when comparison is between :class:`~skore.EstimatorReport` instances

        Returns
        -------
        pd.DataFrame
            The recall score.

        Examples
        --------
        >>> from sklearn.datasets import load_breast_cancer
        >>> from sklearn.linear_model import LogisticRegression
        >>> from skore import train_test_split
        >>> from skore import ComparisonReport, EstimatorReport
        >>> X, y = load_breast_cancer(return_X_y=True)
        >>> split_data = train_test_split(X=X, y=y, random_state=42, as_dict=True)
        >>> estimator_1 = LogisticRegression(max_iter=10000, random_state=42)
        >>> estimator_report_1 = EstimatorReport(estimator_1, **split_data)
        >>> estimator_2 = LogisticRegression(max_iter=10000, random_state=43)
        >>> estimator_report_2 = EstimatorReport(estimator_2, **split_data)
        >>> comparison_report = ComparisonReport(
        ...     [estimator_report_1, estimator_report_2]
        ... )
        >>> comparison_report.metrics.recall()
        Estimator                    LogisticRegression_1  LogisticRegression_2
        Metric      Label / Average
        Recall                    0              0.944...              0.944...
                                  1              0.977...              0.977...
        """
        return self.report_metrics(
            scoring=["recall"],
            data_source=data_source,
            X=X,
            y=y,
            pos_label=pos_label,
            scoring_kwargs={"average": average},
            aggregate=aggregate,
        )

    @available_if(
        _check_supported_ml_task(supported_ml_tasks=["binary-classification"])
    )
    def brier_score(
        self,
        *,
        data_source: DataSource = "test",
        X: Optional[ArrayLike] = None,
        y: Optional[ArrayLike] = None,
        aggregate: Optional[Aggregate] = ("mean", "std"),
    ) -> pd.DataFrame:
        """Compute the Brier score.

        Parameters
        ----------
        data_source : {"test", "train"}, default="test"
            The data source to use.

            - "test" : use the test set provided when creating the report.
            - "train" : use the train set provided when creating the report.
            - "X_y" : use the provided `X` and `y` to compute the metric.

        X : array-like of shape (n_samples, n_features), default=None
            New data on which to compute the metric. By default, we use the validation
            set provided when creating the report.

        y : array-like of shape (n_samples,), default=None
            New target on which to compute the metric. By default, we use the target
            provided when creating the report.

        aggregate : {"mean", "std"}, list of such str or None, default=("mean", "std")
            Function to aggregate the scores across the cross-validation splits.
            None will return the scores for each split.
            Ignored when comparison is between :class:`~skore.EstimatorReport` instances

        Returns
        -------
        pd.DataFrame
            The Brier score.

        Examples
        --------
        >>> from sklearn.datasets import load_breast_cancer
        >>> from sklearn.linear_model import LogisticRegression
        >>> from skore import train_test_split
        >>> from skore import ComparisonReport, EstimatorReport
        >>> X, y = load_breast_cancer(return_X_y=True)
        >>> split_data = train_test_split(X=X, y=y, random_state=42, as_dict=True)
        >>> estimator_1 = LogisticRegression(max_iter=10000, random_state=42)
        >>> estimator_report_1 = EstimatorReport(estimator_1, **split_data)
        >>> estimator_2 = LogisticRegression(max_iter=10000, random_state=43)
        >>> estimator_report_2 = EstimatorReport(estimator_2, **split_data)
        >>> comparison_report = ComparisonReport(
        ...     [estimator_report_1, estimator_report_2]
        ... )
        >>> comparison_report.metrics.brier_score()
        Estimator         LogisticRegression_1  LogisticRegression_2
        Metric
        Brier score                   0.025...              0.025...
        """
        return self.report_metrics(
            scoring=["brier_score"],
            data_source=data_source,
            X=X,
            y=y,
            aggregate=aggregate,
        )

    @available_if(
        _check_supported_ml_task(
            supported_ml_tasks=["binary-classification", "multiclass-classification"]
        )
    )
    def roc_auc(
        self,
        *,
        data_source: DataSource = "test",
        X: Optional[ArrayLike] = None,
        y: Optional[ArrayLike] = None,
        average: Optional[
            Literal["auto", "macro", "micro", "weighted", "samples"]
        ] = None,
        multi_class: Literal["raise", "ovr", "ovo"] = "ovr",
        aggregate: Optional[Aggregate] = ("mean", "std"),
    ) -> pd.DataFrame:
        """Compute the ROC AUC score.

        Parameters
        ----------
        data_source : {"test", "train"}, default="test"
            The data source to use.

            - "test" : use the test set provided when creating the report.
            - "train" : use the train set provided when creating the report.
            - "X_y" : use the provided `X` and `y` to compute the metric.

        X : array-like of shape (n_samples, n_features), default=None
            New data on which to compute the metric. By default, we use the validation
            set provided when creating the report.

        y : array-like of shape (n_samples,), default=None
            New target on which to compute the metric. By default, we use the target
            provided when creating the report.

        average : {"auto", "macro", "micro", "weighted", "samples"}, \
                default=None
            Average to compute the ROC AUC score in a multiclass setting. By default,
            no average is computed. Otherwise, this determines the type of averaging
            performed on the data.

            - "micro": Calculate metrics globally by considering each element of
              the label indicator matrix as a label.
            - "macro": Calculate metrics for each label, and find their unweighted
              mean. This does not take label imbalance into account.
            - "weighted": Calculate metrics for each label, and find their average,
              weighted by support (the number of true instances for each label).
            - "samples": Calculate metrics for each instance, and find their
              average.

            .. note::
                Multiclass ROC AUC currently only handles the "macro" and
                "weighted" averages. For multiclass targets, `average=None` is only
                implemented for `multi_class="ovr"` and `average="micro"` is only
                implemented for `multi_class="ovr"`.

        multi_class : {"raise", "ovr", "ovo"}, default="ovr"
            The multi-class strategy to use.

            - "raise": Raise an error if the data is multiclass.
            - "ovr": Stands for One-vs-rest. Computes the AUC of each class against the
              rest. This treats the multiclass case in the same way as the multilabel
              case. Sensitive to class imbalance even when `average == "macro"`,
              because class imbalance affects the composition of each of the "rest"
              groupings.
            - "ovo": Stands for One-vs-one. Computes the average AUC of all possible
              pairwise combinations of classes. Insensitive to class imbalance when
              `average == "macro"`.

        aggregate : {"mean", "std"}, list of such str or None, default=("mean", "std")
            Function to aggregate the scores across the cross-validation splits.
            None will return the scores for each split.
            Ignored when comparison is between :class:`~skore.EstimatorReport` instances

        Returns
        -------
        pd.DataFrame
            The ROC AUC score.

        Examples
        --------
        >>> from sklearn.datasets import load_breast_cancer
        >>> from sklearn.linear_model import LogisticRegression
        >>> from skore import train_test_split
        >>> from skore import ComparisonReport, EstimatorReport
        >>> X, y = load_breast_cancer(return_X_y=True)
        >>> split_data = train_test_split(X=X, y=y, random_state=42, as_dict=True)
        >>> estimator_1 = LogisticRegression(max_iter=10000, random_state=42)
        >>> estimator_report_1 = EstimatorReport(estimator_1, **split_data)
        >>> estimator_2 = LogisticRegression(max_iter=10000, random_state=43)
        >>> estimator_report_2 = EstimatorReport(estimator_2, **split_data)
        >>> comparison_report = ComparisonReport(
        ...     [estimator_report_1, estimator_report_2]
        ... )
        >>> comparison_report.metrics.roc_auc()
        Estimator      LogisticRegression_1  LogisticRegression_2
        Metric
        ROC AUC                     0.99...               0.99...
        """
        return self.report_metrics(
            scoring=["roc_auc"],
            data_source=data_source,
            X=X,
            y=y,
            scoring_kwargs={"average": average, "multi_class": multi_class},
            aggregate=aggregate,
        )

    @available_if(
        _check_supported_ml_task(
            supported_ml_tasks=["binary-classification", "multiclass-classification"]
        )
    )
    def log_loss(
        self,
        *,
        data_source: DataSource = "test",
        X: Optional[ArrayLike] = None,
        y: Optional[ArrayLike] = None,
        aggregate: Optional[Aggregate] = ("mean", "std"),
    ) -> pd.DataFrame:
        """Compute the log loss.

        Parameters
        ----------
        data_source : {"test", "train"}, default="test"
            The data source to use.

            - "test" : use the test set provided when creating the report.
            - "train" : use the train set provided when creating the report.
            - "X_y" : use the provided `X` and `y` to compute the metric.

        X : array-like of shape (n_samples, n_features), default=None
            New data on which to compute the metric. By default, we use the validation
            set provided when creating the report.

        y : array-like of shape (n_samples,), default=None
            New target on which to compute the metric. By default, we use the target
            provided when creating the report.

        aggregate : {"mean", "std"}, list of such str or None, default=("mean", "std")
            Function to aggregate the scores across the cross-validation splits.
            None will return the scores for each split.
            Ignored when comparison is between :class:`~skore.EstimatorReport` instances

        Returns
        -------
        pd.DataFrame
            The log-loss.

        Examples
        --------
        >>> from sklearn.datasets import load_breast_cancer
        >>> from sklearn.linear_model import LogisticRegression
        >>> from skore import train_test_split
        >>> from skore import ComparisonReport, EstimatorReport
        >>> X, y = load_breast_cancer(return_X_y=True)
        >>> split_data = train_test_split(X=X, y=y, random_state=42, as_dict=True)
        >>> estimator_1 = LogisticRegression(max_iter=10000, random_state=42)
        >>> estimator_report_1 = EstimatorReport(estimator_1, **split_data)
        >>> estimator_2 = LogisticRegression(max_iter=10000, random_state=43)
        >>> estimator_report_2 = EstimatorReport(estimator_2, **split_data)
        >>> comparison_report = ComparisonReport(
        ...     [estimator_report_1, estimator_report_2]
        ... )
        >>> comparison_report.metrics.log_loss()
        Estimator      LogisticRegression_1  LogisticRegression_2
        Metric
        Log loss                   0.082...              0.082...
        """
        return self.report_metrics(
            scoring=["log_loss"],
            data_source=data_source,
            X=X,
            y=y,
            aggregate=aggregate,
        )

    @available_if(
        _check_supported_ml_task(
            supported_ml_tasks=["regression", "multioutput-regression"]
        )
    )
    def r2(
        self,
        *,
        data_source: DataSource = "test",
        X: Optional[ArrayLike] = None,
        y: Optional[ArrayLike] = None,
        multioutput: Literal["raw_values", "uniform_average"] = "raw_values",
        aggregate: Optional[Aggregate] = ("mean", "std"),
    ) -> pd.DataFrame:
        """Compute the R² score.

        Parameters
        ----------
        data_source : {"test", "train"}, default="test"
            The data source to use.

            - "test" : use the test set provided when creating the report.
            - "train" : use the train set provided when creating the report.
            - "X_y" : use the provided `X` and `y` to compute the metric.

        X : array-like of shape (n_samples, n_features), default=None
            New data on which to compute the metric. By default, we use the validation
            set provided when creating the report.

        y : array-like of shape (n_samples,), default=None
            New target on which to compute the metric. By default, we use the target
            provided when creating the report.

        multioutput : {"raw_values", "uniform_average"} or array-like of shape \
                (n_outputs,), default="raw_values"
            Defines aggregating of multiple output values. Array-like value defines
            weights used to average errors. The other possible values are:

            - "raw_values": Returns a full set of errors in case of multioutput input.
            - "uniform_average": Errors of all outputs are averaged with uniform weight.

            By default, no averaging is done.

        aggregate : {"mean", "std"}, list of such str or None, default=("mean", "std")
            Function to aggregate the scores across the cross-validation splits.
            None will return the scores for each split.
            Ignored when comparison is between :class:`~skore.EstimatorReport` instances

        Returns
        -------
        pd.DataFrame
            The R² score.

        Examples
        --------
        >>> from sklearn.datasets import load_diabetes
        >>> from sklearn.linear_model import Ridge
        >>> from skore import train_test_split
        >>> from skore import ComparisonReport, EstimatorReport
        >>> X, y = load_diabetes(return_X_y=True)
        >>> split_data = train_test_split(X=X, y=y, random_state=42, as_dict=True)
        >>> estimator_1 = Ridge(random_state=42)
        >>> estimator_report_1 = EstimatorReport(estimator_1, **split_data)
        >>> estimator_2 = Ridge(random_state=43)
        >>> estimator_report_2 = EstimatorReport(estimator_2, **split_data)
        >>> comparison_report = ComparisonReport(
        ...     [estimator_report_1, estimator_report_2]
        ... )
        >>> comparison_report.metrics.r2()
        Estimator     Ridge_1    Ridge_2
        Metric
        R²            0.43...    0.43...
        """
        return self.report_metrics(
            scoring=["r2"],
            data_source=data_source,
            X=X,
            y=y,
            scoring_kwargs={"multioutput": multioutput},
            aggregate=aggregate,
        )

    @available_if(
        _check_supported_ml_task(
            supported_ml_tasks=["regression", "multioutput-regression"]
        )
    )
    def rmse(
        self,
        *,
        data_source: DataSource = "test",
        X: Optional[ArrayLike] = None,
        y: Optional[ArrayLike] = None,
        multioutput: Literal["raw_values", "uniform_average"] = "raw_values",
        aggregate: Optional[Aggregate] = ("mean", "std"),
    ) -> pd.DataFrame:
        """Compute the root mean squared error.

        Parameters
        ----------
        data_source : {"test", "train"}, default="test"
            The data source to use.

            - "test" : use the test set provided when creating the report.
            - "train" : use the train set provided when creating the report.
            - "X_y" : use the provided `X` and `y` to compute the metric.

        X : array-like of shape (n_samples, n_features), default=None
            New data on which to compute the metric. By default, we use the validation
            set provided when creating the report.

        y : array-like of shape (n_samples,), default=None
            New target on which to compute the metric. By default, we use the target
            provided when creating the report.

        multioutput : {"raw_values", "uniform_average"} or array-like of shape \
                (n_outputs,), default="raw_values"
            Defines aggregating of multiple output values. Array-like value defines
            weights used to average errors. The other possible values are:

            - "raw_values": Returns a full set of errors in case of multioutput input.
            - "uniform_average": Errors of all outputs are averaged with uniform weight.

            By default, no averaging is done.

        aggregate : {"mean", "std"}, list of such str or None, default=("mean", "std")
            Function to aggregate the scores across the cross-validation splits.
            None will return the scores for each split.
            Ignored when comparison is between :class:`~skore.EstimatorReport` instances

        Returns
        -------
        pd.DataFrame
            The root mean squared error.

        Examples
        --------
        >>> from sklearn.datasets import load_diabetes
        >>> from sklearn.linear_model import Ridge
        >>> from skore import train_test_split
        >>> from skore import ComparisonReport, EstimatorReport
        >>> X, y = load_diabetes(return_X_y=True)
        >>> split_data = train_test_split(X=X, y=y, random_state=42, as_dict=True)
        >>> estimator_1 = Ridge(random_state=42)
        >>> estimator_report_1 = EstimatorReport(estimator_1, **split_data)
        >>> estimator_2 = Ridge(random_state=43)
        >>> estimator_report_2 = EstimatorReport(estimator_2, **split_data)
        >>> comparison_report = ComparisonReport(
        ...     [estimator_report_1, estimator_report_2]
        ... )
        >>> comparison_report.metrics.rmse()
        Estimator       Ridge_1       Ridge_2
        Metric
        RMSE          55.726...     55.726...
        """
        return self.report_metrics(
            scoring=["rmse"],
            data_source=data_source,
            X=X,
            y=y,
            scoring_kwargs={"multioutput": multioutput},
            aggregate=aggregate,
        )

    def custom_metric(
        self,
        metric_function: Callable,
        response_method: Union[str, list[str]],
        *,
        metric_name: Optional[str] = None,
        data_source: DataSource = "test",
        X: Optional[ArrayLike] = None,
        y: Optional[ArrayLike] = None,
        aggregate: Optional[Aggregate] = ("mean", "std"),
        **kwargs: Any,
    ) -> pd.DataFrame:
        """Compute a custom metric.

        It brings some flexibility to compute any desired metric. However, we need to
        follow some rules:

        - `metric_function` should take `y_true` and `y_pred` as the first two
          positional arguments.
        - `response_method` corresponds to the estimator's method to be invoked to get
          the predictions. It can be a string or a list of strings to defined in which
          order the methods should be invoked.

        Parameters
        ----------
        metric_function : callable
            The metric function to be computed. The expected signature is
            `metric_function(y_true, y_pred, **kwargs)`.

        response_method : str or list of str
            The estimator's method to be invoked to get the predictions. The possible
            values are: `predict`, `predict_proba`, `predict_log_proba`, and
            `decision_function`.

        metric_name : str, default=None
            The name of the metric. If not provided, it will be inferred from the
            metric function.

        data_source : {"test", "train"}, default="test"
            The data source to use.

            - "test" : use the test set provided when creating the report.
            - "train" : use the train set provided when creating the report.
            - "X_y" : use the provided `X` and `y` to compute the metric.

        X : array-like of shape (n_samples, n_features), default=None
            New data on which to compute the metric. By default, we use the validation
            set provided when creating the report.

        y : array-like of shape (n_samples,), default=None
            New target on which to compute the metric. By default, we use the target
            provided when creating the report.

        **kwargs : dict
            Any additional keyword arguments to be passed to the metric function.

        aggregate : {"mean", "std"}, list of such str or None, default=("mean", "std")
            Function to aggregate the scores across the cross-validation splits.
            None will return the scores for each split.
            Ignored when comparison is between :class:`~skore.EstimatorReport` instances

        Returns
        -------
        pd.DataFrame
            The custom metric.

        Examples
        --------
        >>> from sklearn.datasets import load_diabetes
        >>> from sklearn.linear_model import Ridge
        >>> from sklearn.metrics import mean_absolute_error
        >>> from skore import train_test_split
        >>> from skore import ComparisonReport, EstimatorReport
        >>> X, y = load_diabetes(return_X_y=True)
        >>> split_data = train_test_split(X=X, y=y, random_state=42, as_dict=True)
        >>> estimator_1 = Ridge(random_state=42)
        >>> estimator_report_1 = EstimatorReport(estimator_1, **split_data)
        >>> estimator_2 = Ridge(random_state=43)
        >>> estimator_report_2 = EstimatorReport(estimator_2, **split_data)
        >>> comparison_report = ComparisonReport(
        ...     [estimator_report_1, estimator_report_2]
        ... )
        >>> comparison_report.metrics.custom_metric(
        ...     metric_function=mean_absolute_error,
        ...     response_method="predict",
        ...     metric_name="MAE",
        ... )
        Estimator      Ridge_1      Ridge_2
        Metric
        MAE           45.91...     45.91...
        """
        # create a scorer with `greater_is_better=True` to not alter the output of
        # `metric_function`
        scorer = make_scorer(
            metric_function,
            greater_is_better=True,
            response_method=response_method,
            **kwargs,
        )
        return self.report_metrics(
            scoring=[scorer],
            data_source=data_source,
            X=X,
            y=y,
            scoring_names=[metric_name] if metric_name is not None else None,
            aggregate=aggregate,
        )

    ####################################################################################
    # Methods related to the help tree
    ####################################################################################

    def _sort_methods_for_help(
        self, methods: list[tuple[str, Callable]]
    ) -> list[tuple[str, Callable]]:
        """Override sort method for metrics-specific ordering.

        In short, we display the `report_metrics` first and then the `custom_metric`.
        """

        def _sort_key(method):
            name = method[0]
            if name == "custom_metric":
                priority = 1
            elif name == "report_metrics":
                priority = 2
            else:
                priority = 0
            return priority, name

        return sorted(methods, key=_sort_key)

    def _format_method_name(self, name: str) -> str:
        """Override format method for metrics-specific naming."""
        method_name = f"{name}(...)"
        method_name = method_name.ljust(22)
        if name in self._SCORE_OR_LOSS_INFO and self._SCORE_OR_LOSS_INFO[name][
            "icon"
        ] in ("(↗︎)", "(↘︎)"):
            if self._SCORE_OR_LOSS_INFO[name]["icon"] == "(↗︎)":
                method_name += f"[cyan]{self._SCORE_OR_LOSS_INFO[name]['icon']}[/cyan]"
                return method_name.ljust(43)
            else:  # (↘︎)
                method_name += (
                    f"[orange1]{self._SCORE_OR_LOSS_INFO[name]['icon']}[/orange1]"
                )
                return method_name.ljust(49)
        else:
            return method_name.ljust(29)

    def _get_methods_for_help(self) -> list[tuple[str, Callable]]:
        """Override to exclude the plot accessor from methods list."""
        methods = super()._get_methods_for_help()
        return [(name, method) for name, method in methods if name != "plot"]

    def _get_help_panel_title(self) -> str:
        return "[bold cyan]Available metrics methods[/bold cyan]"

    def _get_help_legend(self) -> str:
        return (
            "[cyan](↗︎)[/cyan] higher is better [orange1](↘︎)[/orange1] lower is better"
        )

    def _get_help_tree_title(self) -> str:
        return "[bold cyan]report.metrics[/bold cyan]"

    def __repr__(self) -> str:
        """Return a string representation using rich."""
        return self._rich_repr(class_name="skore.ComparisonReport.metrics")

    ####################################################################################
    # Methods related to displays
    ####################################################################################

    @progress_decorator(description="Computing predictions for display")
    def _get_display(
        self,
        *,
        X: Union[ArrayLike, None],
        y: Union[ArrayLike, None],
        data_source: DataSource,
        response_method: Union[str, list[str]],
        display_class: type[
            Union[RocCurveDisplay, PrecisionRecallCurveDisplay, PredictionErrorDisplay]
        ],
        display_kwargs: dict[str, Any],
    ) -> Union[RocCurveDisplay, PrecisionRecallCurveDisplay, PredictionErrorDisplay]:
        """Get the display from the cache or compute it.

        Parameters
        ----------
        X : array-like of shape (n_samples, n_features)
            The data.

        y : array-like of shape (n_samples,)
            The target.

        data_source : {"test", "train", "X_y"}, default="test"
            The data source to use.

            - "test" : use the test set provided when creating the report.
            - "train" : use the train set provided when creating the report.
            - "X_y" : use the provided `X` and `y` to compute the metric.

        response_method : str
            The response method.

        display_class : class
            The display class.

        display_kwargs : dict
            The display kwargs used by `display_class._from_predictions`.

        Returns
        -------
        display : display_class
            The display.
        """
        if self._parent._reports_type == "CrossValidationReport":
            raise NotImplementedError()

        if "seed" in display_kwargs and display_kwargs["seed"] is None:
            cache_key = None
        else:
            # build the cache key components to finally create a tuple that will be used
            # to check if the metric has already been computed
            cache_key_parts: list[Any] = [self._parent._hash, display_class.__name__]
            cache_key_parts.extend(display_kwargs.values())
            cache_key_parts.append(data_source)
            cache_key = tuple(cache_key_parts)

        assert self._parent._progress_info is not None, "Progress info not set"
        progress = self._parent._progress_info["current_progress"]
        main_task = self._parent._progress_info["current_task"]
        total_estimators = len(self._parent.reports_)
        progress.update(main_task, total=total_estimators)

        if cache_key in self._parent._cache:
            display = self._parent._cache[cache_key]
        else:
            y_true: list[YPlotData] = []
            y_pred: list[YPlotData] = []

            for report, report_name in zip(
                self._parent.reports_, self._parent.report_names_
            ):
                report_X, report_y, _ = report.metrics._get_X_y_and_data_source_hash(
                    data_source=data_source,
                    X=X,
                    y=y,
                )

<<<<<<< HEAD
                y_true.append(report_y)
                results = _get_cached_response_values(
                    cache=report._cache,
                    estimator_hash=report._hash,
                    estimator=report._estimator,
                    X=report_X,
                    response_method=response_method,
                    data_source=data_source,
                    data_source_hash=None,
                    pos_label=display_kwargs.get("pos_label"),
=======
                y_true.append(
                    YPlotData(
                        estimator_name=report_name,
                        split_index=None,
                        y=report_y,
                    )
                )
                y_pred.append(
                    YPlotData(
                        estimator_name=report_name,
                        split_index=None,
                        y=_get_cached_response_values(
                            cache=report._cache,
                            estimator_hash=report._hash,
                            estimator=report._estimator,
                            X=report_X,
                            response_method=response_method,
                            data_source=data_source,
                            data_source_hash=None,
                            pos_label=display_kwargs.get("pos_label"),
                        ),
                    )
>>>>>>> 77bc710c
                )
                for key, value, is_cached in results:
                    if not is_cached:
                        report._cache[key] = value
                    if key[-1] != "predict_time":
                        y_pred.append(value)
                progress.update(main_task, advance=1, refresh=True)

            display = display_class._compute_data_for_display(
                y_true=y_true,
                y_pred=y_pred,
                report_type="comparison-estimator",
                estimators=[report.estimator_ for report in self._parent.reports_],
                estimator_names=self._parent.report_names_,
                ml_task=self._parent._ml_task,
                data_source=data_source,
                **display_kwargs,
            )

            if cache_key is not None:
                # Unless seed is an int (i.e. the call is deterministic),
                # we do not cache
                self._parent._cache[cache_key] = display

        return display

    @available_if(
        _check_supported_ml_task(
            supported_ml_tasks=["binary-classification", "multiclass-classification"]
        )
    )
    def roc(
        self,
        *,
        data_source: DataSource = "test",
        X: Optional[ArrayLike] = None,
        y: Optional[ArrayLike] = None,
        pos_label: Optional[PositiveLabel] = None,
    ) -> RocCurveDisplay:
        """Plot the ROC curve.

        Parameters
        ----------
        data_source : {"test", "train", "X_y"}, default="test"
            The data source to use.

            - "test" : use the test set provided when creating the report.
            - "train" : use the train set provided when creating the report.
            - "X_y" : use the provided `X` and `y` to compute the metric.

        X : array-like of shape (n_samples, n_features), default=None
            New data on which to compute the metric. By default, we use the validation
            set provided when creating the report.

        y : array-like of shape (n_samples,), default=None
            New target on which to compute the metric. By default, we use the target
            provided when creating the report.

        pos_label : int, float, bool or str, default=None
            The positive class.

        Returns
        -------
        RocCurveDisplay
            The ROC curve display.

        Examples
        --------
        >>> from sklearn.datasets import load_breast_cancer
        >>> from sklearn.linear_model import LogisticRegression
        >>> from skore import train_test_split
        >>> from skore import ComparisonReport, EstimatorReport
        >>> X, y = load_breast_cancer(return_X_y=True)
        >>> split_data = train_test_split(X=X, y=y, random_state=42, as_dict=True)
        >>> estimator_1 = LogisticRegression(max_iter=10000, random_state=42)
        >>> estimator_report_1 = EstimatorReport(estimator_1, **split_data)
        >>> estimator_2 = LogisticRegression(max_iter=10000, random_state=43)
        >>> estimator_report_2 = EstimatorReport(estimator_2, **split_data)
        >>> comparison_report = ComparisonReport(
        ...     [estimator_report_1, estimator_report_2]
        ... )
        >>> display = comparison_report.metrics.roc()
        >>> display.plot()
        """
        response_method = ("predict_proba", "decision_function")
        display_kwargs = {"pos_label": pos_label}
        display = cast(
            RocCurveDisplay,
            self._get_display(
                X=X,
                y=y,
                data_source=data_source,
                response_method=response_method,
                display_class=RocCurveDisplay,
                display_kwargs=display_kwargs,
            ),
        )
        return display

    @available_if(
        _check_supported_ml_task(
            supported_ml_tasks=["binary-classification", "multiclass-classification"]
        )
    )
    def precision_recall(
        self,
        *,
        data_source: DataSource = "test",
        X: Optional[ArrayLike] = None,
        y: Optional[ArrayLike] = None,
        pos_label: Optional[PositiveLabel] = None,
    ) -> PrecisionRecallCurveDisplay:
        """Plot the precision-recall curve.

        Parameters
        ----------
        data_source : {"test", "train", "X_y"}, default="test"
            The data source to use.

            - "test" : use the test set provided when creating the report.
            - "train" : use the train set provided when creating the report.
            - "X_y" : use the provided `X` and `y` to compute the metric.

        X : array-like of shape (n_samples, n_features), default=None
            New data on which to compute the metric. By default, we use the validation
            set provided when creating the report.

        y : array-like of shape (n_samples,), default=None
            New target on which to compute the metric. By default, we use the target
            provided when creating the report.

        pos_label : int, float, bool or str, default=None
            The positive class.

        Returns
        -------
        PrecisionRecallCurveDisplay
            The precision-recall curve display.

        Examples
        --------
        >>> from sklearn.datasets import load_breast_cancer
        >>> from sklearn.linear_model import LogisticRegression
        >>> from skore import train_test_split
        >>> from skore import ComparisonReport, EstimatorReport
        >>> X, y = load_breast_cancer(return_X_y=True)
        >>> split_data = train_test_split(X=X, y=y, random_state=42, as_dict=True)
        >>> estimator_1 = LogisticRegression(max_iter=10000, random_state=42)
        >>> estimator_report_1 = EstimatorReport(estimator_1, **split_data)
        >>> estimator_2 = LogisticRegression(max_iter=10000, random_state=43)
        >>> estimator_report_2 = EstimatorReport(estimator_2, **split_data)
        >>> comparison_report = ComparisonReport(
        ...     [estimator_report_1, estimator_report_2]
        ... )
        >>> display = comparison_report.metrics.precision_recall()
        >>> display.plot()
        """
        response_method = ("predict_proba", "decision_function")
        display_kwargs = {"pos_label": pos_label}
        display = cast(
            PrecisionRecallCurveDisplay,
            self._get_display(
                X=X,
                y=y,
                data_source=data_source,
                response_method=response_method,
                display_class=PrecisionRecallCurveDisplay,
                display_kwargs=display_kwargs,
            ),
        )
        return display

    @available_if(
        _check_supported_ml_task(
            supported_ml_tasks=["regression", "multioutput-regression"]
        )
    )
    def prediction_error(
        self,
        *,
        data_source: DataSource = "test",
        X: Optional[ArrayLike] = None,
        y: Optional[ArrayLike] = None,
        subsample: int = 1_000,
        seed: Optional[int] = None,
    ) -> PredictionErrorDisplay:
        """Plot the prediction error of a regression model.

        Extra keyword arguments will be passed to matplotlib's `plot`.

        Parameters
        ----------
        data_source : {"test", "train", "X_y"}, default="test"
            The data source to use.

            - "test" : use the test set provided when creating the report.
            - "train" : use the train set provided when creating the report.
            - "X_y" : use the provided `X` and `y` to compute the metric.

        X : array-like of shape (n_samples, n_features), default=None
            New data on which to compute the metric. By default, we use the validation
            set provided when creating the report.

        y : array-like of shape (n_samples,), default=None
            New target on which to compute the metric. By default, we use the target
            provided when creating the report.

        subsample : float, int or None, default=1_000
            Sampling the samples to be shown on the scatter plot. If `float`,
            it should be between 0 and 1 and represents the proportion of the
            original dataset. If `int`, it represents the number of samples
            display on the scatter plot. If `None`, no subsampling will be
            applied. by default, 1,000 samples or less will be displayed.

        seed : int, default=None
            The seed used to initialize the random number generator used for the
            subsampling.

        Returns
        -------
        PredictionErrorDisplay
            The prediction error display.

        Examples
        --------
        >>> from sklearn.datasets import load_diabetes
        >>> from sklearn.linear_model import Ridge
        >>> from skore import train_test_split
        >>> from skore import ComparisonReport, EstimatorReport
        >>> X, y = load_diabetes(return_X_y=True)
        >>> split_data = train_test_split(X=X, y=y, random_state=42, as_dict=True)
        >>> estimator_1 = Ridge(random_state=42)
        >>> estimator_report_1 = EstimatorReport(estimator_1, **split_data)
        >>> estimator_2 = Ridge(random_state=43)
        >>> estimator_report_2 = EstimatorReport(estimator_2, **split_data)
        >>> comparison_report = ComparisonReport(
        ...     [estimator_report_1, estimator_report_2]
        ... )
        >>> display = comparison_report.metrics.prediction_error()
        >>> display.plot(kind="actual_vs_predicted")
        """
        display_kwargs = {"subsample": subsample, "seed": seed}
        display = cast(
            PredictionErrorDisplay,
            self._get_display(
                X=X,
                y=y,
                data_source=data_source,
                response_method="predict",
                display_class=PredictionErrorDisplay,
                display_kwargs=display_kwargs,
            ),
        )
        return display<|MERGE_RESOLUTION|>--- conflicted
+++ resolved
@@ -1297,8 +1297,13 @@
                     y=y,
                 )
 
-<<<<<<< HEAD
-                y_true.append(report_y)
+                y_true.append(
+                    YPlotData(
+                        estimator_name=report_name,
+                        split_index=None,
+                        y=report_y,
+                    )
+                )
                 results = _get_cached_response_values(
                     cache=report._cache,
                     estimator_hash=report._hash,
@@ -1308,36 +1313,18 @@
                     data_source=data_source,
                     data_source_hash=None,
                     pos_label=display_kwargs.get("pos_label"),
-=======
-                y_true.append(
-                    YPlotData(
-                        estimator_name=report_name,
-                        split_index=None,
-                        y=report_y,
-                    )
-                )
-                y_pred.append(
-                    YPlotData(
-                        estimator_name=report_name,
-                        split_index=None,
-                        y=_get_cached_response_values(
-                            cache=report._cache,
-                            estimator_hash=report._hash,
-                            estimator=report._estimator,
-                            X=report_X,
-                            response_method=response_method,
-                            data_source=data_source,
-                            data_source_hash=None,
-                            pos_label=display_kwargs.get("pos_label"),
-                        ),
-                    )
->>>>>>> 77bc710c
                 )
                 for key, value, is_cached in results:
                     if not is_cached:
                         report._cache[key] = value
                     if key[-1] != "predict_time":
-                        y_pred.append(value)
+                        y_pred.append(
+                            YPlotData(
+                                estimator_name=report_name,
+                                split_index=None,
+                                y=value,
+                            )
+                        )
                 progress.update(main_task, advance=1, refresh=True)
 
             display = display_class._compute_data_for_display(
