from typing import Any, Callable, Literal, Optional, Union, cast

import joblib
import numpy as np
import pandas as pd
from numpy.typing import ArrayLike
from sklearn.metrics import make_scorer
from sklearn.metrics._scorer import _BaseScorer as SKLearnScorer
from sklearn.utils.metaestimators import available_if

from skore.externals._pandas_accessors import DirNamesMixin
from skore.sklearn._base import _BaseAccessor, _get_cached_response_values
from skore.sklearn._cross_validation.report import CrossValidationReport
from skore.sklearn._plot import (
    PrecisionRecallCurveDisplay,
    PredictionErrorDisplay,
    RocCurveDisplay,
)
from skore.sklearn.types import Aggregate, PositiveLabel, YPlotData
from skore.utils._accessor import _check_estimator_report_has_method
from skore.utils._fixes import _validate_joblib_parallel_params
from skore.utils._index import flatten_multi_index
from skore.utils._parallel import Parallel, delayed
from skore.utils._progress_bar import progress_decorator

DataSource = Literal["test", "train", "X_y"]


class _MetricsAccessor(_BaseAccessor["CrossValidationReport"], DirNamesMixin):
    """Accessor for metrics-related operations.

    You can access this accessor using the `metrics` attribute.
    """

    _SCORE_OR_LOSS_INFO: dict[str, dict[str, str]] = {
        "accuracy": {"name": "Accuracy", "icon": "(↗︎)"},
        "precision": {"name": "Precision", "icon": "(↗︎)"},
        "recall": {"name": "Recall", "icon": "(↗︎)"},
        "brier_score": {"name": "Brier score", "icon": "(↘︎)"},
        "roc_auc": {"name": "ROC AUC", "icon": "(↗︎)"},
        "log_loss": {"name": "Log loss", "icon": "(↘︎)"},
        "r2": {"name": "R²", "icon": "(↗︎)"},
        "rmse": {"name": "RMSE", "icon": "(↘︎)"},
        "custom_metric": {"name": "Custom metric", "icon": ""},
        "report_metrics": {"name": "Report metrics", "icon": ""},
    }

    def __init__(self, parent: CrossValidationReport) -> None:
        super().__init__(parent)

    def report_metrics(
        self,
        *,
        data_source: DataSource = "test",
        X: Optional[ArrayLike] = None,
        y: Optional[ArrayLike] = None,
        scoring: Optional[Union[list[str], Callable, SKLearnScorer]] = None,
        scoring_names: Optional[list[str]] = None,
        scoring_kwargs: Optional[dict[str, Any]] = None,
        pos_label: Optional[PositiveLabel] = None,
        indicator_favorability: bool = False,
        flat_index: bool = False,
        aggregate: Optional[Aggregate] = ("mean", "std"),
    ) -> pd.DataFrame:
        """Report a set of metrics for our estimator.

        Parameters
        ----------
        data_source : {"test", "train", "X_y"}, default="test"
            The data source to use.

            - "test" : use the test set provided when creating the report.
            - "train" : use the train set provided when creating the report.
            - "X_y" : use the train set provided when creating the report and the target
              variable.

        X : array-like of shape (n_samples, n_features), default=None
            New data on which to compute the metric. By default, we use the validation
            set provided when creating the report.

        y : array-like of shape (n_samples,), default=None
            New target on which to compute the metric. By default, we use the target
            provided when creating the report.

        scoring : list of str, callable, or scorer, default=None
            The metrics to report. The possible values in the list are:

            - if a string, either one of the built-in metrics or a scikit-learn scorer
              name. You can get the possible list of string using
              `report.metrics.help()` or :func:`sklearn.metrics.get_scorer_names` for
              the built-in metrics or the scikit-learn scorers, respectively.
            - if a callable, it should take as arguments `y_true`, `y_pred` as the two
              first arguments. Additional arguments can be passed as keyword arguments
              and will be forwarded with `scoring_kwargs`.
            - if the callable API is too restrictive (e.g. need to pass
              same parameter name with different values), you can use scikit-learn
              scorers as provided by :func:`sklearn.metrics.make_scorer`.

        scoring_names : list of str, default=None
            Used to overwrite the default scoring names in the report. It should be of
            the same length as the `scoring` parameter.

        scoring_kwargs : dict, default=None
            The keyword arguments to pass to the scoring functions.

        pos_label : int, float, bool or str, default=None
            The positive class.

        indicator_favorability : bool, default=False
            Whether or not to add an indicator of the favorability of the metric as
            an extra column in the returned DataFrame.

        flat_index : bool, default=False
            Whether to flatten the `MultiIndex` columns. Flat index will always be lower
            case, do not include spaces and remove the hash symbol to ease indexing.

        aggregate : {"mean", "std"}, list of such str or None, default=("mean", "std")
            Function to aggregate the scores across the cross-validation splits.
            None will return the scores for each split.

        Returns
        -------
        pd.DataFrame
            The statistics for the metrics.

        Examples
        --------
        >>> from sklearn.datasets import load_breast_cancer
        >>> from sklearn.linear_model import LogisticRegression
        >>> from skore import CrossValidationReport
        >>> X, y = load_breast_cancer(return_X_y=True)
        >>> classifier = LogisticRegression(max_iter=10_000)
        >>> report = CrossValidationReport(classifier, X=X, y=y, cv_splitter=2)
        >>> report.metrics.report_metrics(
        ...     scoring=["precision", "recall"],
        ...     pos_label=1,
        ...     indicator_favorability=True,
        ... )
                  LogisticRegression           Favorability
                                mean       std
        Metric
        Precision           0.94...  0.02...         (↗︎)
        Recall              0.96...  0.02...         (↗︎)
        """
        results = self._compute_metric_scores(
            report_metric_name="report_metrics",
            data_source=data_source,
            X=X,
            y=y,
            aggregate=aggregate,
            scoring=scoring,
            pos_label=pos_label,
            scoring_kwargs=scoring_kwargs,
            scoring_names=scoring_names,
            indicator_favorability=indicator_favorability,
        )
        if flat_index:
            if isinstance(results.columns, pd.MultiIndex):
                results.columns = flatten_multi_index(results.columns)
            if isinstance(results.index, pd.MultiIndex):
                results.index = flatten_multi_index(results.index)
            if isinstance(results.index, pd.Index):
                results.index = results.index.str.replace(
                    r"\((.*)\)$", r"\1", regex=True
                )
        return results

    @progress_decorator(description="Compute metric for each split")
    def _compute_metric_scores(
        self,
        report_metric_name: str,
        *,
        data_source: DataSource = "test",
        X: Optional[ArrayLike] = None,
        y: Optional[ArrayLike] = None,
        aggregate: Optional[Aggregate] = None,
        **metric_kwargs: Any,
    ) -> pd.DataFrame:
        if data_source == "X_y":
            X, y, data_source_hash = self._get_X_y_and_data_source_hash(
                data_source=data_source, X=X, y=y
            )
        else:
            data_source_hash = None

        cache_key_parts: list[Any] = [
            self._parent._hash,
            report_metric_name,
            data_source,
        ]

        if data_source_hash is not None:
            cache_key_parts.append(data_source_hash)

        if aggregate is None:
            cache_key_parts.append(aggregate)
        else:
            cache_key_parts.extend(tuple(aggregate))
        ordered_metric_kwargs = sorted(metric_kwargs.keys())
        for key in ordered_metric_kwargs:
            if isinstance(metric_kwargs[key], (np.ndarray, list, dict)):
                cache_key_parts.append(joblib.hash(metric_kwargs[key]))
            else:
                cache_key_parts.append(metric_kwargs[key])
        cache_key = tuple(cache_key_parts)

        assert self._parent._progress_info is not None, "Progress info not set"
        progress = self._parent._progress_info["current_progress"]
        main_task = self._parent._progress_info["current_task"]

        total_estimators = len(self._parent.estimator_reports_)
        progress.update(main_task, total=total_estimators)

        if cache_key in self._parent._cache:
            results = self._parent._cache[cache_key]
        else:
            parallel = Parallel(
                **_validate_joblib_parallel_params(
                    n_jobs=self._parent.n_jobs, return_as="generator"
                )
            )
            generator = parallel(
                delayed(getattr(report.metrics, report_metric_name))(
                    data_source=data_source, X=X, y=y, **metric_kwargs
                )
                for report in self._parent.estimator_reports_
            )
            results = []
            for result in generator:
                results.append(result)
                progress.update(main_task, advance=1, refresh=True)

            results = pd.concat(
                results,
                axis=1,
                keys=[f"Split #{i}" for i in range(len(results))],
            )
            results = results.swaplevel(0, 1, axis=1)

            # Pop the favorability column if it exists, to:
            # - not use it in the aggregate operation
            # - later to only report a single column and not by split columns
            if metric_kwargs.get("indicator_favorability", False):
                favorability = results.pop("Favorability").iloc[:, 0]
            else:
                favorability = None

            if aggregate:
                if isinstance(aggregate, str):
                    aggregate = [aggregate]

                results = results.aggregate(func=aggregate, axis=1)
                results = pd.concat(
                    [results], keys=[self._parent.estimator_name_], axis=1
                )

            if favorability is not None:
                results["Favorability"] = favorability

            self._parent._cache[cache_key] = results
        return results

    def timings(
        self,
        aggregate: Optional[Aggregate] = ("mean", "std"),
    ) -> pd.DataFrame:
        """Get all measured processing times related to the estimator.

        The index of the returned dataframe is the name of the processing time. When
        the estimators were not used to predict, no timings regarding the prediction
        will be present.

        Parameters
        ----------
        aggregate : {"mean", "std"} or list of such str, default=None
            Function to aggregate the timings across the cross-validation splits.

        Returns
        -------
        pd.DataFrame
            A dataframe with the processing times.

        Examples
        --------
        >>> from sklearn.datasets import make_classification
        >>> from sklearn.linear_model import LogisticRegression
        >>> X, y = make_classification(random_state=42)
        >>> estimator = LogisticRegression()
        >>> from skore import CrossValidationReport
        >>> report = CrossValidationReport(estimator, X=X, y=y, cv_splitter=2)
        >>> report.metrics.timings()
                          mean       std
        Fit time (s)       ...       ...
        >>> report.cache_predictions(response_methods=["predict"])
        >>> report.metrics.timings()
                                    mean       std
        Fit time (s)                 ...       ...
        Predict time test (s)        ...       ...
        Predict time train (s)       ...       ...
        """
        timings: pd.DataFrame = pd.concat(
            [
                pd.Series(report.metrics.timings())
                for report in self._parent.estimator_reports_
            ],
            axis=1,
            keys=[f"Split #{i}" for i in range(len(self._parent.estimator_reports_))],
        )
        if aggregate:
            if isinstance(aggregate, str):
                aggregate = [aggregate]
            timings = timings.aggregate(func=aggregate, axis=1)
        timings.index = timings.index.str.replace("_", " ").str.capitalize()

        # Add (s) to time measurements
        new_index = []
        for idx in timings.index:
            if "time" in idx.lower():
                new_index.append(f"{idx} (s)")
            else:
                new_index.append(idx)

        timings.index = pd.Index(new_index)

        return timings

    @available_if(_check_estimator_report_has_method("metrics", "accuracy"))
    def accuracy(
        self,
        *,
        data_source: DataSource = "test",
        X: Optional[ArrayLike] = None,
        y: Optional[ArrayLike] = None,
        aggregate: Optional[Aggregate] = ("mean", "std"),
    ) -> pd.DataFrame:
        """Compute the accuracy score.

        Parameters
        ----------
        data_source : {"test", "train", "X_y"}, default="test"
            The data source to use.

            - "test" : use the test set provided when creating the report.
            - "train" : use the train set provided when creating the report.
            - "X_y" : use the provided `X` and `y` to compute the metric.

        X : array-like of shape (n_samples, n_features), default=None
            New data on which to compute the metric. By default, we use the validation
            set provided when creating the report.

        y : array-like of shape (n_samples,), default=None
            New target on which to compute the metric. By default, we use the target
            provided when creating the report.

        aggregate : {"mean", "std"}, list of such str or None, default=("mean", "std")
            Function to aggregate the scores across the cross-validation splits.
            None will return the scores for each split.

        Returns
        -------
        pd.DataFrame
            The accuracy score.

        Examples
        --------
        >>> from sklearn.datasets import load_breast_cancer
        >>> from sklearn.linear_model import LogisticRegression
        >>> from skore import CrossValidationReport
        >>> X, y = load_breast_cancer(return_X_y=True)
        >>> classifier = LogisticRegression(max_iter=10_000)
        >>> report = CrossValidationReport(classifier, X=X, y=y, cv_splitter=2)
        >>> report.metrics.accuracy()
                LogisticRegression
                            mean      std
        Metric
        Accuracy           0.94...  0.00...
        """
        return self.report_metrics(
            scoring=["accuracy"],
            data_source=data_source,
            aggregate=aggregate,
            X=X,
            y=y,
        )

    @available_if(_check_estimator_report_has_method("metrics", "precision"))
    def precision(
        self,
        *,
        data_source: DataSource = "test",
        X: Optional[ArrayLike] = None,
        y: Optional[ArrayLike] = None,
        average: Optional[
            Literal["binary", "macro", "micro", "weighted", "samples"]
        ] = None,
        pos_label: Optional[PositiveLabel] = None,
        aggregate: Optional[Aggregate] = ("mean", "std"),
    ) -> pd.DataFrame:
        """Compute the precision score.

        Parameters
        ----------
        data_source : {"test", "train", "X_y"}, default="test"
            The data source to use.

            - "test" : use the test set provided when creating the report.
            - "train" : use the train set provided when creating the report.
            - "X_y" : use the provided `X` and `y` to compute the metric.

        X : array-like of shape (n_samples, n_features), default=None
            New data on which to compute the metric. By default, we use the validation
            set provided when creating the report.

        y : array-like of shape (n_samples,), default=None
            New target on which to compute the metric. By default, we use the target
            provided when creating the report.

        average : {"binary","macro", "micro", "weighted", "samples"} or None, \
                default=None
            Used with multiclass problems.
            If `None`, the metrics for each class are returned. Otherwise, this
            determines the type of averaging performed on the data:

            - "binary": Only report results for the class specified by `pos_label`.
              This is applicable only if targets (`y_{true,pred}`) are binary.
            - "micro": Calculate metrics globally by counting the total true positives,
              false negatives and false positives.
            - "macro": Calculate metrics for each label, and find their unweighted
              mean.  This does not take label imbalance into account.
            - "weighted": Calculate metrics for each label, and find their average
              weighted by support (the number of true instances for each label). This
              alters 'macro' to account for label imbalance; it can result in an F-score
              that is not between precision and recall.
            - "samples": Calculate metrics for each instance, and find their average
              (only meaningful for multilabel classification where this differs from
              :func:`accuracy_score`).

            .. note::
                If `pos_label` is specified and `average` is None, then we report
                only the statistics of the positive class (i.e. equivalent to
                `average="binary"`).

        pos_label : int, float, bool or str, default=None
            The positive class.

        aggregate : {"mean", "std"}, list of such str or None, default=("mean", "std")
            Function to aggregate the scores across the cross-validation splits.
            None will return the scores for each split.

        Returns
        -------
        pd.DataFrame
            The precision score.

        Examples
        --------
        >>> from sklearn.datasets import load_breast_cancer
        >>> from sklearn.linear_model import LogisticRegression
        >>> from skore import CrossValidationReport
        >>> X, y = load_breast_cancer(return_X_y=True)
        >>> classifier = LogisticRegression(max_iter=10_000)
        >>> report = CrossValidationReport(classifier, X=X, y=y, cv_splitter=2)
        >>> report.metrics.precision()
                                LogisticRegression
                                                mean       std
        Metric    Label / Average
        Precision 0                         0.93...  0.04...
                  1                         0.94...  0.02...
        """
        return self.report_metrics(
            scoring=["precision"],
            data_source=data_source,
            aggregate=aggregate,
            X=X,
            y=y,
            pos_label=pos_label,
            scoring_kwargs={"average": average},
        )

    @available_if(_check_estimator_report_has_method("metrics", "recall"))
    def recall(
        self,
        *,
        data_source: DataSource = "test",
        X: Optional[ArrayLike] = None,
        y: Optional[ArrayLike] = None,
        average: Optional[
            Literal["binary", "macro", "micro", "weighted", "samples"]
        ] = None,
        pos_label: Optional[PositiveLabel] = None,
        aggregate: Optional[Aggregate] = ("mean", "std"),
    ) -> pd.DataFrame:
        """Compute the recall score.

        Parameters
        ----------
        data_source : {"test", "train", "X_y"}, default="test"
            The data source to use.

            - "test" : use the test set provided when creating the report.
            - "train" : use the train set provided when creating the report.
            - "X_y" : use the provided `X` and `y` to compute the metric.

        X : array-like of shape (n_samples, n_features), default=None
            New data on which to compute the metric. By default, we use the validation
            set provided when creating the report.

        y : array-like of shape (n_samples,), default=None
            New target on which to compute the metric. By default, we use the target
            provided when creating the report.

        average : {"binary","macro", "micro", "weighted", "samples"} or None, \
                default=None
            Used with multiclass problems.
            If `None`, the metrics for each class are returned. Otherwise, this
            determines the type of averaging performed on the data:

            - "binary": Only report results for the class specified by `pos_label`.
              This is applicable only if targets (`y_{true,pred}`) are binary.
            - "micro": Calculate metrics globally by counting the total true positives,
              false negatives and false positives.
            - "macro": Calculate metrics for each label, and find their unweighted
              mean.  This does not take label imbalance into account.
            - "weighted": Calculate metrics for each label, and find their average
              weighted by support (the number of true instances for each label). This
              alters 'macro' to account for label imbalance; it can result in an F-score
              that is not between precision and recall. Weighted recall is equal to
              accuracy.
            - "samples": Calculate metrics for each instance, and find their average
              (only meaningful for multilabel classification where this differs from
              :func:`accuracy_score`).

            .. note::
                If `pos_label` is specified and `average` is None, then we report
                only the statistics of the positive class (i.e. equivalent to
                `average="binary"`).

        pos_label : int, float, bool or str, default=None
            The positive class.

        aggregate : {"mean", "std"}, list of such str or None, default=("mean", "std")
            Function to aggregate the scores across the cross-validation splits.
            None will return the scores for each split.

        Returns
        -------
        pd.DataFrame
            The recall score.

        Examples
        --------
        >>> from sklearn.datasets import load_breast_cancer
        >>> from sklearn.linear_model import LogisticRegression
        >>> from skore import CrossValidationReport
        >>> X, y = load_breast_cancer(return_X_y=True)
        >>> classifier = LogisticRegression(max_iter=10_000)
        >>> report = CrossValidationReport(classifier, X=X, y=y, cv_splitter=2)
        >>> report.metrics.recall()
                            LogisticRegression
                                            mean       std
        Metric Label / Average
        Recall 0                         0.91...  0.04...
               1                         0.96...  0.02...
        """
        return self.report_metrics(
            scoring=["recall"],
            data_source=data_source,
            X=X,
            y=y,
            aggregate=aggregate,
            pos_label=pos_label,
            scoring_kwargs={"average": average},
        )

    @available_if(_check_estimator_report_has_method("metrics", "brier_score"))
    def brier_score(
        self,
        *,
        data_source: DataSource = "test",
        X: Optional[ArrayLike] = None,
        y: Optional[ArrayLike] = None,
        aggregate: Optional[Aggregate] = ("mean", "std"),
    ) -> pd.DataFrame:
        """Compute the Brier score.

        Parameters
        ----------
        data_source : {"test", "train", "X_y"}, default="test"
            The data source to use.

            - "test" : use the test set provided when creating the report.
            - "train" : use the train set provided when creating the report.
            - "X_y" : use the provided `X` and `y` to compute the metric.

        X : array-like of shape (n_samples, n_features), default=None
            New data on which to compute the metric. By default, we use the validation
            set provided when creating the report.

        y : array-like of shape (n_samples,), default=None
            New target on which to compute the metric. By default, we use the target
            provided when creating the report.

        aggregate : {"mean", "std"}, list of such str or None, default=("mean", "std")
            Function to aggregate the scores across the cross-validation splits.
            None will return the scores for each split.

        Returns
        -------
        pd.DataFrame
            The Brier score.

        Examples
        --------
        >>> from sklearn.datasets import load_breast_cancer
        >>> from sklearn.linear_model import LogisticRegression
        >>> from skore import CrossValidationReport
        >>> X, y = load_breast_cancer(return_X_y=True)
        >>> classifier = LogisticRegression(max_iter=10_000)
        >>> report = CrossValidationReport(classifier, X=X, y=y, cv_splitter=2)
        >>> report.metrics.brier_score()
                    LogisticRegression
                                mean       std
        Metric
        Brier score            0.04...  0.00...
        """
        return self.report_metrics(
            scoring=["brier_score"],
            data_source=data_source,
            X=X,
            y=y,
            aggregate=aggregate,
        )

    @available_if(_check_estimator_report_has_method("metrics", "roc_auc"))
    def roc_auc(
        self,
        *,
        data_source: DataSource = "test",
        X: Optional[ArrayLike] = None,
        y: Optional[ArrayLike] = None,
        average: Optional[Literal["macro", "micro", "weighted", "samples"]] = None,
        multi_class: Literal["raise", "ovr", "ovo"] = "ovr",
        aggregate: Optional[Aggregate] = ("mean", "std"),
    ) -> pd.DataFrame:
        """Compute the ROC AUC score.

        Parameters
        ----------
        data_source : {"test", "train", "X_y"}, default="test"
            The data source to use.

            - "test" : use the test set provided when creating the report.
            - "train" : use the train set provided when creating the report.
            - "X_y" : use the provided `X` and `y` to compute the metric.

        X : array-like of shape (n_samples, n_features), default=None
            New data on which to compute the metric. By default, we use the validation
            set provided when creating the report.

        y : array-like of shape (n_samples,), default=None
            New target on which to compute the metric. By default, we use the target
            provided when creating the report.

        average : {"macro", "micro", "weighted", "samples"}, default=None
            Average to compute the ROC AUC score in a multiclass setting. By default,
            no average is computed. Otherwise, this determines the type of averaging
            performed on the data.

            - "micro": Calculate metrics globally by considering each element of
              the label indicator matrix as a label.
            - "macro": Calculate metrics for each label, and find their unweighted
              mean. This does not take label imbalance into account.
            - "weighted": Calculate metrics for each label, and find their average,
              weighted by support (the number of true instances for each label).
            - "samples": Calculate metrics for each instance, and find their
              average.

            .. note::
                Multiclass ROC AUC currently only handles the "macro" and
                "weighted" averages. For multiclass targets, `average=None` is only
                implemented for `multi_class="ovr"` and `average="micro"` is only
                implemented for `multi_class="ovr"`.

        multi_class : {"raise", "ovr", "ovo"}, default="ovr"
            The multi-class strategy to use.

            - "raise": Raise an error if the data is multiclass.
            - "ovr": Stands for One-vs-rest. Computes the AUC of each class against the
              rest. This treats the multiclass case in the same way as the multilabel
              case. Sensitive to class imbalance even when `average == "macro"`,
              because class imbalance affects the composition of each of the "rest"
              groupings.
            - "ovo": Stands for One-vs-one. Computes the average AUC of all possible
              pairwise combinations of classes. Insensitive to class imbalance when
              `average == "macro"`.

        aggregate : {"mean", "std"}, list of such str or None, default=("mean", "std")
            Function to aggregate the scores across the cross-validation splits.
            None will return the scores for each split.

        Returns
        -------
        pd.DataFrame
            The ROC AUC score.

        Examples
        --------
        >>> from sklearn.datasets import load_breast_cancer
        >>> from sklearn.linear_model import LogisticRegression
        >>> from skore import CrossValidationReport
        >>> X, y = load_breast_cancer(return_X_y=True)
        >>> classifier = LogisticRegression(max_iter=10_000)
        >>> report = CrossValidationReport(classifier, X=X, y=y, cv_splitter=2)
        >>> report.metrics.roc_auc()
                LogisticRegression
                            mean       std
        Metric
        ROC AUC           0.98...  0.00...
        """
        return self.report_metrics(
            scoring=["roc_auc"],
            data_source=data_source,
            X=X,
            y=y,
            aggregate=aggregate,
            scoring_kwargs={"average": average, "multi_class": multi_class},
        )

    @available_if(_check_estimator_report_has_method("metrics", "log_loss"))
    def log_loss(
        self,
        *,
        data_source: DataSource = "test",
        X: Optional[ArrayLike] = None,
        y: Optional[ArrayLike] = None,
        aggregate: Optional[Aggregate] = ("mean", "std"),
    ) -> pd.DataFrame:
        """Compute the log loss.

        Parameters
        ----------
        data_source : {"test", "train", "X_y"}, default="test"
            The data source to use.

            - "test" : use the test set provided when creating the report.
            - "train" : use the train set provided when creating the report.
            - "X_y" : use the provided `X` and `y` to compute the metric.

        X : array-like of shape (n_samples, n_features), default=None
            New data on which to compute the metric. By default, we use the validation
            set provided when creating the report.

        y : array-like of shape (n_samples,), default=None
            New target on which to compute the metric. By default, we use the target
            provided when creating the report.

        aggregate : {"mean", "std"}, list of such str or None, default=("mean", "std")
            Function to aggregate the scores across the cross-validation splits.
            None will return the scores for each split.

        Returns
        -------
        pd.DataFrame
            The log-loss.

        Examples
        --------
        >>> from sklearn.datasets import load_breast_cancer
        >>> from sklearn.linear_model import LogisticRegression
        >>> from skore import CrossValidationReport
        >>> X, y = load_breast_cancer(return_X_y=True)
        >>> classifier = LogisticRegression(max_iter=10_000)
        >>> report = CrossValidationReport(classifier, X=X, y=y, cv_splitter=2)
        >>> report.metrics.log_loss()
                LogisticRegression
                            mean       std
        Metric
        Log loss            0.14...  0.03...
        """
        return self.report_metrics(
            scoring=["log_loss"],
            data_source=data_source,
            X=X,
            y=y,
            aggregate=aggregate,
        )

    @available_if(_check_estimator_report_has_method("metrics", "r2"))
    def r2(
        self,
        *,
        data_source: DataSource = "test",
        X: Optional[ArrayLike] = None,
        y: Optional[ArrayLike] = None,
        multioutput: Literal["raw_values", "uniform_average"] = "raw_values",
        aggregate: Optional[Aggregate] = ("mean", "std"),
    ) -> pd.DataFrame:
        """Compute the R² score.

        Parameters
        ----------
        data_source : {"test", "train", "X_y"}, default="test"
            The data source to use.

            - "test" : use the test set provided when creating the report.
            - "train" : use the train set provided when creating the report.
            - "X_y" : use the provided `X` and `y` to compute the metric.

        X : array-like of shape (n_samples, n_features), default=None
            New data on which to compute the metric. By default, we use the validation
            set provided when creating the report.

        y : array-like of shape (n_samples,), default=None
            New target on which to compute the metric. By default, we use the target
            provided when creating the report.

        multioutput : {"raw_values", "uniform_average"} or array-like of shape \
                (n_outputs,), default="raw_values"
            Defines aggregating of multiple output values. Array-like value defines
            weights used to average errors. The other possible values are:

            - "raw_values": Returns a full set of errors in case of multioutput input.
            - "uniform_average": Errors of all outputs are averaged with uniform weight.

            By default, no averaging is done.

        aggregate : {"mean", "std"}, list of such str or None, default=("mean", "std")
            Function to aggregate the scores across the cross-validation splits.
            None will return the scores for each split.

        Returns
        -------
        pd.DataFrame
            The R² score.

        Examples
        --------
        >>> from sklearn.datasets import load_diabetes
        >>> from sklearn.linear_model import Ridge
        >>> from skore import CrossValidationReport
        >>> X, y = load_diabetes(return_X_y=True)
        >>> regressor = Ridge()
        >>> report = CrossValidationReport(regressor, X=X, y=y, cv_splitter=2)
        >>> report.metrics.r2()
                Ridge
                    mean       std
        Metric
        R²      0.37...  0.02...
        """
        return self.report_metrics(
            scoring=["r2"],
            data_source=data_source,
            X=X,
            y=y,
            aggregate=aggregate,
            scoring_kwargs={"multioutput": multioutput},
        )

    @available_if(_check_estimator_report_has_method("metrics", "rmse"))
    def rmse(
        self,
        *,
        data_source: DataSource = "test",
        X: Optional[ArrayLike] = None,
        y: Optional[ArrayLike] = None,
        multioutput: Literal["raw_values", "uniform_average"] = "raw_values",
        aggregate: Optional[Aggregate] = ("mean", "std"),
    ) -> pd.DataFrame:
        """Compute the root mean squared error.

        Parameters
        ----------
        data_source : {"test", "train", "X_y"}, default="test"
            The data source to use.

            - "test" : use the test set provided when creating the report.
            - "train" : use the train set provided when creating the report.
            - "X_y" : use the provided `X` and `y` to compute the metric.

        X : array-like of shape (n_samples, n_features), default=None
            New data on which to compute the metric. By default, we use the validation
            set provided when creating the report.

        y : array-like of shape (n_samples,), default=None
            New target on which to compute the metric. By default, we use the target
            provided when creating the report.

        multioutput : {"raw_values", "uniform_average"} or array-like of shape \
                (n_outputs,), default="raw_values"
            Defines aggregating of multiple output values. Array-like value defines
            weights used to average errors. The other possible values are:

            - "raw_values": Returns a full set of errors in case of multioutput input.
            - "uniform_average": Errors of all outputs are averaged with uniform weight.

            By default, no averaging is done.

        aggregate : {"mean", "std"}, list of such str or None, default=("mean", "std")
            Function to aggregate the scores across the cross-validation splits.
            None will return the scores for each split.

        Returns
        -------
        pd.DataFrame
            The root mean squared error.

        Examples
        --------
        >>> from sklearn.datasets import load_diabetes
        >>> from sklearn.linear_model import Ridge
        >>> from skore import CrossValidationReport
        >>> X, y = load_diabetes(return_X_y=True)
        >>> regressor = Ridge()
        >>> report = CrossValidationReport(regressor, X=X, y=y, cv_splitter=2)
        >>> report.metrics.rmse()
                    Ridge
                    mean       std
        Metric
        RMSE    60.7...  1.0...
        """
        return self.report_metrics(
            scoring=["rmse"],
            data_source=data_source,
            X=X,
            y=y,
            aggregate=aggregate,
            scoring_kwargs={"multioutput": multioutput},
        )

    def custom_metric(
        self,
        metric_function: Callable,
        response_method: Union[str, list[str]],
        *,
        metric_name: Optional[str] = None,
        data_source: DataSource = "test",
        X: Optional[ArrayLike] = None,
        y: Optional[ArrayLike] = None,
        aggregate: Optional[Aggregate] = ("mean", "std"),
        **kwargs,
    ) -> pd.DataFrame:
        """Compute a custom metric.

        It brings some flexibility to compute any desired metric. However, we need to
        follow some rules:

        - `metric_function` should take `y_true` and `y_pred` as the first two
          positional arguments.
        - `response_method` corresponds to the estimator's method to be invoked to get
          the predictions. It can be a string or a list of strings to defined in which
          order the methods should be invoked.

        Parameters
        ----------
        metric_function : callable
            The metric function to be computed. The expected signature is
            `metric_function(y_true, y_pred, **kwargs)`.

        response_method : str or list of str
            The estimator's method to be invoked to get the predictions. The possible
            values are: `predict`, `predict_proba`, `predict_log_proba`, and
            `decision_function`.

        metric_name : str, default=None
            The name of the metric. If not provided, it will be inferred from the
            metric function.

        data_source : {"test", "train", "X_y"}, default="test"
            The data source to use.

            - "test" : use the test set provided when creating the report.
            - "train" : use the train set provided when creating the report.
            - "X_y" : use the provided `X` and `y` to compute the metric.

        X : array-like of shape (n_samples, n_features), default=None
            New data on which to compute the metric. By default, we use the validation
            set provided when creating the report.

        y : array-like of shape (n_samples,), default=None
            New target on which to compute the metric. By default, we use the target
            provided when creating the report.

        aggregate : {"mean", "std"}, list of such str or None, default=("mean", "std")
            Function to aggregate the scores across the cross-validation splits.
            None will return the scores for each split.

        **kwargs : dict
            Any additional keyword arguments to be passed to the metric function.

        Returns
        -------
        pd.DataFrame
            The custom metric.

        Examples
        --------
        >>> from sklearn.datasets import load_diabetes
        >>> from sklearn.linear_model import Ridge
        >>> from sklearn.metrics import mean_absolute_error
        >>> from skore import CrossValidationReport
        >>> X, y = load_diabetes(return_X_y=True)
        >>> regressor = Ridge()
        >>> report = CrossValidationReport(regressor, X=X, y=y, cv_splitter=2)
        >>> report.metrics.custom_metric(
        ...     metric_function=mean_absolute_error,
        ...     response_method="predict",
        ...     metric_name="MAE",
        ... )
                Ridge
                    mean       std
        Metric
        MAE     51.4...  1.7...
        """
        # create a scorer with `greater_is_better=True` to not alter the output of
        # `metric_function`
        scorer = make_scorer(
            metric_function,
            greater_is_better=True,
            response_method=response_method,
            **kwargs,
        )
        return self.report_metrics(
            scoring=[scorer],
            data_source=data_source,
            X=X,
            y=y,
            aggregate=aggregate,
            scoring_names=[metric_name] if metric_name is not None else None,
        )

    ####################################################################################
    # Methods related to the help tree
    ####################################################################################

    def _sort_methods_for_help(
        self, methods: list[tuple[str, Callable]]
    ) -> list[tuple[str, Callable]]:
        """Override sort method for metrics-specific ordering.

        In short, we display the `report_metrics` first and then the `custom_metric`.
        """

        def _sort_key(method):
            name = method[0]
            if name == "custom_metric":
                priority = 1
            elif name == "report_metrics":
                priority = 2
            else:
                priority = 0
            return priority, name

        return sorted(methods, key=_sort_key)

    def _format_method_name(self, name: str) -> str:
        """Override format method for metrics-specific naming."""
        method_name = f"{name}(...)"
        method_name = method_name.ljust(22)
        if name in self._SCORE_OR_LOSS_INFO and self._SCORE_OR_LOSS_INFO[name][
            "icon"
        ] in ("(↗︎)", "(↘︎)"):
            if self._SCORE_OR_LOSS_INFO[name]["icon"] == "(↗︎)":
                method_name += f"[cyan]{self._SCORE_OR_LOSS_INFO[name]['icon']}[/cyan]"
                return method_name.ljust(43)
            else:  # (↘︎)
                method_name += (
                    f"[orange1]{self._SCORE_OR_LOSS_INFO[name]['icon']}[/orange1]"
                )
                return method_name.ljust(49)
        else:
            return method_name.ljust(29)

    def _get_methods_for_help(self) -> list[tuple[str, Callable]]:
        """Override to exclude the plot accessor from methods list."""
        methods = super()._get_methods_for_help()
        return [(name, method) for name, method in methods if name != "plot"]

    def _get_help_panel_title(self) -> str:
        return "[bold cyan]Available metrics methods[/bold cyan]"

    def _get_help_legend(self) -> str:
        return (
            "[cyan](↗︎)[/cyan] higher is better [orange1](↘︎)[/orange1] lower is better"
        )

    def _get_help_tree_title(self) -> str:
        return "[bold cyan]report.metrics[/bold cyan]"

    def __repr__(self) -> str:
        """Return a string representation using rich."""
        return self._rich_repr(class_name="skore.CrossValidationReport.metrics")

    ####################################################################################
    # Methods related to displays
    ####################################################################################

    @progress_decorator(description="Computing predictions for display")
    def _get_display(
        self,
        *,
        X: Optional[ArrayLike] = None,
        y: Optional[ArrayLike] = None,
        data_source: DataSource,
        response_method: str,
        display_class: type[
            Union[RocCurveDisplay, PrecisionRecallCurveDisplay, PredictionErrorDisplay]
        ],
        display_kwargs: dict[str, Any],
    ) -> Union[RocCurveDisplay, PrecisionRecallCurveDisplay, PredictionErrorDisplay]:
        """Get the display from the cache or compute it.

        Parameters
        ----------
        X : array-like of shape (n_samples, n_features)
            The data.

        y : array-like of shape (n_samples,)
            The target.

        data_source : {"test", "train", "X_y"}, default="test"
            The data source to use.

            - "test" : use the test set provided when creating the report.
            - "train" : use the train set provided when creating the report.
            - "X_y" : use the provided `X` and `y` to compute the metric.

        response_method : str
            The response method.

        display_class : class
            The display class.

        display_kwargs : dict
            The display kwargs used by `display_class._from_predictions`.

        Returns
        -------
        display : display_class
            The display.
        """
        if data_source == "X_y":
            X, y, data_source_hash = self._get_X_y_and_data_source_hash(
                data_source=data_source, X=X, y=y
            )
            assert y is not None, "y must be provided"
        else:
            data_source_hash = None

        if "seed" in display_kwargs and display_kwargs["seed"] is None:
            cache_key = None
        else:
            cache_key_parts: list[Any] = [self._parent._hash, display_class.__name__]
            cache_key_parts.extend(display_kwargs.values())
            if data_source_hash is not None:
                cache_key_parts.append(data_source_hash)
            else:
                cache_key_parts.append(data_source)
            cache_key = tuple(cache_key_parts)

        assert self._parent._progress_info is not None, "Progress info not set"
        progress = self._parent._progress_info["current_progress"]
        main_task = self._parent._progress_info["current_task"]
        total_estimators = len(self._parent.estimator_reports_)
        progress.update(main_task, total=total_estimators)

        if cache_key in self._parent._cache:
            display = self._parent._cache[cache_key]
        else:
            y_true: list[YPlotData] = []
            y_pred: list[YPlotData] = []
            for report_idx, report in enumerate(self._parent.estimator_reports_):
                if data_source != "X_y":
                    # only retrieve data stored in the reports when we don't want to
                    # use an external common X and y
                    X, y, _ = report.metrics._get_X_y_and_data_source_hash(
                        data_source=data_source
                    )
<<<<<<< HEAD
                y_true.append(y)
                results = _get_cached_response_values(
                    cache=report._cache,
                    estimator_hash=report._hash,
                    estimator=report._estimator,
                    X=X,
                    response_method=response_method,
                    data_source=data_source,
                    data_source_hash=data_source_hash,
                    pos_label=display_kwargs.get("pos_label"),
=======
                y_true.append(
                    YPlotData(
                        estimator_name=self._parent.estimator_name_,
                        split_index=report_idx,
                        y=y,
                    )
                )
                y_pred.append(
                    YPlotData(
                        estimator_name=self._parent.estimator_name_,
                        split_index=report_idx,
                        y=_get_cached_response_values(
                            cache=report._cache,
                            estimator_hash=report._hash,
                            estimator=report._estimator,
                            X=X,
                            response_method=response_method,
                            data_source=data_source,
                            data_source_hash=data_source_hash,
                            pos_label=display_kwargs.get("pos_label"),
                        ),
                    )
>>>>>>> 77bc710c
                )
                for key, value, is_cached in results:
                    if not is_cached:
                        report._cache[key] = value
                    if key[-1] != "predict_time":
                        y_pred.append(value)
                progress.update(main_task, advance=1, refresh=True)

            display = display_class._compute_data_for_display(
                y_true=y_true,
                y_pred=y_pred,
                report_type="cross-validation",
                estimators=[
                    report.estimator_ for report in self._parent.estimator_reports_
                ],
                estimator_names=[self._parent.estimator_name_],
                ml_task=self._parent._ml_task,
                data_source=data_source,
                **display_kwargs,
            )

            if cache_key is not None:
                # Unless seed is an int (i.e. the call is deterministic),
                # we do not cache
                self._parent._cache[cache_key] = display

        return display

    @available_if(_check_estimator_report_has_method("metrics", "roc"))
    def roc(
        self,
        *,
        data_source: DataSource = "test",
        X: Optional[ArrayLike] = None,
        y: Optional[ArrayLike] = None,
        pos_label: Optional[PositiveLabel] = None,
    ) -> RocCurveDisplay:
        """Plot the ROC curve.

        Parameters
        ----------
        data_source : {"test", "train"}, default="test"
            The data source to use.

            - "test" : use the test set provided when creating the report.
            - "train" : use the train set provided when creating the report.
            - "X_y" : use the provided `X` and `y` to compute the metric.

        X : array-like of shape (n_samples, n_features), default=None
            New data on which to compute the metric. By default, we use the validation
            set provided when creating the report.

        y : array-like of shape (n_samples,), default=None
            New target on which to compute the metric. By default, we use the target
            provided when creating the report.

        pos_label : int, float, bool or str, default=None
            The positive class.

        Returns
        -------
        RocCurveDisplay
            The ROC curve display.

        Examples
        --------
        >>> from sklearn.datasets import load_breast_cancer
        >>> from sklearn.linear_model import LogisticRegression
        >>> from skore import CrossValidationReport
        >>> X, y = load_breast_cancer(return_X_y=True)
        >>> classifier = LogisticRegression(max_iter=10_000)
        >>> report = CrossValidationReport(classifier, X=X, y=y, cv_splitter=2)
        >>> display = report.metrics.roc()
        >>> display.plot(roc_curve_kwargs={"color": "tab:red"})
        """
        response_method = ("predict_proba", "decision_function")
        display_kwargs = {"pos_label": pos_label}
        display = cast(
            RocCurveDisplay,
            self._get_display(
                data_source=data_source,
                X=X,
                y=y,
                response_method=response_method,
                display_class=RocCurveDisplay,
                display_kwargs=display_kwargs,
            ),
        )
        return display

    @available_if(_check_estimator_report_has_method("metrics", "precision_recall"))
    def precision_recall(
        self,
        *,
        data_source: DataSource = "test",
        X: Optional[ArrayLike] = None,
        y: Optional[ArrayLike] = None,
        pos_label: Optional[PositiveLabel] = None,
    ) -> PrecisionRecallCurveDisplay:
        """Plot the precision-recall curve.

        Parameters
        ----------
        data_source : {"test", "train", "X_y"}, default="test"
            The data source to use.

            - "test" : use the test set provided when creating the report.
            - "train" : use the train set provided when creating the report.
            - "X_y" : use the provided `X` and `y` to compute the metric.

        X : array-like of shape (n_samples, n_features), default=None
            New data on which to compute the metric. By default, we use the validation
            set provided when creating the report.

        y : array-like of shape (n_samples,), default=None
            New target on which to compute the metric. By default, we use the target
            provided when creating the report.

        pos_label : int, float, bool or str, default=None
            The positive class.

        Returns
        -------
        PrecisionRecallCurveDisplay
            The precision-recall curve display.

        Examples
        --------
        >>> from sklearn.datasets import load_breast_cancer
        >>> from sklearn.linear_model import LogisticRegression
        >>> from skore import CrossValidationReport
        >>> X, y = load_breast_cancer(return_X_y=True)
        >>> classifier = LogisticRegression(max_iter=10_000)
        >>> report = CrossValidationReport(classifier, X=X, y=y, cv_splitter=2)
        >>> display = report.metrics.precision_recall()
        >>> display.plot()
        """
        response_method = ("predict_proba", "decision_function")
        display_kwargs = {"pos_label": pos_label}
        display = cast(
            PrecisionRecallCurveDisplay,
            self._get_display(
                data_source=data_source,
                X=X,
                y=y,
                response_method=response_method,
                display_class=PrecisionRecallCurveDisplay,
                display_kwargs=display_kwargs,
            ),
        )
        return display

    @available_if(_check_estimator_report_has_method("metrics", "prediction_error"))
    def prediction_error(
        self,
        *,
        data_source: DataSource = "test",
        X: Optional[ArrayLike] = None,
        y: Optional[ArrayLike] = None,
        subsample: Union[float, int, None] = 1_000,
        seed: Optional[int] = None,
    ) -> PredictionErrorDisplay:
        """Plot the prediction error of a regression model.

        Extra keyword arguments will be passed to matplotlib's `plot`.

        Parameters
        ----------
        data_source : {"test", "train", "X_y"}, default="test"
            The data source to use.

            - "test" : use the test set provided when creating the report.
            - "train" : use the train set provided when creating the report.
            - "X_y" : use the provided `X` and `y` to compute the metric.

        X : array-like of shape (n_samples, n_features), default=None
            New data on which to compute the metric. By default, we use the validation
            set provided when creating the report.

        y : array-like of shape (n_samples,), default=None
            New target on which to compute the metric. By default, we use the target
            provided when creating the report.

        subsample : float, int or None, default=1_000
            Sampling the samples to be shown on the scatter plot. If `float`,
            it should be between 0 and 1 and represents the proportion of the
            original dataset. If `int`, it represents the number of samples
            applied. by default, 1,000 samples or less will be displayed.

        seed : int, default=None
            The seed used to initialize the random number generator used for the
            subsampling.

        Returns
        -------
        PredictionErrorDisplay
            The prediction error display.

        Examples
        --------
        >>> from sklearn.datasets import load_diabetes
        >>> from sklearn.linear_model import Ridge
        >>> from skore import CrossValidationReport
        >>> X, y = load_diabetes(return_X_y=True)
        >>> regressor = Ridge()
        >>> report = CrossValidationReport(regressor, X=X, y=y, cv_splitter=2)
        >>> display = report.metrics.prediction_error()
        >>> display.plot(
        ...     kind="actual_vs_predicted", perfect_model_kwargs={"color": "tab:red"}
        ... )
        """
        display_kwargs = {"subsample": subsample, "seed": seed}
        display = cast(
            PredictionErrorDisplay,
            self._get_display(
                data_source=data_source,
                X=X,
                y=y,
                response_method="predict",
                display_class=PredictionErrorDisplay,
                display_kwargs=display_kwargs,
            ),
        )
        return display<|MERGE_RESOLUTION|>--- conflicted
+++ resolved
@@ -1175,8 +1175,13 @@
                     X, y, _ = report.metrics._get_X_y_and_data_source_hash(
                         data_source=data_source
                     )
-<<<<<<< HEAD
-                y_true.append(y)
+                y_true.append(
+                    YPlotData(
+                        estimator_name=self._parent.estimator_name_,
+                        split_index=report_idx,
+                        y=y,
+                    )
+                )
                 results = _get_cached_response_values(
                     cache=report._cache,
                     estimator_hash=report._hash,
@@ -1186,36 +1191,18 @@
                     data_source=data_source,
                     data_source_hash=data_source_hash,
                     pos_label=display_kwargs.get("pos_label"),
-=======
-                y_true.append(
-                    YPlotData(
-                        estimator_name=self._parent.estimator_name_,
-                        split_index=report_idx,
-                        y=y,
-                    )
-                )
-                y_pred.append(
-                    YPlotData(
-                        estimator_name=self._parent.estimator_name_,
-                        split_index=report_idx,
-                        y=_get_cached_response_values(
-                            cache=report._cache,
-                            estimator_hash=report._hash,
-                            estimator=report._estimator,
-                            X=X,
-                            response_method=response_method,
-                            data_source=data_source,
-                            data_source_hash=data_source_hash,
-                            pos_label=display_kwargs.get("pos_label"),
-                        ),
-                    )
->>>>>>> 77bc710c
                 )
                 for key, value, is_cached in results:
                     if not is_cached:
                         report._cache[key] = value
                     if key[-1] != "predict_time":
-                        y_pred.append(value)
+                        y_pred.append(
+                            YPlotData(
+                                estimator_name=self._parent.estimator_name_,
+                                split_index=report_idx,
+                                y=value,
+                            )
+                        )
                 progress.update(main_task, advance=1, refresh=True)
 
             display = display_class._compute_data_for_display(
