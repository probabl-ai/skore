--- conflicted
+++ resolved
@@ -55,28 +55,17 @@
     def report_metrics(
         self,
         *,
-<<<<<<< HEAD
         data_source: DataSource = "test",
         scoring: Optional[Union[list[str], Callable, SKLearnScorer]] = None,
         scoring_names: Optional[list[str]] = None,
         pos_label: Optional[Union[int, float, bool, str]] = None,
         scoring_kwargs: Optional[dict[str, Any]] = None,
         indicator_favorability: bool = False,
+        flat_index: bool = False,
         aggregate: Optional[
             Union[Literal["mean", "std"], list[Literal["mean", "std"]]]
         ] = None,
     ) -> pd.DataFrame:
-=======
-        data_source="test",
-        scoring=None,
-        scoring_names=None,
-        scoring_kwargs=None,
-        pos_label=None,
-        indicator_favorability=False,
-        flat_index=False,
-        aggregate=None,
-    ):
->>>>>>> 314dde52
         """Report a set of metrics for our estimator.
 
         Parameters
