from collections.abc import Callable
from typing import Any, Literal, cast

import joblib
import numpy as np
import pandas as pd
from numpy.typing import ArrayLike
from sklearn.metrics import make_scorer
from sklearn.utils.metaestimators import available_if

from skore.externals._pandas_accessors import DirNamesMixin
from skore.sklearn._base import (
    _BaseAccessor,
    _BaseMetricsAccessor,
    _get_cached_response_values,
)
from skore.sklearn._cross_validation.report import CrossValidationReport
from skore.sklearn._plot import (
    MetricsSummaryDisplay,
    PrecisionRecallCurveDisplay,
    PredictionErrorDisplay,
    RocCurveDisplay,
)
from skore.sklearn.types import (
    _DEFAULT,
    Aggregate,
    PositiveLabel,
    Scoring,
    ScoringName,
    YPlotData,
)
from skore.utils._accessor import _check_estimator_report_has_method
from skore.utils._fixes import _validate_joblib_parallel_params
from skore.utils._index import flatten_multi_index
from skore.utils._parallel import Parallel, delayed
from skore.utils._progress_bar import progress_decorator

DataSource = Literal["test", "train", "X_y"]


class _MetricsAccessor(
    _BaseMetricsAccessor, _BaseAccessor["CrossValidationReport"], DirNamesMixin
):
    """Accessor for metrics-related operations.

    You can access this accessor using the `metrics` attribute.
    """

<<<<<<< HEAD
    _SCORE_OR_LOSS_INFO: dict[str, dict[str, str]] = {
        "accuracy": {"name": "Accuracy", "icon": "(↗︎)"},
        "precision": {"name": "Precision", "icon": "(↗︎)"},
        "recall": {"name": "Recall", "icon": "(↗︎)"},
        "brier_score": {"name": "Brier score", "icon": "(↘︎)"},
        "roc_auc": {"name": "ROC AUC", "icon": "(↗︎)"},
        "log_loss": {"name": "Log loss", "icon": "(↘︎)"},
        "r2": {"name": "R²", "icon": "(↗︎)"},
        "rmse": {"name": "RMSE", "icon": "(↘︎)"},
        "custom_metric": {"name": "Custom metric", "icon": ""},
        "summarize": {"name": "Metrics summary", "icon": ""},
    }

=======
>>>>>>> 8ab66314
    def __init__(self, parent: CrossValidationReport) -> None:
        super().__init__(parent)

    def summarize(
        self,
        *,
        data_source: DataSource = "test",
        X: ArrayLike | None = None,
        y: ArrayLike | None = None,
        scoring: Scoring | list[Scoring] | None = None,
        scoring_names: ScoringName | list[ScoringName] | None = None,
        scoring_kwargs: dict[str, Any] | None = None,
        pos_label: PositiveLabel | None = _DEFAULT,
        indicator_favorability: bool = False,
        flat_index: bool = False,
        aggregate: Aggregate | None = ("mean", "std"),
    ) -> MetricsSummaryDisplay:
        """Report a set of metrics for our estimator.

        Parameters
        ----------
        data_source : {"test", "train", "X_y"}, default="test"
            The data source to use.

            - "test" : use the test set provided when creating the report.
            - "train" : use the train set provided when creating the report.
            - "X_y" : use the train set provided when creating the report and the target
              variable.

        X : array-like of shape (n_samples, n_features), default=None
            New data on which to compute the metric. By default, we use the validation
            set provided when creating the report.

        y : array-like of shape (n_samples,), default=None
            New target on which to compute the metric. By default, we use the target
            provided when creating the report.

        scoring : str, callable, scorer or list of such instances, default=None
            The metrics to report. The possible values (whether or not in a list) are:

            - if a string, either one of the built-in metrics or a scikit-learn scorer
              name. You can get the possible list of string using
              `report.metrics.help()` or :func:`sklearn.metrics.get_scorer_names` for
              the built-in metrics or the scikit-learn scorers, respectively.
            - if a callable, it should take as arguments `y_true`, `y_pred` as the two
              first arguments. Additional arguments can be passed as keyword arguments
              and will be forwarded with `scoring_kwargs`.
            - if the callable API is too restrictive (e.g. need to pass
              same parameter name with different values), you can use scikit-learn
              scorers as provided by :func:`sklearn.metrics.make_scorer`.

        scoring_names : str, None or list of such instances, default=None
            Used to overwrite the default scoring names in the report. If a list,
            it should be of the same length as the `scoring` parameter.

        scoring_kwargs : dict, default=None
            The keyword arguments to pass to the scoring functions.

        pos_label : int, float, bool, str or None default=_DEFAULT
            The label to consider as the positive class when computing the metric. Use
            this parameter to override the positive class. By default, the positive
            class is set to the one provided when creating the report. If `None`,
            the metric is computed considering each class as a positive class.

        indicator_favorability : bool, default=False
            Whether or not to add an indicator of the favorability of the metric as
            an extra column in the returned DataFrame.

        flat_index : bool, default=False
            Whether to flatten the `MultiIndex` columns. Flat index will always be lower
            case, do not include spaces and remove the hash symbol to ease indexing.

        aggregate : {"mean", "std"}, list of such str or None, default=("mean", "std")
            Function to aggregate the scores across the cross-validation splits.
            None will return the scores for each split.

        Returns
        -------
        MetricsSummaryDisplay
            A display containing the statistics for the metrics.

        Examples
        --------
        >>> from sklearn.datasets import load_breast_cancer
        >>> from sklearn.linear_model import LogisticRegression
        >>> from skore import CrossValidationReport
        >>> X, y = load_breast_cancer(return_X_y=True)
        >>> classifier = LogisticRegression(max_iter=10_000)
        >>> report = CrossValidationReport(classifier, X=X, y=y, cv_splitter=2)
        >>> report.metrics.summarize(
        ...     scoring=["precision", "recall"],
        ...     pos_label=1,
        ...     indicator_favorability=True,
        ... ).frame()
                  LogisticRegression           Favorability
                                mean       std
        Metric
        Precision           0.94...  0.02...         (↗︎)
        Recall              0.96...  0.02...         (↗︎)
        """
        if pos_label == _DEFAULT:
            pos_label = self._parent.pos_label

        results = self._compute_metric_scores(
            report_metric_name="summarize",
            data_source=data_source,
            X=X,
            y=y,
            aggregate=aggregate,
            scoring=scoring,
            pos_label=pos_label,
            scoring_kwargs=scoring_kwargs,
            scoring_names=scoring_names,
            indicator_favorability=indicator_favorability,
        )
        if flat_index:
            if isinstance(results.columns, pd.MultiIndex):
                results.columns = flatten_multi_index(results.columns)
            if isinstance(results.index, pd.MultiIndex):
                results.index = flatten_multi_index(results.index)
            if isinstance(results.index, pd.Index):
                results.index = results.index.str.replace(
                    r"\((.*)\)$", r"\1", regex=True
                )
        return MetricsSummaryDisplay(summarize_data=results)

    @progress_decorator(description="Compute metric for each split")
    def _compute_metric_scores(
        self,
        report_metric_name: str,
        *,
        data_source: DataSource = "test",
        X: ArrayLike | None = None,
        y: ArrayLike | None = None,
        aggregate: Aggregate | None = None,
        **metric_kwargs: Any,
    ) -> pd.DataFrame:
        if data_source == "X_y":
            X, y, data_source_hash = self._get_X_y_and_data_source_hash(
                data_source=data_source, X=X, y=y
            )
        else:
            data_source_hash = None

        cache_key_parts: list[Any] = [
            self._parent._hash,
            report_metric_name,
            data_source,
        ]

        if data_source_hash is not None:
            cache_key_parts.append(data_source_hash)

        if aggregate is None:
            cache_key_parts.append(aggregate)
        else:
            cache_key_parts.extend(tuple(aggregate))
        ordered_metric_kwargs = sorted(metric_kwargs.keys())
        for key in ordered_metric_kwargs:
            if isinstance(metric_kwargs[key], np.ndarray | list | dict):
                cache_key_parts.append(joblib.hash(metric_kwargs[key]))
            else:
                cache_key_parts.append(metric_kwargs[key])
        cache_key = tuple(cache_key_parts)

        assert self._parent._progress_info is not None, "Progress info not set"
        progress = self._parent._progress_info["current_progress"]
        main_task = self._parent._progress_info["current_task"]

        total_estimators = len(self._parent.reports_)
        progress.update(main_task, total=total_estimators)

        if cache_key in self._parent._cache:
            results = self._parent._cache[cache_key]
        else:
            parallel = Parallel(
                **_validate_joblib_parallel_params(
                    n_jobs=self._parent.n_jobs, return_as="generator"
                )
            )
            generator = parallel(
                delayed(getattr(report.metrics, report_metric_name))(
                    data_source=data_source, X=X, y=y, **metric_kwargs
                )
                for report in self._parent.reports_
            )
            results = []
            for result in generator:
                if report_metric_name == "summarize":
                    # for summarize, the output is a display
                    results.append(result.frame())
                else:
                    results.append(result)
                progress.update(main_task, advance=1, refresh=True)

            results = pd.concat(
                results,
                axis=1,
                keys=[f"Split #{i}" for i in range(len(results))],
            )
            results = results.swaplevel(0, 1, axis=1)

            # Pop the favorability column if it exists, to:
            # - not use it in the aggregate operation
            # - later to only report a single column and not by split columns
            if metric_kwargs.get("indicator_favorability", False):
                favorability = results.pop("Favorability").iloc[:, 0]
            else:
                favorability = None

            if aggregate:
                if isinstance(aggregate, str):
                    aggregate = [aggregate]

                results = results.aggregate(func=aggregate, axis=1)
                results = pd.concat(
                    [results], keys=[self._parent.estimator_name_], axis=1
                )

            if favorability is not None:
                results["Favorability"] = favorability

            self._parent._cache[cache_key] = results
        return results

    def timings(
        self,
        aggregate: Aggregate | None = ("mean", "std"),
    ) -> pd.DataFrame:
        """Get all measured processing times related to the estimator.

        The index of the returned dataframe is the name of the processing time. When
        the estimators were not used to predict, no timings regarding the prediction
        will be present.

        Parameters
        ----------
        aggregate : {"mean", "std"} or list of such str, default=None
            Function to aggregate the timings across the cross-validation splits.

        Returns
        -------
        pd.DataFrame
            A dataframe with the processing times.

        Examples
        --------
        >>> from sklearn.datasets import make_classification
        >>> from sklearn.linear_model import LogisticRegression
        >>> X, y = make_classification(random_state=42)
        >>> estimator = LogisticRegression()
        >>> from skore import CrossValidationReport
        >>> report = CrossValidationReport(estimator, X=X, y=y, cv_splitter=2)
        >>> report.metrics.timings()
                          mean       std
        Fit time (s)       ...       ...
        >>> report.cache_predictions(response_methods=["predict"])
        >>> report.metrics.timings()
                                    mean       std
        Fit time (s)                 ...       ...
        Predict time test (s)        ...       ...
        Predict time train (s)       ...       ...
        """
        timings: pd.DataFrame = pd.concat(
            [pd.Series(report.metrics.timings()) for report in self._parent.reports_],
            axis=1,
            keys=[f"Split #{i}" for i in range(len(self._parent.reports_))],
        )
        if aggregate:
            if isinstance(aggregate, str):
                aggregate = [aggregate]
            timings = timings.aggregate(func=aggregate, axis=1)
        timings.index = timings.index.str.replace("_", " ").str.capitalize()

        # Add (s) to time measurements
        new_index = [f"{idx} (s)" for idx in timings.index]

        timings.index = pd.Index(new_index)

        return timings

    @available_if(_check_estimator_report_has_method("metrics", "accuracy"))
    def accuracy(
        self,
        *,
        data_source: DataSource = "test",
        X: ArrayLike | None = None,
        y: ArrayLike | None = None,
        aggregate: Aggregate | None = ("mean", "std"),
    ) -> pd.DataFrame:
        """Compute the accuracy score.

        Parameters
        ----------
        data_source : {"test", "train", "X_y"}, default="test"
            The data source to use.

            - "test" : use the test set provided when creating the report.
            - "train" : use the train set provided when creating the report.
            - "X_y" : use the provided `X` and `y` to compute the metric.

        X : array-like of shape (n_samples, n_features), default=None
            New data on which to compute the metric. By default, we use the validation
            set provided when creating the report.

        y : array-like of shape (n_samples,), default=None
            New target on which to compute the metric. By default, we use the target
            provided when creating the report.

        aggregate : {"mean", "std"}, list of such str or None, default=("mean", "std")
            Function to aggregate the scores across the cross-validation splits.
            None will return the scores for each split.

        Returns
        -------
        pd.DataFrame
            The accuracy score.

        Examples
        --------
        >>> from sklearn.datasets import load_breast_cancer
        >>> from sklearn.linear_model import LogisticRegression
        >>> from skore import CrossValidationReport
        >>> X, y = load_breast_cancer(return_X_y=True)
        >>> classifier = LogisticRegression(max_iter=10_000)
        >>> report = CrossValidationReport(classifier, X=X, y=y, cv_splitter=2)
        >>> report.metrics.accuracy()
                LogisticRegression
                            mean      std
        Metric
        Accuracy           0.94...  0.00...
        """
        return self.summarize(
            scoring=["accuracy"],
            data_source=data_source,
            aggregate=aggregate,
            X=X,
            y=y,
        ).frame()

    @available_if(_check_estimator_report_has_method("metrics", "precision"))
    def precision(
        self,
        *,
        data_source: DataSource = "test",
        X: ArrayLike | None = None,
        y: ArrayLike | None = None,
        average: (
            Literal["binary", "macro", "micro", "weighted", "samples"] | None
        ) = None,
        pos_label: PositiveLabel | None = _DEFAULT,
        aggregate: Aggregate | None = ("mean", "std"),
    ) -> pd.DataFrame:
        """Compute the precision score.

        Parameters
        ----------
        data_source : {"test", "train", "X_y"}, default="test"
            The data source to use.

            - "test" : use the test set provided when creating the report.
            - "train" : use the train set provided when creating the report.
            - "X_y" : use the provided `X` and `y` to compute the metric.

        X : array-like of shape (n_samples, n_features), default=None
            New data on which to compute the metric. By default, we use the validation
            set provided when creating the report.

        y : array-like of shape (n_samples,), default=None
            New target on which to compute the metric. By default, we use the target
            provided when creating the report.

        average : {"binary","macro", "micro", "weighted", "samples"} or None, \
                default=None
            Used with multiclass problems.
            If `None`, the metrics for each class are returned. Otherwise, this
            determines the type of averaging performed on the data:

            - "binary": Only report results for the class specified by `pos_label`.
              This is applicable only if targets (`y_{true,pred}`) are binary.
            - "micro": Calculate metrics globally by counting the total true positives,
              false negatives and false positives.
            - "macro": Calculate metrics for each label, and find their unweighted
              mean.  This does not take label imbalance into account.
            - "weighted": Calculate metrics for each label, and find their average
              weighted by support (the number of true instances for each label). This
              alters 'macro' to account for label imbalance; it can result in an F-score
              that is not between precision and recall.
            - "samples": Calculate metrics for each instance, and find their average
              (only meaningful for multilabel classification where this differs from
              :func:`accuracy_score`).

            .. note::
                If `pos_label` is specified and `average` is None, then we report
                only the statistics of the positive class (i.e. equivalent to
                `average="binary"`).

        pos_label : int, float, bool, str or None default=_DEFAULT
            The label to consider as the positive class when computing the metric. Use
            this parameter to override the positive class. By default, the positive
            class is set to the one provided when creating the report. If `None`,
            the metric is computed considering each class as a positive class.

        aggregate : {"mean", "std"}, list of such str or None, default=("mean", "std")
            Function to aggregate the scores across the cross-validation splits.
            None will return the scores for each split.

        Returns
        -------
        pd.DataFrame
            The precision score.

        Examples
        --------
        >>> from sklearn.datasets import load_breast_cancer
        >>> from sklearn.linear_model import LogisticRegression
        >>> from skore import CrossValidationReport
        >>> X, y = load_breast_cancer(return_X_y=True)
        >>> classifier = LogisticRegression(max_iter=10_000)
        >>> report = CrossValidationReport(classifier, X=X, y=y, cv_splitter=2)
        >>> report.metrics.precision()
                                LogisticRegression
                                                mean       std
        Metric    Label / Average
        Precision 0                         0.93...  0.04...
                  1                         0.94...  0.02...
        """
        return self.summarize(
            scoring=["precision"],
            data_source=data_source,
            aggregate=aggregate,
            X=X,
            y=y,
            pos_label=pos_label,
            scoring_kwargs={"average": average},
        ).frame()

    @available_if(_check_estimator_report_has_method("metrics", "recall"))
    def recall(
        self,
        *,
        data_source: DataSource = "test",
        X: ArrayLike | None = None,
        y: ArrayLike | None = None,
        average: (
            Literal["binary", "macro", "micro", "weighted", "samples"] | None
        ) = None,
        pos_label: PositiveLabel | None = _DEFAULT,
        aggregate: Aggregate | None = ("mean", "std"),
    ) -> pd.DataFrame:
        """Compute the recall score.

        Parameters
        ----------
        data_source : {"test", "train", "X_y"}, default="test"
            The data source to use.

            - "test" : use the test set provided when creating the report.
            - "train" : use the train set provided when creating the report.
            - "X_y" : use the provided `X` and `y` to compute the metric.

        X : array-like of shape (n_samples, n_features), default=None
            New data on which to compute the metric. By default, we use the validation
            set provided when creating the report.

        y : array-like of shape (n_samples,), default=None
            New target on which to compute the metric. By default, we use the target
            provided when creating the report.

        average : {"binary","macro", "micro", "weighted", "samples"} or None, \
                default=None
            Used with multiclass problems.
            If `None`, the metrics for each class are returned. Otherwise, this
            determines the type of averaging performed on the data:

            - "binary": Only report results for the class specified by `pos_label`.
              This is applicable only if targets (`y_{true,pred}`) are binary.
            - "micro": Calculate metrics globally by counting the total true positives,
              false negatives and false positives.
            - "macro": Calculate metrics for each label, and find their unweighted
              mean.  This does not take label imbalance into account.
            - "weighted": Calculate metrics for each label, and find their average
              weighted by support (the number of true instances for each label). This
              alters 'macro' to account for label imbalance; it can result in an F-score
              that is not between precision and recall. Weighted recall is equal to
              accuracy.
            - "samples": Calculate metrics for each instance, and find their average
              (only meaningful for multilabel classification where this differs from
              :func:`accuracy_score`).

            .. note::
                If `pos_label` is specified and `average` is None, then we report
                only the statistics of the positive class (i.e. equivalent to
                `average="binary"`).

        pos_label : int, float, bool, str or None default=_DEFAULT
            The label to consider as the positive class when computing the metric. Use
            this parameter to override the positive class. By default, the positive
            class is set to the one provided when creating the report. If `None`,
            the metric is computed considering each class as a positive class.

        aggregate : {"mean", "std"}, list of such str or None, default=("mean", "std")
            Function to aggregate the scores across the cross-validation splits.
            None will return the scores for each split.

        Returns
        -------
        pd.DataFrame
            The recall score.

        Examples
        --------
        >>> from sklearn.datasets import load_breast_cancer
        >>> from sklearn.linear_model import LogisticRegression
        >>> from skore import CrossValidationReport
        >>> X, y = load_breast_cancer(return_X_y=True)
        >>> classifier = LogisticRegression(max_iter=10_000)
        >>> report = CrossValidationReport(classifier, X=X, y=y, cv_splitter=2)
        >>> report.metrics.recall()
                            LogisticRegression
                                            mean       std
        Metric Label / Average
        Recall 0                         0.91...  0.04...
               1                         0.96...  0.02...
        """
        return self.summarize(
            scoring=["recall"],
            data_source=data_source,
            X=X,
            y=y,
            aggregate=aggregate,
            pos_label=pos_label,
            scoring_kwargs={"average": average},
        ).frame()

    @available_if(_check_estimator_report_has_method("metrics", "brier_score"))
    def brier_score(
        self,
        *,
        data_source: DataSource = "test",
        X: ArrayLike | None = None,
        y: ArrayLike | None = None,
        aggregate: Aggregate | None = ("mean", "std"),
    ) -> pd.DataFrame:
        """Compute the Brier score.

        Parameters
        ----------
        data_source : {"test", "train", "X_y"}, default="test"
            The data source to use.

            - "test" : use the test set provided when creating the report.
            - "train" : use the train set provided when creating the report.
            - "X_y" : use the provided `X` and `y` to compute the metric.

        X : array-like of shape (n_samples, n_features), default=None
            New data on which to compute the metric. By default, we use the validation
            set provided when creating the report.

        y : array-like of shape (n_samples,), default=None
            New target on which to compute the metric. By default, we use the target
            provided when creating the report.

        aggregate : {"mean", "std"}, list of such str or None, default=("mean", "std")
            Function to aggregate the scores across the cross-validation splits.
            None will return the scores for each split.

        Returns
        -------
        pd.DataFrame
            The Brier score.

        Examples
        --------
        >>> from sklearn.datasets import load_breast_cancer
        >>> from sklearn.linear_model import LogisticRegression
        >>> from skore import CrossValidationReport
        >>> X, y = load_breast_cancer(return_X_y=True)
        >>> classifier = LogisticRegression(max_iter=10_000)
        >>> report = CrossValidationReport(classifier, X=X, y=y, cv_splitter=2)
        >>> report.metrics.brier_score()
                    LogisticRegression
                                mean       std
        Metric
        Brier score            0.04...  0.00...
        """
        return self.summarize(
            scoring=["brier_score"],
            data_source=data_source,
            X=X,
            y=y,
            aggregate=aggregate,
        ).frame()

    @available_if(_check_estimator_report_has_method("metrics", "roc_auc"))
    def roc_auc(
        self,
        *,
        data_source: DataSource = "test",
        X: ArrayLike | None = None,
        y: ArrayLike | None = None,
        average: Literal["macro", "micro", "weighted", "samples"] | None = None,
        multi_class: Literal["raise", "ovr", "ovo"] = "ovr",
        aggregate: Aggregate | None = ("mean", "std"),
    ) -> pd.DataFrame:
        """Compute the ROC AUC score.

        Parameters
        ----------
        data_source : {"test", "train", "X_y"}, default="test"
            The data source to use.

            - "test" : use the test set provided when creating the report.
            - "train" : use the train set provided when creating the report.
            - "X_y" : use the provided `X` and `y` to compute the metric.

        X : array-like of shape (n_samples, n_features), default=None
            New data on which to compute the metric. By default, we use the validation
            set provided when creating the report.

        y : array-like of shape (n_samples,), default=None
            New target on which to compute the metric. By default, we use the target
            provided when creating the report.

        average : {"macro", "micro", "weighted", "samples"}, default=None
            Average to compute the ROC AUC score in a multiclass setting. By default,
            no average is computed. Otherwise, this determines the type of averaging
            performed on the data.

            - "micro": Calculate metrics globally by considering each element of
              the label indicator matrix as a label.
            - "macro": Calculate metrics for each label, and find their unweighted
              mean. This does not take label imbalance into account.
            - "weighted": Calculate metrics for each label, and find their average,
              weighted by support (the number of true instances for each label).
            - "samples": Calculate metrics for each instance, and find their
              average.

            .. note::
                Multiclass ROC AUC currently only handles the "macro" and
                "weighted" averages. For multiclass targets, `average=None` is only
                implemented for `multi_class="ovr"` and `average="micro"` is only
                implemented for `multi_class="ovr"`.

        multi_class : {"raise", "ovr", "ovo"}, default="ovr"
            The multi-class strategy to use.

            - "raise": Raise an error if the data is multiclass.
            - "ovr": Stands for One-vs-rest. Computes the AUC of each class against the
              rest. This treats the multiclass case in the same way as the multilabel
              case. Sensitive to class imbalance even when `average == "macro"`,
              because class imbalance affects the composition of each of the "rest"
              groupings.
            - "ovo": Stands for One-vs-one. Computes the average AUC of all possible
              pairwise combinations of classes. Insensitive to class imbalance when
              `average == "macro"`.

        aggregate : {"mean", "std"}, list of such str or None, default=("mean", "std")
            Function to aggregate the scores across the cross-validation splits.
            None will return the scores for each split.

        Returns
        -------
        pd.DataFrame
            The ROC AUC score.

        Examples
        --------
        >>> from sklearn.datasets import load_breast_cancer
        >>> from sklearn.linear_model import LogisticRegression
        >>> from skore import CrossValidationReport
        >>> X, y = load_breast_cancer(return_X_y=True)
        >>> classifier = LogisticRegression(max_iter=10_000)
        >>> report = CrossValidationReport(classifier, X=X, y=y, cv_splitter=2)
        >>> report.metrics.roc_auc()
                LogisticRegression
                            mean       std
        Metric
        ROC AUC           0.98...  0.00...
        """
        return self.summarize(
            scoring=["roc_auc"],
            data_source=data_source,
            X=X,
            y=y,
            aggregate=aggregate,
            scoring_kwargs={"average": average, "multi_class": multi_class},
        ).frame()

    @available_if(_check_estimator_report_has_method("metrics", "log_loss"))
    def log_loss(
        self,
        *,
        data_source: DataSource = "test",
        X: ArrayLike | None = None,
        y: ArrayLike | None = None,
        aggregate: Aggregate | None = ("mean", "std"),
    ) -> pd.DataFrame:
        """Compute the log loss.

        Parameters
        ----------
        data_source : {"test", "train", "X_y"}, default="test"
            The data source to use.

            - "test" : use the test set provided when creating the report.
            - "train" : use the train set provided when creating the report.
            - "X_y" : use the provided `X` and `y` to compute the metric.

        X : array-like of shape (n_samples, n_features), default=None
            New data on which to compute the metric. By default, we use the validation
            set provided when creating the report.

        y : array-like of shape (n_samples,), default=None
            New target on which to compute the metric. By default, we use the target
            provided when creating the report.

        aggregate : {"mean", "std"}, list of such str or None, default=("mean", "std")
            Function to aggregate the scores across the cross-validation splits.
            None will return the scores for each split.

        Returns
        -------
        pd.DataFrame
            The log-loss.

        Examples
        --------
        >>> from sklearn.datasets import load_breast_cancer
        >>> from sklearn.linear_model import LogisticRegression
        >>> from skore import CrossValidationReport
        >>> X, y = load_breast_cancer(return_X_y=True)
        >>> classifier = LogisticRegression(max_iter=10_000)
        >>> report = CrossValidationReport(classifier, X=X, y=y, cv_splitter=2)
        >>> report.metrics.log_loss()
                LogisticRegression
                            mean       std
        Metric
        Log loss            0.14...  0.03...
        """
        return self.summarize(
            scoring=["log_loss"],
            data_source=data_source,
            X=X,
            y=y,
            aggregate=aggregate,
        ).frame()

    @available_if(_check_estimator_report_has_method("metrics", "r2"))
    def r2(
        self,
        *,
        data_source: DataSource = "test",
        X: ArrayLike | None = None,
        y: ArrayLike | None = None,
        multioutput: Literal["raw_values", "uniform_average"] = "raw_values",
        aggregate: Aggregate | None = ("mean", "std"),
    ) -> pd.DataFrame:
        """Compute the R² score.

        Parameters
        ----------
        data_source : {"test", "train", "X_y"}, default="test"
            The data source to use.

            - "test" : use the test set provided when creating the report.
            - "train" : use the train set provided when creating the report.
            - "X_y" : use the provided `X` and `y` to compute the metric.

        X : array-like of shape (n_samples, n_features), default=None
            New data on which to compute the metric. By default, we use the validation
            set provided when creating the report.

        y : array-like of shape (n_samples,), default=None
            New target on which to compute the metric. By default, we use the target
            provided when creating the report.

        multioutput : {"raw_values", "uniform_average"} or array-like of shape \
                (n_outputs,), default="raw_values"
            Defines aggregating of multiple output values. Array-like value defines
            weights used to average errors. The other possible values are:

            - "raw_values": Returns a full set of errors in case of multioutput input.
            - "uniform_average": Errors of all outputs are averaged with uniform weight.

            By default, no averaging is done.

        aggregate : {"mean", "std"}, list of such str or None, default=("mean", "std")
            Function to aggregate the scores across the cross-validation splits.
            None will return the scores for each split.

        Returns
        -------
        pd.DataFrame
            The R² score.

        Examples
        --------
        >>> from sklearn.datasets import load_diabetes
        >>> from sklearn.linear_model import Ridge
        >>> from skore import CrossValidationReport
        >>> X, y = load_diabetes(return_X_y=True)
        >>> regressor = Ridge()
        >>> report = CrossValidationReport(regressor, X=X, y=y, cv_splitter=2)
        >>> report.metrics.r2()
                Ridge
                    mean       std
        Metric
        R²      0.37...  0.02...
        """
        return self.summarize(
            scoring=["r2"],
            data_source=data_source,
            X=X,
            y=y,
            aggregate=aggregate,
            scoring_kwargs={"multioutput": multioutput},
        ).frame()

    @available_if(_check_estimator_report_has_method("metrics", "rmse"))
    def rmse(
        self,
        *,
        data_source: DataSource = "test",
        X: ArrayLike | None = None,
        y: ArrayLike | None = None,
        multioutput: Literal["raw_values", "uniform_average"] = "raw_values",
        aggregate: Aggregate | None = ("mean", "std"),
    ) -> pd.DataFrame:
        """Compute the root mean squared error.

        Parameters
        ----------
        data_source : {"test", "train", "X_y"}, default="test"
            The data source to use.

            - "test" : use the test set provided when creating the report.
            - "train" : use the train set provided when creating the report.
            - "X_y" : use the provided `X` and `y` to compute the metric.

        X : array-like of shape (n_samples, n_features), default=None
            New data on which to compute the metric. By default, we use the validation
            set provided when creating the report.

        y : array-like of shape (n_samples,), default=None
            New target on which to compute the metric. By default, we use the target
            provided when creating the report.

        multioutput : {"raw_values", "uniform_average"} or array-like of shape \
                (n_outputs,), default="raw_values"
            Defines aggregating of multiple output values. Array-like value defines
            weights used to average errors. The other possible values are:

            - "raw_values": Returns a full set of errors in case of multioutput input.
            - "uniform_average": Errors of all outputs are averaged with uniform weight.

            By default, no averaging is done.

        aggregate : {"mean", "std"}, list of such str or None, default=("mean", "std")
            Function to aggregate the scores across the cross-validation splits.
            None will return the scores for each split.

        Returns
        -------
        pd.DataFrame
            The root mean squared error.

        Examples
        --------
        >>> from sklearn.datasets import load_diabetes
        >>> from sklearn.linear_model import Ridge
        >>> from skore import CrossValidationReport
        >>> X, y = load_diabetes(return_X_y=True)
        >>> regressor = Ridge()
        >>> report = CrossValidationReport(regressor, X=X, y=y, cv_splitter=2)
        >>> report.metrics.rmse()
                    Ridge
                    mean       std
        Metric
        RMSE    60.7...  1.0...
        """
        return self.summarize(
            scoring=["rmse"],
            data_source=data_source,
            X=X,
            y=y,
            aggregate=aggregate,
            scoring_kwargs={"multioutput": multioutput},
        ).frame()

    def custom_metric(
        self,
        metric_function: Callable,
        response_method: str | list[str],
        *,
        metric_name: str | None = None,
        data_source: DataSource = "test",
        X: ArrayLike | None = None,
        y: ArrayLike | None = None,
        aggregate: Aggregate | None = ("mean", "std"),
        **kwargs,
    ) -> pd.DataFrame:
        """Compute a custom metric.

        It brings some flexibility to compute any desired metric. However, we need to
        follow some rules:

        - `metric_function` should take `y_true` and `y_pred` as the first two
          positional arguments.
        - `response_method` corresponds to the estimator's method to be invoked to get
          the predictions. It can be a string or a list of strings to defined in which
          order the methods should be invoked.

        Parameters
        ----------
        metric_function : callable
            The metric function to be computed. The expected signature is
            `metric_function(y_true, y_pred, **kwargs)`.

        response_method : str or list of str
            The estimator's method to be invoked to get the predictions. The possible
            values are: `predict`, `predict_proba`, `predict_log_proba`, and
            `decision_function`.

        metric_name : str, default=None
            The name of the metric. If not provided, it will be inferred from the
            metric function.

        data_source : {"test", "train", "X_y"}, default="test"
            The data source to use.

            - "test" : use the test set provided when creating the report.
            - "train" : use the train set provided when creating the report.
            - "X_y" : use the provided `X` and `y` to compute the metric.

        X : array-like of shape (n_samples, n_features), default=None
            New data on which to compute the metric. By default, we use the validation
            set provided when creating the report.

        y : array-like of shape (n_samples,), default=None
            New target on which to compute the metric. By default, we use the target
            provided when creating the report.

        aggregate : {"mean", "std"}, list of such str or None, default=("mean", "std")
            Function to aggregate the scores across the cross-validation splits.
            None will return the scores for each split.

        **kwargs : dict
            Any additional keyword arguments to be passed to the metric function.

        Returns
        -------
        pd.DataFrame
            The custom metric.

        Examples
        --------
        >>> from sklearn.datasets import load_diabetes
        >>> from sklearn.linear_model import Ridge
        >>> from sklearn.metrics import mean_absolute_error
        >>> from skore import CrossValidationReport
        >>> X, y = load_diabetes(return_X_y=True)
        >>> regressor = Ridge()
        >>> report = CrossValidationReport(regressor, X=X, y=y, cv_splitter=2)
        >>> report.metrics.custom_metric(
        ...     metric_function=mean_absolute_error,
        ...     response_method="predict",
        ...     metric_name="MAE",
        ... )
                Ridge
                    mean       std
        Metric
        MAE     51.4...  1.7...
        """
        pos_label = kwargs.pop("pos_label", self._parent.pos_label)
        # create a scorer with `greater_is_better=True` to not alter the output of
        # `metric_function`
        scorer = make_scorer(
            metric_function,
            greater_is_better=True,
            response_method=response_method,
            **kwargs,
        )
        return self.summarize(
            scoring=[scorer],
            data_source=data_source,
            X=X,
            y=y,
            aggregate=aggregate,
            scoring_names=[metric_name] if metric_name is not None else None,
            pos_label=pos_label,
        ).frame()

    ####################################################################################
    # Methods related to the help tree
    ####################################################################################

<<<<<<< HEAD
    def _sort_methods_for_help(
        self, methods: list[tuple[str, Callable]]
    ) -> list[tuple[str, Callable]]:
        """Override sort method for metrics-specific ordering.

        In short, we display the `summarize` first and then the `custom_metric`.
        """

        def _sort_key(method):
            name = method[0]
            if name == "custom_metric":
                priority = 1
            elif name == "summarize":
                priority = 2
            else:
                priority = 0
            return priority, name

        return sorted(methods, key=_sort_key)

    def _format_method_name(self, name: str) -> str:
        """Override format method for metrics-specific naming."""
        method_name = f"{name}(...)"
        method_name = method_name.ljust(22)
        if name in self._SCORE_OR_LOSS_INFO and self._SCORE_OR_LOSS_INFO[name][
            "icon"
        ] in ("(↗︎)", "(↘︎)"):
            if self._SCORE_OR_LOSS_INFO[name]["icon"] == "(↗︎)":
                method_name += f"[cyan]{self._SCORE_OR_LOSS_INFO[name]['icon']}[/cyan]"
                return method_name.ljust(43)
            else:  # (↘︎)
                method_name += (
                    f"[orange1]{self._SCORE_OR_LOSS_INFO[name]['icon']}[/orange1]"
                )
                return method_name.ljust(49)
        else:
            return method_name.ljust(29)

=======
>>>>>>> 8ab66314
    def _get_methods_for_help(self) -> list[tuple[str, Callable]]:
        """Override to exclude the plot accessor from methods list."""
        methods = super()._get_methods_for_help()
        return [(name, method) for name, method in methods if name != "plot"]

    def __repr__(self) -> str:
        """Return a string representation using rich."""
        return self._rich_repr(class_name="skore.CrossValidationReport.metrics")

    ####################################################################################
    # Methods related to displays
    ####################################################################################

    @progress_decorator(description="Computing predictions for display")
    def _get_display(
        self,
        *,
        X: ArrayLike | None = None,
        y: ArrayLike | None = None,
        data_source: DataSource,
        response_method: str,
        display_class: type[
            RocCurveDisplay | PrecisionRecallCurveDisplay | PredictionErrorDisplay
        ],
        display_kwargs: dict[str, Any],
    ) -> RocCurveDisplay | PrecisionRecallCurveDisplay | PredictionErrorDisplay:
        """Get the display from the cache or compute it.

        Parameters
        ----------
        X : array-like of shape (n_samples, n_features)
            The data.

        y : array-like of shape (n_samples,)
            The target.

        data_source : {"test", "train", "X_y"}, default="test"
            The data source to use.

            - "test" : use the test set provided when creating the report.
            - "train" : use the train set provided when creating the report.
            - "X_y" : use the provided `X` and `y` to compute the metric.

        response_method : str
            The response method.

        display_class : class
            The display class.

        display_kwargs : dict
            The display kwargs used by `display_class._from_predictions`.

        Returns
        -------
        display : display_class
            The display.
        """
        if data_source == "X_y":
            X, y, data_source_hash = self._get_X_y_and_data_source_hash(
                data_source=data_source, X=X, y=y
            )
            assert y is not None, "y must be provided"
        else:
            data_source_hash = None

        if "seed" in display_kwargs and display_kwargs["seed"] is None:
            cache_key = None
        else:
            cache_key_parts: list[Any] = [self._parent._hash, display_class.__name__]
            cache_key_parts.extend(display_kwargs.values())
            if data_source_hash is not None:
                cache_key_parts.append(data_source_hash)
            else:
                cache_key_parts.append(data_source)
            cache_key = tuple(cache_key_parts)

        assert self._parent._progress_info is not None, "Progress info not set"
        progress = self._parent._progress_info["current_progress"]
        main_task = self._parent._progress_info["current_task"]
        total_estimators = len(self._parent.reports_)
        progress.update(main_task, total=total_estimators)

        if cache_key in self._parent._cache:
            display = self._parent._cache[cache_key]
        else:
            y_true: list[YPlotData] = []
            y_pred: list[YPlotData] = []
            for report_idx, report in enumerate(self._parent.reports_):
                if data_source != "X_y":
                    # only retrieve data stored in the reports when we don't want to
                    # use an external common X and y
                    X, y, _ = report.metrics._get_X_y_and_data_source_hash(
                        data_source=data_source
                    )
                y_true.append(
                    YPlotData(
                        estimator_name=self._parent.estimator_name_,
                        split_index=report_idx,
                        y=y,
                    )
                )
                results = _get_cached_response_values(
                    cache=report._cache,
                    estimator_hash=report._hash,
                    estimator=report._estimator,
                    X=X,
                    response_method=response_method,
                    data_source=data_source,
                    data_source_hash=data_source_hash,
                    pos_label=display_kwargs.get("pos_label"),
                )
                for key, value, is_cached in results:
                    if not is_cached:
                        report._cache[key] = value
                    if key[-1] != "predict_time":
                        y_pred.append(
                            YPlotData(
                                estimator_name=self._parent.estimator_name_,
                                split_index=report_idx,
                                y=value,
                            )
                        )
                progress.update(main_task, advance=1, refresh=True)

            display = display_class._compute_data_for_display(
                y_true=y_true,
                y_pred=y_pred,
                report_type="cross-validation",
                estimators=[report.estimator_ for report in self._parent.reports_],
                estimator_names=[self._parent.estimator_name_],
                ml_task=self._parent._ml_task,
                data_source=data_source,
                **display_kwargs,
            )

            if cache_key is not None:
                # Unless seed is an int (i.e. the call is deterministic),
                # we do not cache
                self._parent._cache[cache_key] = display

        return display

    @available_if(_check_estimator_report_has_method("metrics", "roc"))
    def roc(
        self,
        *,
        data_source: DataSource = "test",
        X: ArrayLike | None = None,
        y: ArrayLike | None = None,
        pos_label: PositiveLabel | None = _DEFAULT,
    ) -> RocCurveDisplay:
        """Plot the ROC curve.

        Parameters
        ----------
        data_source : {"test", "train"}, default="test"
            The data source to use.

            - "test" : use the test set provided when creating the report.
            - "train" : use the train set provided when creating the report.
            - "X_y" : use the provided `X` and `y` to compute the metric.

        X : array-like of shape (n_samples, n_features), default=None
            New data on which to compute the metric. By default, we use the validation
            set provided when creating the report.

        y : array-like of shape (n_samples,), default=None
            New target on which to compute the metric. By default, we use the target
            provided when creating the report.

        pos_label : int, float, bool, str or None default=_DEFAULT
            The label to consider as the positive class when computing the metric. Use
            this parameter to override the positive class. By default, the positive
            class is set to the one provided when creating the report. If `None`,
            the metric is computed considering each class as a positive class.

        Returns
        -------
        RocCurveDisplay
            The ROC curve display.

        Examples
        --------
        >>> from sklearn.datasets import load_breast_cancer
        >>> from sklearn.linear_model import LogisticRegression
        >>> from skore import CrossValidationReport
        >>> X, y = load_breast_cancer(return_X_y=True)
        >>> classifier = LogisticRegression(max_iter=10_000)
        >>> report = CrossValidationReport(classifier, X=X, y=y, cv_splitter=2)
        >>> display = report.metrics.roc()
        >>> display.plot(roc_curve_kwargs={"color": "tab:red"})
        """
        if pos_label == _DEFAULT:
            pos_label = self._parent.pos_label

        response_method = ("predict_proba", "decision_function")
        display_kwargs = {"pos_label": pos_label}
        display = cast(
            RocCurveDisplay,
            self._get_display(
                data_source=data_source,
                X=X,
                y=y,
                response_method=response_method,
                display_class=RocCurveDisplay,
                display_kwargs=display_kwargs,
            ),
        )
        return display

    @available_if(_check_estimator_report_has_method("metrics", "precision_recall"))
    def precision_recall(
        self,
        *,
        data_source: DataSource = "test",
        X: ArrayLike | None = None,
        y: ArrayLike | None = None,
        pos_label: PositiveLabel | None = _DEFAULT,
    ) -> PrecisionRecallCurveDisplay:
        """Plot the precision-recall curve.

        Parameters
        ----------
        data_source : {"test", "train", "X_y"}, default="test"
            The data source to use.

            - "test" : use the test set provided when creating the report.
            - "train" : use the train set provided when creating the report.
            - "X_y" : use the provided `X` and `y` to compute the metric.

        X : array-like of shape (n_samples, n_features), default=None
            New data on which to compute the metric. By default, we use the validation
            set provided when creating the report.

        y : array-like of shape (n_samples,), default=None
            New target on which to compute the metric. By default, we use the target
            provided when creating the report.

        pos_label : int, float, bool, str or None default=_DEFAULT
            The label to consider as the positive class when computing the metric. Use
            this parameter to override the positive class. By default, the positive
            class is set to the one provided when creating the report. If `None`,
            the metric is computed considering each class as a positive class.

        Returns
        -------
        PrecisionRecallCurveDisplay
            The precision-recall curve display.

        Examples
        --------
        >>> from sklearn.datasets import load_breast_cancer
        >>> from sklearn.linear_model import LogisticRegression
        >>> from skore import CrossValidationReport
        >>> X, y = load_breast_cancer(return_X_y=True)
        >>> classifier = LogisticRegression(max_iter=10_000)
        >>> report = CrossValidationReport(classifier, X=X, y=y, cv_splitter=2)
        >>> display = report.metrics.precision_recall()
        >>> display.plot()
        """
        if pos_label == _DEFAULT:
            pos_label = self._parent.pos_label

        response_method = ("predict_proba", "decision_function")
        display_kwargs = {"pos_label": pos_label}
        display = cast(
            PrecisionRecallCurveDisplay,
            self._get_display(
                data_source=data_source,
                X=X,
                y=y,
                response_method=response_method,
                display_class=PrecisionRecallCurveDisplay,
                display_kwargs=display_kwargs,
            ),
        )
        return display

    @available_if(_check_estimator_report_has_method("metrics", "prediction_error"))
    def prediction_error(
        self,
        *,
        data_source: DataSource = "test",
        X: ArrayLike | None = None,
        y: ArrayLike | None = None,
        subsample: float | int | None = 1_000,
        seed: int | None = None,
    ) -> PredictionErrorDisplay:
        """Plot the prediction error of a regression model.

        Extra keyword arguments will be passed to matplotlib's `plot`.

        Parameters
        ----------
        data_source : {"test", "train", "X_y"}, default="test"
            The data source to use.

            - "test" : use the test set provided when creating the report.
            - "train" : use the train set provided when creating the report.
            - "X_y" : use the provided `X` and `y` to compute the metric.

        X : array-like of shape (n_samples, n_features), default=None
            New data on which to compute the metric. By default, we use the validation
            set provided when creating the report.

        y : array-like of shape (n_samples,), default=None
            New target on which to compute the metric. By default, we use the target
            provided when creating the report.

        subsample : float, int or None, default=1_000
            Sampling the samples to be shown on the scatter plot. If `float`,
            it should be between 0 and 1 and represents the proportion of the
            original dataset. If `int`, it represents the number of samples
            applied. by default, 1,000 samples or less will be displayed.

        seed : int, default=None
            The seed used to initialize the random number generator used for the
            subsampling.

        Returns
        -------
        PredictionErrorDisplay
            The prediction error display.

        Examples
        --------
        >>> from sklearn.datasets import load_diabetes
        >>> from sklearn.linear_model import Ridge
        >>> from skore import CrossValidationReport
        >>> X, y = load_diabetes(return_X_y=True)
        >>> regressor = Ridge()
        >>> report = CrossValidationReport(regressor, X=X, y=y, cv_splitter=2)
        >>> display = report.metrics.prediction_error()
        >>> display.plot(
        ...     kind="actual_vs_predicted", perfect_model_kwargs={"color": "tab:red"}
        ... )
        """
        display_kwargs = {"subsample": subsample, "seed": seed}
        display = cast(
            PredictionErrorDisplay,
            self._get_display(
                data_source=data_source,
                X=X,
                y=y,
                response_method="predict",
                display_class=PredictionErrorDisplay,
                display_kwargs=display_kwargs,
            ),
        )
        return display<|MERGE_RESOLUTION|>--- conflicted
+++ resolved
@@ -1,4 +1,5 @@
 from collections.abc import Callable
+from typing import Any, Literal, cast
 from typing import Any, Literal, cast
 
 import joblib
@@ -16,6 +17,7 @@
 )
 from skore.sklearn._cross_validation.report import CrossValidationReport
 from skore.sklearn._plot import (
+    MetricsSummaryDisplay,
     MetricsSummaryDisplay,
     PrecisionRecallCurveDisplay,
     PredictionErrorDisplay,
@@ -46,7 +48,6 @@
     You can access this accessor using the `metrics` attribute.
     """
 
-<<<<<<< HEAD
     _SCORE_OR_LOSS_INFO: dict[str, dict[str, str]] = {
         "accuracy": {"name": "Accuracy", "icon": "(↗︎)"},
         "precision": {"name": "Precision", "icon": "(↗︎)"},
@@ -60,8 +61,6 @@
         "summarize": {"name": "Metrics summary", "icon": ""},
     }
 
-=======
->>>>>>> 8ab66314
     def __init__(self, parent: CrossValidationReport) -> None:
         super().__init__(parent)
 
@@ -79,6 +78,7 @@
         flat_index: bool = False,
         aggregate: Aggregate | None = ("mean", "std"),
     ) -> MetricsSummaryDisplay:
+        aggregate: Aggregate | None = ("mean", "std"),
         """Report a set of metrics for our estimator.
 
         Parameters
@@ -142,6 +142,8 @@
         -------
         MetricsSummaryDisplay
             A display containing the statistics for the metrics.
+        MetricsSummaryDisplay
+            A display containing the statistics for the metrics.
 
         Examples
         --------
@@ -152,9 +154,11 @@
         >>> classifier = LogisticRegression(max_iter=10_000)
         >>> report = CrossValidationReport(classifier, X=X, y=y, cv_splitter=2)
         >>> report.metrics.summarize(
+        >>> report.metrics.summarize(
         ...     scoring=["precision", "recall"],
         ...     pos_label=1,
         ...     indicator_favorability=True,
+        ... ).frame()
         ... ).frame()
                   LogisticRegression           Favorability
                                 mean       std
@@ -166,6 +170,7 @@
             pos_label = self._parent.pos_label
 
         results = self._compute_metric_scores(
+            report_metric_name="summarize",
             report_metric_name="summarize",
             data_source=data_source,
             X=X,
@@ -1059,7 +1064,6 @@
     # Methods related to the help tree
     ####################################################################################
 
-<<<<<<< HEAD
     def _sort_methods_for_help(
         self, methods: list[tuple[str, Callable]]
     ) -> list[tuple[str, Callable]]:
@@ -1098,8 +1102,6 @@
         else:
             return method_name.ljust(29)
 
-=======
->>>>>>> 8ab66314
     def _get_methods_for_help(self) -> list[tuple[str, Callable]]:
         """Override to exclude the plot accessor from methods list."""
         methods = super()._get_methods_for_help()
