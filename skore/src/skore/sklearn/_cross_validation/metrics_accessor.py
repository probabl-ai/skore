--- conflicted
+++ resolved
@@ -235,9 +235,6 @@
             self._parent._cache[cache_key] = results
         return results
 
-<<<<<<< HEAD
-    @available_if(_check_estimator_report_has_method("metrics", "accuracy"))
-=======
     def timings(
         self,
         aggregate: Optional[
@@ -293,12 +290,7 @@
         timings.index = timings.index.str.replace("_", " ").str.capitalize()
         return timings
 
-    @available_if(
-        _check_supported_ml_task(
-            supported_ml_tasks=["binary-classification", "multiclass-classification"]
-        )
-    )
->>>>>>> a37ccafe
+    @available_if(_check_estimator_report_has_method("metrics", "accuracy"))
     def accuracy(
         self,
         *,
