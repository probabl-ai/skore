import inspect
from collections.abc import Iterable
from functools import partial
<<<<<<< HEAD
from typing import Any, Callable, Literal, Optional, Union, cast
=======
from operator import attrgetter
from typing import Any, Callable, Literal, Optional, Union
>>>>>>> af66e29e

import joblib
import numpy as np
import pandas as pd
from numpy.typing import ArrayLike, NDArray
from sklearn import metrics
from sklearn.metrics._scorer import _BaseScorer
from sklearn.utils.metaestimators import available_if

from skore.externals._pandas_accessors import DirNamesMixin
from skore.sklearn._base import _BaseAccessor, _get_cached_response_values
from skore.sklearn._estimator.report import EstimatorReport
from skore.sklearn._plot import (
    PrecisionRecallCurveDisplay,
    PredictionErrorDisplay,
    RocCurveDisplay,
)
from skore.sklearn.types import SKLearnScorer
from skore.utils._accessor import _check_estimator_has_method, _check_supported_ml_task
from skore.utils._index import flatten_multi_index

DataSource = Literal["test", "train", "X_y"]


class _MetricsAccessor(_BaseAccessor["EstimatorReport"], DirNamesMixin):
    """Accessor for metrics-related operations.

    You can access this accessor using the `metrics` attribute.
    """

    _SCORE_OR_LOSS_INFO: dict[str, dict[str, str]] = {
        "fit_time": {"name": "Fit time", "icon": "(↘︎)"},
        "predict_time": {"name": "Predict time", "icon": "(↘︎)"},
        "accuracy": {"name": "Accuracy", "icon": "(↗︎)"},
        "precision": {"name": "Precision", "icon": "(↗︎)"},
        "recall": {"name": "Recall", "icon": "(↗︎)"},
        "brier_score": {"name": "Brier score", "icon": "(↘︎)"},
        "roc_auc": {"name": "ROC AUC", "icon": "(↗︎)"},
        "log_loss": {"name": "Log loss", "icon": "(↘︎)"},
        "r2": {"name": "R²", "icon": "(↗︎)"},
        "rmse": {"name": "RMSE", "icon": "(↘︎)"},
        "custom_metric": {"name": "Custom metric", "icon": ""},
        "report_metrics": {"name": "Report metrics", "icon": ""},
    }

    def __init__(self, parent: EstimatorReport) -> None:
        super().__init__(parent)

    def report_metrics(
        self,
        *,
        data_source: DataSource = "test",
        X: Optional[ArrayLike] = None,
        y: Optional[ArrayLike] = None,
        scoring: Optional[list[Union[str, Callable, SKLearnScorer]]] = None,
        scoring_names: Optional[list[Union[str, None]]] = None,
        scoring_kwargs: Optional[dict[str, Any]] = None,
        pos_label: Optional[Union[int, float, bool, str]] = None,
        indicator_favorability: bool = False,
        flat_index: bool = False,
    ) -> pd.DataFrame:
        """Report a set of metrics for our estimator.

        Parameters
        ----------
        data_source : {"test", "train", "X_y"}, default="test"
            The data source to use.

            - "test" : use the test set provided when creating the report.
            - "train" : use the train set provided when creating the report.
            - "X_y" : use the provided `X` and `y` to compute the metric.

        X : array-like of shape (n_samples, n_features), default=None
            New data on which to compute the metric. By default, we use the validation
            set provided when creating the report.

        y : array-like of shape (n_samples,), default=None
            New target on which to compute the metric. By default, we use the target
            provided when creating the report.

        scoring : list of str, callable, or scorer, default=None
            The metrics to report. You can get the possible list of string by calling
            `report.metrics.help()`. When passing a callable, it should take as
            arguments `y_true`, `y_pred` as the two first arguments. Additional
            arguments can be passed as keyword arguments and will be forwarded with
            `scoring_kwargs`. If the callable API is too restrictive (e.g. need to pass
            same parameter name with different values), you can use scikit-learn scorers
            as provided by :func:`sklearn.metrics.make_scorer`.

        scoring_names : list of str, default=None
            Used to overwrite the default scoring names in the report. It should be of
            the same length as the `scoring` parameter.

        scoring_kwargs : dict, default=None
            The keyword arguments to pass to the scoring functions.

        pos_label : int, float, bool or str, default=None
            The positive class.

        indicator_favorability : bool, default=False
            Whether or not to add an indicator of the favorability of the metric as
            an extra column in the returned DataFrame.

        flat_index : bool, default=False
            Whether to flatten the multi-index columns. Flat index will always be lower
            case, do not include spaces and remove the hash symbol to ease indexing.

        Returns
        -------
        pd.DataFrame
            The statistics for the metrics.

        Examples
        --------
        >>> from sklearn.datasets import load_breast_cancer
        >>> from sklearn.linear_model import LogisticRegression
        >>> from sklearn.model_selection import train_test_split
        >>> from skore import EstimatorReport
        >>> X_train, X_test, y_train, y_test = train_test_split(
        ...     *load_breast_cancer(return_X_y=True), random_state=0
        ... )
        >>> classifier = LogisticRegression(max_iter=10_000)
        >>> report = EstimatorReport(
        ...     classifier,
        ...     X_train=X_train,
        ...     y_train=y_train,
        ...     X_test=X_test,
        ...     y_test=y_test,
        ... )
        >>> report.metrics.report_metrics(pos_label=1, indicator_favorability=True)
                    LogisticRegression Favorability
        Metric
        Precision              0.98...         (↗︎)
        Recall                 0.93...         (↗︎)
        ROC AUC                0.99...         (↗︎)
        Brier score            0.03...         (↘︎)
        """
        if data_source == "X_y":
            # optimization of the hash computation to avoid recomputing it
            # FIXME: we are still recomputing the hash for all the metrics that we
            # support in the report because we don't call `_compute_metric_scores`
            # here. We should fix it.
            X, y, data_source_hash = self._get_X_y_and_data_source_hash(
                data_source=data_source, X=X, y=y
            )
        else:
            data_source_hash = None

        scoring_was_none = scoring is None
        if scoring is None:
            # Equivalent to _get_scorers_to_add
            if self._parent._ml_task == "binary-classification":
                scoring = ["_precision", "_recall", "_roc_auc"]
                if hasattr(self._parent._estimator, "predict_proba"):
                    scoring.append("_brier_score")
            elif self._parent._ml_task == "multiclass-classification":
                scoring = ["_precision", "_recall"]
                if hasattr(self._parent._estimator, "predict_proba"):
                    scoring += ["_roc_auc", "_log_loss"]
            else:
                scoring = ["_r2", "_rmse"]
            scoring += ["_fit_time", "_predict_time"]

        if scoring_names is not None and len(scoring_names) != len(scoring):
            if scoring_was_none:
                # we raise a better error message since we decide the default scores
                raise ValueError(
                    "The `scoring_names` parameter should be of the same length as "
                    "the `scoring` parameter. In your case, `scoring` was set to None "
                    f"and you are using our default scores that are {len(scoring)}. "
                    f"The list is the following: {scoring}."
                )
            else:
                raise ValueError(
                    "The `scoring_names` parameter should be of the same length as "
                    f"the `scoring` parameter. Got {len(scoring_names)} names for "
                    f"{len(scoring)} scoring functions."
                )
        elif scoring_names is None:
            scoring_names = [None] * len(scoring)

        scores = []
        favorability_indicator = []
        for metric_name, metric in zip(scoring_names, scoring):
            # NOTE: we have to check specifically for `_BaseScorer` first because this
            # is also a callable but it has a special private API that we can leverage
            if isinstance(metric, _BaseScorer):
                # scorers have the advantage to have scoped defined kwargs
                metric_function: Callable = metric._score_func
                response_method: Union[str, list[str]] = metric._response_method
                metric_fn = partial(
                    self._custom_metric,
                    metric_function=metric_function,
                    response_method=response_method,
                )
                # forward the additional parameters specific to the scorer
                metrics_kwargs = {**metric._kwargs}
                metrics_kwargs["data_source_hash"] = data_source_hash
                metrics_params = inspect.signature(metric._score_func).parameters
                if "pos_label" in metrics_params:
                    if pos_label is not None and "pos_label" in metrics_kwargs:
                        if pos_label != metrics_kwargs["pos_label"]:
                            raise ValueError(
                                "`pos_label` is passed both in the scorer and to the "
                                "`report_metrics` method. Please provide a consistent "
                                "`pos_label` or only pass it whether in the scorer or "
                                "to the `report_metrics` method."
                            )
                    elif pos_label is not None:
                        metrics_kwargs["pos_label"] = pos_label
                if metric_name is None:
                    metric_name = metric._score_func.__name__
                metric_favorability = "↗︎" if metric._sign == 1 else "↘︎"
                favorability_indicator.append(metric_favorability)
            elif isinstance(metric, str) or callable(metric):
                if isinstance(metric, str):
                    err_msg = (
                        f"Invalid metric: {metric!r}. Please use a valid metric"
                        " from the list of supported metrics: "
                        f"{list(self._SCORE_OR_LOSS_INFO.keys())}"
                    )
                    if (
                        metric.startswith("_")
                        and metric[1:] not in self._SCORE_OR_LOSS_INFO
                    ):
                        raise ValueError(err_msg)
                    if not metric.startswith("_"):
                        if metric not in self._SCORE_OR_LOSS_INFO:
                            raise ValueError(err_msg)
                        metric = f"_{metric}"
                    metric_fn = getattr(self, metric)
                    metrics_kwargs = {"data_source_hash": data_source_hash}
                    if metric_name is None:
                        metric_name = f"{self._SCORE_OR_LOSS_INFO[metric[1:]]['name']}"
                    metric_favorability = self._SCORE_OR_LOSS_INFO[metric[1:]]["icon"]
                    favorability_indicator.append(metric_favorability)
                else:
                    metric_fn = partial(self._custom_metric, metric_function=metric)
                    if scoring_kwargs is None:
                        metrics_kwargs = {}
                    else:
                        # check if we should pass any parameters specific to the metric
                        # callable
                        metric_callable_params = inspect.signature(metric).parameters
                        metrics_kwargs = {
                            param: scoring_kwargs[param]
                            for param in metric_callable_params
                            if param in scoring_kwargs
                        }
                    metrics_kwargs["data_source_hash"] = data_source_hash
                    if metric_name is None:
                        metric_name = metric.__name__
                    metric_favorability = ""
                    favorability_indicator.append(metric_favorability)
                metrics_params = inspect.signature(metric_fn).parameters
                if scoring_kwargs is not None:
                    for param in metrics_params:
                        if param in scoring_kwargs:
                            metrics_kwargs[param] = scoring_kwargs[param]
                if "pos_label" in metrics_params:
                    metrics_kwargs["pos_label"] = pos_label
            else:
                raise ValueError(
                    f"Invalid type of metric: {type(metric)} for {metric!r}"
                )

            score = metric_fn(data_source=data_source, X=X, y=y, **metrics_kwargs)

            index: Union[pd.Index, pd.MultiIndex, list[str], None]
            score_array: NDArray
            if self._parent._ml_task == "binary-classification":
                if isinstance(score, dict):
                    classes = list(score.keys())
                    index = pd.MultiIndex.from_arrays(
                        [[metric_name] * len(classes), classes],
                        names=["Metric", "Label / Average"],
                    )
                    score_array = np.hstack([score[c] for c in classes]).reshape(-1, 1)
                elif "average" in metrics_kwargs:
                    if metrics_kwargs["average"] == "binary":
                        index = pd.MultiIndex.from_arrays(
                            [[metric_name], [pos_label]],
                            names=["Metric", "Label / Average"],
                        )
                    elif metrics_kwargs["average"] is not None:
                        index = pd.MultiIndex.from_arrays(
                            [[metric_name], [metrics_kwargs["average"]]],
                            names=["Metric", "Label / Average"],
                        )
                    else:
                        index = pd.Index([metric_name], name="Metric")
                    score_array = np.array(score).reshape(-1, 1)
                else:
                    index = pd.Index([metric_name], name="Metric")
                    score_array = np.array(score).reshape(-1, 1)
            elif self._parent._ml_task == "multiclass-classification":
                if isinstance(score, dict):
                    classes = list(score.keys())
                    index = pd.MultiIndex.from_arrays(
                        [[metric_name] * len(classes), classes],
                        names=["Metric", "Label / Average"],
                    )
                    score_array = np.hstack([score[c] for c in classes]).reshape(-1, 1)
                elif (
                    "average" in metrics_kwargs
                    and metrics_kwargs["average"] is not None
                ):
                    index = pd.MultiIndex.from_arrays(
                        [[metric_name], [metrics_kwargs["average"]]],
                        names=["Metric", "Label / Average"],
                    )
                    score_array = np.array(score).reshape(-1, 1)
                else:
                    index = pd.Index([metric_name], name="Metric")
                    score_array = np.array(score).reshape(-1, 1)
            elif self._parent._ml_task in ("regression", "multioutput-regression"):
                if isinstance(score, list):
                    index = pd.MultiIndex.from_arrays(
                        [[metric_name] * len(score), list(range(len(score)))],
                        names=["Metric", "Output"],
                    )
                    score_array = np.array(score).reshape(-1, 1)
                else:
                    index = pd.Index([metric_name], name="Metric")
                    score_array = np.array(score).reshape(-1, 1)
            else:  # unknown task - try our best
                index = None if isinstance(score, Iterable) else [metric_name]

            score_df = pd.DataFrame(
                score_array, index=index, columns=[self._parent.estimator_name_]
            )
            if indicator_favorability:
                score_df["Favorability"] = metric_favorability

            scores.append(score_df)

        has_multilevel = any(
            isinstance(df, pd.DataFrame) and isinstance(df.index, pd.MultiIndex)
            for df in scores
        )

        if has_multilevel:
            # Convert single-level dataframes to multi-level
            for i, df in enumerate(scores):
                if hasattr(df, "index") and not isinstance(df.index, pd.MultiIndex):
                    if self._parent._ml_task in (
                        "regression",
                        "multioutput-regression",
                    ):
                        name_index = ["Metric", "Output"]
                    else:
                        name_index = ["Metric", "Label / Average"]

                    scores[i].index = pd.MultiIndex.from_tuples(
                        [(idx, "") for idx in df.index],
                        names=name_index,
                    )

        results = pd.concat(scores, axis=0)
        if flat_index:
            if isinstance(results.columns, pd.MultiIndex):
                results.columns = flatten_multi_index(results.columns)
            if isinstance(results.index, pd.MultiIndex):
                results.index = flatten_multi_index(results.index)
        return results

    def _compute_metric_scores(
        self,
        metric_fn: Callable,
        X: Optional[ArrayLike],
        y_true: Optional[ArrayLike],
        *,
        response_method: Union[str, list[str], tuple[str, ...]],
        data_source: DataSource = "test",
        data_source_hash: Optional[int] = None,
        pos_label: Optional[Union[int, float, bool, str]] = None,
        **metric_kwargs: Any,
    ) -> Union[float, dict[Union[int, float, bool, str], float], list]:
        if data_source_hash is None:
            X, y_true, data_source_hash = self._get_X_y_and_data_source_hash(
                data_source=data_source, X=X, y=y_true
            )

        # build the cache key components to finally create a tuple that will be used
        # to check if the metric has already been computed
        cache_key_parts: list[Any] = [
            self._parent._hash,
            metric_fn.__name__,
            data_source,
        ]

        if data_source_hash is not None:
            cache_key_parts.append(data_source_hash)

        metric_params = inspect.signature(metric_fn).parameters
        if "pos_label" in metric_params:
            cache_key_parts.append(pos_label)

        # add the ordered metric kwargs to the cache key
        ordered_metric_kwargs = sorted(metric_kwargs.keys())
        for key in ordered_metric_kwargs:
            value = metric_kwargs[key]
            if isinstance(value, np.ndarray):
                cache_key_parts.append(joblib.hash(value))
            else:
                cache_key_parts.append(value)

        cache_key = tuple(cache_key_parts)

        if cache_key in self._parent._cache:
            score = self._parent._cache[cache_key]
        else:
            metric_params = inspect.signature(metric_fn).parameters
            kwargs = {**metric_kwargs}
            if "pos_label" in metric_params:
                kwargs.update(pos_label=pos_label)

            y_pred = _get_cached_response_values(
                cache=self._parent._cache,
                estimator_hash=self._parent._hash,
                estimator=self._parent.estimator_,
                X=X,
                response_method=response_method,
                pos_label=pos_label,
                data_source=data_source,
                data_source_hash=data_source_hash,
            )

            score = metric_fn(y_true, y_pred, **kwargs)

            if isinstance(score, np.ndarray):
                score = score.tolist()
            elif hasattr(score, "item"):
                score = score.item()

            self._parent._cache[cache_key] = score

        if isinstance(score, list):
            if "classification" in self._parent._ml_task:
                return dict(zip(self._parent._estimator.classes_.tolist(), score))

            if len(score) == 1:
                return score[0]
        return score

    def _fit_time(self, cast: bool = True, **kwargs) -> Union[float, None]:
        """Get time to fit the estimator.

        Parameters
        ----------
        cast : bool, default=True
            Whether to cast the return value to a float. If `False`, the return value
            is `None` when the estimator is not fitted.

        kwargs : dict
            Additional arguments that are ignored but present for compatibility with
            other metrics.
        """
        if cast and self._parent.fit_time_ is None:
            return float("nan")
        return self._parent.fit_time_

    def _predict_time(
        self,
        *,
        data_source: DataSource = "test",
        data_source_hash: Optional[int] = None,
        X: Optional[ArrayLike] = None,
        y: Optional[ArrayLike] = None,
    ) -> Union[float, None]:
        """Get prediction time if it has been already measured."""
        if data_source_hash is None:
            X, _, data_source_hash = self._get_X_y_and_data_source_hash(
                data_source=data_source, X=X, y=y
            )

        predict_time_cache_key = (
            self._parent._hash,
            data_source,
            data_source_hash,
            "predict_time",
        )

        return self._parent._cache.get(predict_time_cache_key, None)

    def timings(self) -> dict:
        """Get all measured processing times related to the estimator.

        When an estimator is fitted inside the :class:`~skore.EstimatorReport`, the time
        to fit is recorded. Similarly, when predictions are computed on some data, the
        time to predict is recorded. This function returns all the recorded times.

        Returns
        -------
        timings : dict
            The recorded times, in seconds,
            in the form of a `dict` with some or all of the following keys:

            - "fit_time", for the time to fit the estimator in the train set.
            - "predict_time_{data_source}", where data_source is "train", "test" or
              "X_y_{data_source_hash}", for the time to compute the predictions on the
              given data source.
        """
        fit_time_ = self._fit_time(cast=False)
        fit_time = {"fit_time": fit_time_} if fit_time_ is not None else {}

        # predict_time cache keys are of the form
        # (self._parent._hash, data_source, data_source_hash, "predict_time")

        def make_key(k: tuple) -> str:
            data_source, data_source_hash = k[1], k[2]
            if data_source == "X_y":
                return f"predict_time_X_y_{data_source_hash}"
            return f"predict_time_{data_source}"

        predict_times = {
            make_key(k): v
            for k, v in self._parent._cache.items()
            if k[-1] == "predict_time"
        }

        return fit_time | predict_times

    @available_if(attrgetter("_accuracy"))
    def accuracy(
        self,
        *,
        data_source: DataSource = "test",
        X: Optional[ArrayLike] = None,
        y: Optional[ArrayLike] = None,
    ) -> float:
        """Compute the accuracy score.

        Parameters
        ----------
        data_source : {"test", "train", "X_y"}, default="test"
            The data source to use.

            - "test" : use the test set provided when creating the report.
            - "train" : use the train set provided when creating the report.
            - "X_y" : use the provided `X` and `y` to compute the metric.

        X : array-like of shape (n_samples, n_features), default=None
            New data on which to compute the metric. By default, we use the validation
            set provided when creating the report.

        y : array-like of shape (n_samples,), default=None
            New target on which to compute the metric. By default, we use the target
            provided when creating the report.

        Returns
        -------
        float
            The accuracy score.

        Examples
        --------
        >>> from sklearn.datasets import load_breast_cancer
        >>> from sklearn.linear_model import LogisticRegression
        >>> from sklearn.model_selection import train_test_split
        >>> from skore import EstimatorReport
        >>> X_train, X_test, y_train, y_test = train_test_split(
        ...     *load_breast_cancer(return_X_y=True), random_state=0
        ... )
        >>> classifier = LogisticRegression(max_iter=10_000)
        >>> report = EstimatorReport(
        ...     classifier,
        ...     X_train=X_train,
        ...     y_train=y_train,
        ...     X_test=X_test,
        ...     y_test=y_test,
        ... )
        >>> report.metrics.accuracy()
        0.95...
        """
        return self._accuracy(data_source=data_source, data_source_hash=None, X=X, y=y)

    @available_if(
        _check_supported_ml_task(
            supported_ml_tasks=["binary-classification", "multiclass-classification"]
        )
    )
    def _accuracy(
        self,
        *,
        data_source: DataSource = "test",
        data_source_hash: Optional[int] = None,
        X: Optional[ArrayLike] = None,
        y: Optional[ArrayLike] = None,
    ) -> float:
        """Private interface of `accuracy` to be able to pass `data_source_hash`.

        `data_source_hash` is either an `int` when we already computed the hash
        and are able to pass it around or `None` and thus trigger its computation
        in the underlying process.
        """
        score = self._compute_metric_scores(
            metrics.accuracy_score,
            X=X,
            y_true=y,
            data_source=data_source,
            data_source_hash=data_source_hash,
            response_method="predict",
        )
        return cast(float, score)

    @available_if(attrgetter("_precision"))
    def precision(
        self,
        *,
        data_source: DataSource = "test",
        X: Optional[ArrayLike] = None,
        y: Optional[ArrayLike] = None,
        average: Optional[
            Literal["binary", "macro", "micro", "weighted", "samples"]
        ] = None,
        pos_label: Optional[Union[int, float, bool, str]] = None,
    ) -> Union[float, dict[Union[int, float, bool, str], float]]:
        """Compute the precision score.

        Parameters
        ----------
        data_source : {"test", "train", "X_y"}, default="test"
            The data source to use.

            - "test" : use the test set provided when creating the report.
            - "train" : use the train set provided when creating the report.
            - "X_y" : use the provided `X` and `y` to compute the metric.

        X : array-like of shape (n_samples, n_features), default=None
            New data on which to compute the metric. By default, we use the validation
            set provided when creating the report.

        y : array-like of shape (n_samples,), default=None
            New target on which to compute the metric. By default, we use the target
            provided when creating the report.

        average : {"binary","macro", "micro", "weighted", "samples"} or None, \
                default=None
            Used with multiclass problems.
            If `None`, the metrics for each class are returned. Otherwise, this
            determines the type of averaging performed on the data:

            - "binary": Only report results for the class specified by `pos_label`.
              This is applicable only if targets (`y_{true,pred}`) are binary.
            - "micro": Calculate metrics globally by counting the total true positives,
              false negatives and false positives.
            - "macro": Calculate metrics for each label, and find their unweighted
              mean.  This does not take label imbalance into account.
            - "weighted": Calculate metrics for each label, and find their average
              weighted by support (the number of true instances for each label). This
              alters 'macro' to account for label imbalance; it can result in an F-score
              that is not between precision and recall.
            - "samples": Calculate metrics for each instance, and find their average
              (only meaningful for multilabel classification where this differs from
              :func:`accuracy_score`).

            .. note::
                If `pos_label` is specified and `average` is None, then we report
                only the statistics of the positive class (i.e. equivalent to
                `average="binary"`).

        pos_label : int, float, bool or str, default=None
            The positive class.

        Returns
        -------
        float or dict
            The precision score.

        Examples
        --------
        >>> from sklearn.datasets import load_breast_cancer
        >>> from sklearn.linear_model import LogisticRegression
        >>> from sklearn.model_selection import train_test_split
        >>> from skore import EstimatorReport
        >>> X_train, X_test, y_train, y_test = train_test_split(
        ...     *load_breast_cancer(return_X_y=True), random_state=0
        ... )
        >>> classifier = LogisticRegression(max_iter=10_000)
        >>> report = EstimatorReport(
        ...     classifier,
        ...     X_train=X_train,
        ...     y_train=y_train,
        ...     X_test=X_test,
        ...     y_test=y_test,
        ... )
        >>> report.metrics.precision(pos_label=1)
        0.98...
        """
        return self._precision(
            data_source=data_source,
            data_source_hash=None,
            X=X,
            y=y,
            average=average,
            pos_label=pos_label,
        )

    @available_if(
        _check_supported_ml_task(
            supported_ml_tasks=["binary-classification", "multiclass-classification"]
        )
    )
    def _precision(
        self,
        *,
        data_source: DataSource = "test",
        data_source_hash: Optional[int] = None,
        X: Optional[ArrayLike] = None,
        y: Optional[ArrayLike] = None,
        average: Optional[
            Literal["binary", "macro", "micro", "weighted", "samples"]
        ] = None,
        pos_label: Optional[Union[int, float, bool, str]] = None,
    ) -> Union[float, dict[Union[int, float, bool, str], float]]:
        """Private interface of `precision` to be able to pass `data_source_hash`.

        `data_source_hash` is either an `int` when we already computed the hash
        and are able to pass it around or `None` and thus trigger its computation
        in the underlying process.
        """
        if self._parent._ml_task == "binary-classification" and pos_label is not None:
            # if `pos_label` is specified by our user, then we can safely report only
            # the statistics of the positive class
            average = "binary"

        result = self._compute_metric_scores(
            metrics.precision_score,
            X=X,
            y_true=y,
            data_source=data_source,
            data_source_hash=data_source_hash,
            response_method="predict",
            pos_label=pos_label,
            average=average,
        )
<<<<<<< HEAD
        if self._parent._ml_task == "binary-classification" and pos_label is not None:
            return cast(float, result)
        return cast(dict[Union[int, float, bool, str], float], result)
=======
        if self._parent._ml_task == "binary-classification" and (
            pos_label is not None or average is not None
        ):
            assert isinstance(result, float), (
                "The precision score should be a float, got "
                f"{type(result)} with value {result}."
            )
            return result
        assert isinstance(result, dict), (
            "The precision score should be a dict, got "
            f"{type(result)} with value {result}."
        )
        return result
>>>>>>> af66e29e

    @available_if(attrgetter("_recall"))
    def recall(
        self,
        *,
        data_source: DataSource = "test",
        X: Optional[ArrayLike] = None,
        y: Optional[ArrayLike] = None,
        average: Optional[
            Literal["binary", "macro", "micro", "weighted", "samples"]
        ] = None,
        pos_label: Optional[Union[int, float, bool, str]] = None,
    ) -> Union[float, dict[Union[int, float, bool, str], float]]:
        """Compute the recall score.

        Parameters
        ----------
        data_source : {"test", "train", "X_y"}, default="test"
            The data source to use.

            - "test" : use the test set provided when creating the report.
            - "train" : use the train set provided when creating the report.
            - "X_y" : use the provided `X` and `y` to compute the metric.

        X : array-like of shape (n_samples, n_features), default=None
            New data on which to compute the metric. By default, we use the validation
            set provided when creating the report.

        y : array-like of shape (n_samples,), default=None
            New target on which to compute the metric. By default, we use the target
            provided when creating the report.

        average : {"binary","macro", "micro", "weighted", "samples"} or None, \
                default=None
            Used with multiclass problems.
            If `None`, the metrics for each class are returned. Otherwise, this
            determines the type of averaging performed on the data:

            - "binary": Only report results for the class specified by `pos_label`.
              This is applicable only if targets (`y_{true,pred}`) are binary.
            - "micro": Calculate metrics globally by counting the total true positives,
              false negatives and false positives.
            - "macro": Calculate metrics for each label, and find their unweighted
              mean.  This does not take label imbalance into account.
            - "weighted": Calculate metrics for each label, and find their average
              weighted by support (the number of true instances for each label). This
              alters 'macro' to account for label imbalance; it can result in an F-score
              that is not between precision and recall. Weighted recall is equal to
              accuracy.
            - "samples": Calculate metrics for each instance, and find their average
              (only meaningful for multilabel classification where this differs from
              :func:`accuracy_score`).

            .. note::
                If `pos_label` is specified and `average` is None, then we report
                only the statistics of the positive class (i.e. equivalent to
                `average="binary"`).

        pos_label : int, float, bool or str, default=None
            The positive class.

        Returns
        -------
        float or dict
            The recall score.

        Examples
        --------
        >>> from sklearn.datasets import load_breast_cancer
        >>> from sklearn.linear_model import LogisticRegression
        >>> from sklearn.model_selection import train_test_split
        >>> from skore import EstimatorReport
        >>> X_train, X_test, y_train, y_test = train_test_split(
        ...     *load_breast_cancer(return_X_y=True), random_state=0
        ... )
        >>> classifier = LogisticRegression(max_iter=10_000)
        >>> report = EstimatorReport(
        ...     classifier,
        ...     X_train=X_train,
        ...     y_train=y_train,
        ...     X_test=X_test,
        ...     y_test=y_test,
        ... )
        >>> report.metrics.recall(pos_label=1)
        0.93...
        """
        return self._recall(
            data_source=data_source,
            data_source_hash=None,
            X=X,
            y=y,
            average=average,
            pos_label=pos_label,
        )

    @available_if(
        _check_supported_ml_task(
            supported_ml_tasks=["binary-classification", "multiclass-classification"]
        )
    )
    def _recall(
        self,
        *,
        data_source: DataSource = "test",
        data_source_hash: Optional[int] = None,
        X: Optional[ArrayLike] = None,
        y: Optional[ArrayLike] = None,
        average: Optional[
            Literal["binary", "macro", "micro", "weighted", "samples"]
        ] = None,
        pos_label: Optional[Union[int, float, bool, str]] = None,
    ) -> Union[float, dict[Union[int, float, bool, str], float]]:
        """Private interface of `recall` to be able to pass `data_source_hash`.

        `data_source_hash` is either an `int` when we already computed the hash
        and are able to pass it around or `None` and thus trigger its computation
        in the underlying process.
        """
        if self._parent._ml_task == "binary-classification" and pos_label is not None:
            # if `pos_label` is specified by our user, then we can safely report only
            # the statistics of the positive class
            average = "binary"

        result = self._compute_metric_scores(
            metrics.recall_score,
            X=X,
            y_true=y,
            data_source=data_source,
            data_source_hash=data_source_hash,
            response_method="predict",
            pos_label=pos_label,
            average=average,
        )
<<<<<<< HEAD
        if self._parent._ml_task == "binary-classification" and pos_label is not None:
            return cast(float, result)
        return cast(dict[Union[int, float, bool, str], float], result)
=======
        if self._parent._ml_task == "binary-classification" and (
            pos_label is not None or average is not None
        ):
            assert isinstance(result, float), (
                "The precision score should be a float, got "
                f"{type(result)} with value {result}."
            )
            return result
        assert isinstance(result, dict), (
            "The precision score should be a dict, got "
            f"{type(result)} with value {result}."
        )
        return result
>>>>>>> af66e29e

    @available_if(attrgetter("_brier_score"))
    def brier_score(
        self,
        *,
        data_source: DataSource = "test",
        X: Optional[ArrayLike] = None,
        y: Optional[ArrayLike] = None,
    ) -> float:
        """Compute the Brier score.

        Parameters
        ----------
        data_source : {"test", "train", "X_y"}, default="test"
            The data source to use.

            - "test" : use the test set provided when creating the report.
            - "train" : use the train set provided when creating the report.
            - "X_y" : use the provided `X` and `y` to compute the metric.

        X : array-like of shape (n_samples, n_features), default=None
            New data on which to compute the metric. By default, we use the validation
            set provided when creating the report.

        y : array-like of shape (n_samples,), default=None
            New target on which to compute the metric. By default, we use the target
            provided when creating the report.

        Returns
        -------
        float
            The Brier score.

        Examples
        --------
        >>> from sklearn.datasets import load_breast_cancer
        >>> from sklearn.linear_model import LogisticRegression
        >>> from sklearn.model_selection import train_test_split
        >>> from skore import EstimatorReport
        >>> X_train, X_test, y_train, y_test = train_test_split(
        ...     *load_breast_cancer(return_X_y=True), random_state=0
        ... )
        >>> classifier = LogisticRegression(max_iter=10_000)
        >>> report = EstimatorReport(
        ...     classifier,
        ...     X_train=X_train,
        ...     y_train=y_train,
        ...     X_test=X_test,
        ...     y_test=y_test,
        ... )
        >>> report.metrics.brier_score()
        0.03...
        """
        return self._brier_score(
            data_source=data_source,
            data_source_hash=None,
            X=X,
            y=y,
        )

    @available_if(
        _check_supported_ml_task(supported_ml_tasks=["binary-classification"])
    )
    @available_if(_check_estimator_has_method(method_name="predict_proba"))
    def _brier_score(
        self,
        *,
        data_source: DataSource = "test",
        data_source_hash: Optional[int] = None,
        X: Optional[ArrayLike] = None,
        y: Optional[ArrayLike] = None,
    ) -> float:
        """Private interface of `brier_score` to be able to pass `data_source_hash`.

        `data_source_hash` is either an `int` when we already computed the hash
        and are able to pass it around or `None` and thus trigger its computation
        in the underlying process.
        """
        # The Brier score in scikit-learn request `pos_label` to ensure that the
        # integral encoding of `y_true` corresponds to the probabilities of the
        # `pos_label`. Since we get the predictions with `get_response_method`, we
        # can pass any `pos_label`, they will lead to the same result.
        result = self._compute_metric_scores(
            metrics.brier_score_loss,
            X=X,
            y_true=y,
            data_source=data_source,
            data_source_hash=data_source_hash,
            response_method="predict_proba",
            pos_label=self._parent._estimator.classes_[-1],
        )
        return cast(float, result)

    @available_if(attrgetter("_roc_auc"))
    def roc_auc(
        self,
        *,
        data_source: DataSource = "test",
        X: Optional[ArrayLike] = None,
        y: Optional[ArrayLike] = None,
        average: Optional[Literal["macro", "micro", "weighted", "samples"]] = None,
        multi_class: Literal["raise", "ovr", "ovo"] = "ovr",
    ) -> Union[float, dict[Union[int, float, bool, str], float]]:
        """Compute the ROC AUC score.

        Parameters
        ----------
        data_source : {"test", "train", "X_y"}, default="test"
            The data source to use.

            - "test" : use the test set provided when creating the report.
            - "train" : use the train set provided when creating the report.
            - "X_y" : use the provided `X` and `y` to compute the metric.

        X : array-like of shape (n_samples, n_features), default=None
            New data on which to compute the metric. By default, we use the validation
            set provided when creating the report.

        y : array-like of shape (n_samples,), default=None
            New target on which to compute the metric. By default, we use the target
            provided when creating the report.

        average : {"macro", "micro", "weighted", "samples"}, default=None
            Average to compute the ROC AUC score in a multiclass setting. By default,
            no average is computed. Otherwise, this determines the type of averaging
            performed on the data.

            - "micro": Calculate metrics globally by considering each element of
              the label indicator matrix as a label.
            - "macro": Calculate metrics for each label, and find their unweighted
              mean. This does not take label imbalance into account.
            - "weighted": Calculate metrics for each label, and find their average,
              weighted by support (the number of true instances for each label).
            - "samples": Calculate metrics for each instance, and find their
              average.

            .. note::
                Multiclass ROC AUC currently only handles the "macro" and
                "weighted" averages. For multiclass targets, `average=None` is only
                implemented for `multi_class="ovr"` and `average="micro"` is only
                implemented for `multi_class="ovr"`.

        multi_class : {"raise", "ovr", "ovo"}, default="ovr"
            The multi-class strategy to use.

            - "raise": Raise an error if the data is multiclass.
            - "ovr": Stands for One-vs-rest. Computes the AUC of each class against the
              rest. This treats the multiclass case in the same way as the multilabel
              case. Sensitive to class imbalance even when `average == "macro"`,
              because class imbalance affects the composition of each of the "rest"
              groupings.
            - "ovo": Stands for One-vs-one. Computes the average AUC of all possible
              pairwise combinations of classes. Insensitive to class imbalance when
              `average == "macro"`.

        Returns
        -------
        float or dict
            The ROC AUC score.

        Examples
        --------
        >>> from sklearn.datasets import load_breast_cancer
        >>> from sklearn.linear_model import LogisticRegression
        >>> from sklearn.model_selection import train_test_split
        >>> from skore import EstimatorReport
        >>> X_train, X_test, y_train, y_test = train_test_split(
        ...     *load_breast_cancer(return_X_y=True), random_state=0
        ... )
        >>> classifier = LogisticRegression(max_iter=10_000)
        >>> report = EstimatorReport(
        ...     classifier,
        ...     X_train=X_train,
        ...     y_train=y_train,
        ...     X_test=X_test,
        ...     y_test=y_test,
        ... )
        >>> report.metrics.roc_auc()
        0.99...
        """
        return self._roc_auc(
            data_source=data_source,
            data_source_hash=None,
            X=X,
            y=y,
            average=average,
            multi_class=multi_class,
        )

    @available_if(
        _check_supported_ml_task(
            supported_ml_tasks=["binary-classification", "multiclass-classification"]
        )
    )
    def _roc_auc(
        self,
        *,
        data_source: DataSource = "test",
        data_source_hash: Optional[int] = None,
        X: Optional[ArrayLike] = None,
        y: Optional[ArrayLike] = None,
        average: Optional[Literal["macro", "micro", "weighted", "samples"]] = None,
        multi_class: Literal["raise", "ovr", "ovo"] = "ovr",
    ) -> Union[float, dict[Union[int, float, bool, str], float]]:
        """Private interface of `roc_auc` to be able to pass `data_source_hash`.

        `data_source_hash` is either an `int` when we already computed the hash
        and are able to pass it around or `None` and thus trigger its computation
        in the underlying process.
        """
        result = self._compute_metric_scores(
            metrics.roc_auc_score,
            X=X,
            y_true=y,
            data_source=data_source,
            data_source_hash=data_source_hash,
            response_method=["predict_proba", "decision_function"],
            average=average,
            multi_class=multi_class,
        )
        if self._parent._ml_task == "multiclass-classification" and average is None:
            return cast(dict[Union[int, float, bool, str], float], result)
        return cast(float, result)

    @available_if(attrgetter("_log_loss"))
    def log_loss(
        self,
        *,
        data_source: DataSource = "test",
        X: Optional[ArrayLike] = None,
        y: Optional[ArrayLike] = None,
    ) -> float:
        """Compute the log loss.

        Parameters
        ----------
        X : array-like of shape (n_samples, n_features), default=None
            New data on which to compute the metric. By default, we use the validation
            set provided when creating the report.

        y : array-like of shape (n_samples,), default=None
            New target on which to compute the metric. By default, we use the target
            provided when creating the report.

        Returns
        -------
        float
            The log-loss.

        Examples
        --------
        >>> from sklearn.datasets import load_breast_cancer
        >>> from sklearn.linear_model import LogisticRegression
        >>> from sklearn.model_selection import train_test_split
        >>> from skore import EstimatorReport
        >>> X_train, X_test, y_train, y_test = train_test_split(
        ...     *load_breast_cancer(return_X_y=True), random_state=0
        ... )
        >>> classifier = LogisticRegression(max_iter=10_000)
        >>> report = EstimatorReport(
        ...     classifier,
        ...     X_train=X_train,
        ...     y_train=y_train,
        ...     X_test=X_test,
        ...     y_test=y_test,
        ... )
        >>> report.metrics.log_loss()
        0.10...
        """
        return self._log_loss(
            data_source=data_source,
            data_source_hash=None,
            X=X,
            y=y,
        )

    @available_if(
        _check_supported_ml_task(
            supported_ml_tasks=["binary-classification", "multiclass-classification"]
        )
    )
    def _log_loss(
        self,
        *,
        data_source: DataSource = "test",
        data_source_hash: Optional[int] = None,
        X: Optional[ArrayLike] = None,
        y: Optional[ArrayLike] = None,
    ) -> float:
        """Private interface of `log_loss` to be able to pass `data_source_hash`.

        `data_source_hash` is either an `int` when we already computed the hash
        and are able to pass it around or `None` and thus trigger its computation
        in the underlying process.
        """
        result = self._compute_metric_scores(
            metrics.log_loss,
            X=X,
            y_true=y,
            data_source=data_source,
            data_source_hash=data_source_hash,
            response_method="predict_proba",
        )
        return cast(float, result)

    @available_if(attrgetter("_r2"))
    def r2(
        self,
        *,
        data_source: DataSource = "test",
        X: Optional[ArrayLike] = None,
        y: Optional[ArrayLike] = None,
        multioutput: Union[
            Literal["raw_values", "uniform_average"], ArrayLike
        ] = "raw_values",
    ) -> Union[float, list]:
        """Compute the R² score.

        Parameters
        ----------
        data_source : {"test", "train", "X_y"}, default="test"
            The data source to use.

            - "test" : use the test set provided when creating the report.
            - "train" : use the train set provided when creating the report.
            - "X_y" : use the provided `X` and `y` to compute the metric.

        X : array-like of shape (n_samples, n_features), default=None
            New data on which to compute the metric. By default, we use the validation
            set provided when creating the report.

        y : array-like of shape (n_samples,), default=None
            New target on which to compute the metric. By default, we use the target
            provided when creating the report.

        multioutput : {"raw_values", "uniform_average"} or array-like of shape \
                (n_outputs,), default="raw_values"
            Defines aggregating of multiple output values. Array-like value defines
            weights used to average errors. The other possible values are:

            - "raw_values": Returns a full set of errors in case of multioutput input.
            - "uniform_average": Errors of all outputs are averaged with uniform weight.

            By default, no averaging is done.

        Returns
        -------
        float or list of ``n_outputs``
            The R² score.

        Examples
        --------
        >>> from sklearn.datasets import load_diabetes
        >>> from sklearn.linear_model import Ridge
        >>> from sklearn.model_selection import train_test_split
        >>> from skore import EstimatorReport
        >>> X_train, X_test, y_train, y_test = train_test_split(
        ...     *load_diabetes(return_X_y=True), random_state=0
        ... )
        >>> regressor = Ridge()
        >>> report = EstimatorReport(
        ...     regressor,
        ...     X_train=X_train,
        ...     y_train=y_train,
        ...     X_test=X_test,
        ...     y_test=y_test,
        ... )
        >>> report.metrics.r2()
        0.35...
        """
        return self._r2(
            data_source=data_source,
            data_source_hash=None,
            X=X,
            y=y,
            multioutput=multioutput,
        )

    @available_if(
        _check_supported_ml_task(
            supported_ml_tasks=["regression", "multioutput-regression"]
        )
    )
    def _r2(
        self,
        *,
        data_source: DataSource = "test",
        data_source_hash: Optional[int] = None,
        X: Optional[ArrayLike] = None,
        y: Optional[ArrayLike] = None,
        multioutput: Union[
            Literal["raw_values", "uniform_average"], ArrayLike
        ] = "raw_values",
    ) -> Union[float, list]:
        """Private interface of `r2` to be able to pass `data_source_hash`.

        `data_source_hash` is either an `int` when we already computed the hash
        and are able to pass it around or `None` and thus trigger its computation
        in the underlying process.
        """
        result = self._compute_metric_scores(
            metrics.r2_score,
            X=X,
            y_true=y,
            data_source=data_source,
            data_source_hash=data_source_hash,
            response_method="predict",
            multioutput=multioutput,
        )
        if (
            self._parent._ml_task == "multioutput-regression"
            and multioutput == "raw_values"
        ):
            return cast(list, result)
        return cast(float, result)

    @available_if(attrgetter("_rmse"))
    def rmse(
        self,
        *,
        data_source: DataSource = "test",
        X: Optional[ArrayLike] = None,
        y: Optional[ArrayLike] = None,
        multioutput: Union[
            Literal["raw_values", "uniform_average"], ArrayLike
        ] = "raw_values",
    ) -> Union[float, list]:
        """Compute the root mean squared error.

        Parameters
        ----------
        data_source : {"test", "train", "X_y"}, default="test"
            The data source to use.

            - "test" : use the test set provided when creating the report.
            - "train" : use the train set provided when creating the report.
            - "X_y" : use the provided `X` and `y` to compute the metric.

        X : array-like of shape (n_samples, n_features), default=None
            New data on which to compute the metric. By default, we use the validation
            set provided when creating the report.

        y : array-like of shape (n_samples,), default=None
            New target on which to compute the metric. By default, we use the target
            provided when creating the report.

        multioutput : {"raw_values", "uniform_average"} or array-like of shape \
                (n_outputs,), default="raw_values"
            Defines aggregating of multiple output values. Array-like value defines
            weights used to average errors. The other possible values are:

            - "raw_values": Returns a full set of errors in case of multioutput input.
            - "uniform_average": Errors of all outputs are averaged with uniform weight.

            By default, no averaging is done.

        Returns
        -------
        float or list of ``n_outputs``
            The root mean squared error.

        Examples
        --------
        >>> from sklearn.datasets import load_diabetes
        >>> from sklearn.linear_model import Ridge
        >>> from sklearn.model_selection import train_test_split
        >>> from skore import EstimatorReport
        >>> X_train, X_test, y_train, y_test = train_test_split(
        ...     *load_diabetes(return_X_y=True), random_state=0
        ... )
        >>> regressor = Ridge()
        >>> report = EstimatorReport(
        ...     regressor,
        ...     X_train=X_train,
        ...     y_train=y_train,
        ...     X_test=X_test,
        ...     y_test=y_test,
        ... )
        >>> report.metrics.rmse()
        56.5...
        """
        return self._rmse(
            data_source=data_source,
            data_source_hash=None,
            X=X,
            y=y,
            multioutput=multioutput,
        )

    @available_if(
        _check_supported_ml_task(
            supported_ml_tasks=["regression", "multioutput-regression"]
        )
    )
    def _rmse(
        self,
        *,
        data_source: DataSource = "test",
        data_source_hash: Optional[int] = None,
        X: Optional[ArrayLike] = None,
        y: Optional[ArrayLike] = None,
        multioutput: Union[
            Literal["raw_values", "uniform_average"], ArrayLike
        ] = "raw_values",
    ) -> Union[float, list]:
        """Private interface of `rmse` to be able to pass `data_source_hash`.

        `data_source_hash` is either an `int` when we already computed the hash
        and are able to pass it around or `None` and thus trigger its computation
        in the underlying process.
        """
        result = self._compute_metric_scores(
            metrics.root_mean_squared_error,
            X=X,
            y_true=y,
            data_source=data_source,
            data_source_hash=data_source_hash,
            response_method="predict",
            multioutput=multioutput,
        )
        if (
            self._parent._ml_task == "multioutput-regression"
            and multioutput == "raw_values"
        ):
            return cast(list, result)
        return cast(float, result)

    def custom_metric(
        self,
        metric_function: Callable,
        response_method: Union[str, list[str]],
        *,
        data_source: DataSource = "test",
        X: Optional[ArrayLike] = None,
        y: Optional[ArrayLike] = None,
        **kwargs: Any,
    ) -> Union[float, dict[Union[int, float, bool, str], float], list]:
        """Compute a custom metric.

        It brings some flexibility to compute any desired metric. However, we need to
        follow some rules:

        - `metric_function` should take `y_true` and `y_pred` as the first two
          positional arguments.
        - `response_method` corresponds to the estimator's method to be invoked to get
          the predictions. It can be a string or a list of strings to defined in which
          order the methods should be invoked.

        Parameters
        ----------
        metric_function : callable
            The metric function to be computed. The expected signature is
            `metric_function(y_true, y_pred, **kwargs)`.

        response_method : str or list of str
            The estimator's method to be invoked to get the predictions. The possible
            values are: `predict`, `predict_proba`, `predict_log_proba`, and
            `decision_function`.

        data_source : {"test", "train", "X_y"}, default="test"
            The data source to use.

            - "test" : use the test set provided when creating the report.
            - "train" : use the train set provided when creating the report.
            - "X_y" : use the provided `X` and `y` to compute the metric.

        X : array-like of shape (n_samples, n_features), default=None
            New data on which to compute the metric. By default, we use the validation
            set provided when creating the report.

        y : array-like of shape (n_samples,), default=None
            New target on which to compute the metric. By default, we use the target
            provided when creating the report.

        **kwargs : dict
            Any additional keyword arguments to be passed to the metric function.

        Returns
        -------
        float, dict, or list of ``n_outputs``
            The custom metric. The output type depends on the metric function.

        Examples
        --------
        >>> from sklearn.datasets import load_diabetes
        >>> from sklearn.linear_model import Ridge
        >>> from sklearn.metrics import mean_absolute_error
        >>> from sklearn.model_selection import train_test_split
        >>> from skore import EstimatorReport
        >>> X_train, X_test, y_train, y_test = train_test_split(
        ...     *load_diabetes(return_X_y=True), random_state=0
        ... )
        >>> regressor = Ridge()
        >>> report = EstimatorReport(
        ...     regressor,
        ...     X_train=X_train,
        ...     y_train=y_train,
        ...     X_test=X_test,
        ...     y_test=y_test,
        ... )
        >>> report.metrics.custom_metric(
        ...     metric_function=mean_absolute_error,
        ...     response_method="predict",
        ... )
        44.9...
        >>> def metric_function(y_true, y_pred):
        ...     return {"output": float(mean_absolute_error(y_true, y_pred))}
        >>> report.metrics.custom_metric(
        ...     metric_function=metric_function,
        ...     response_method="predict",
        ... )
        {'output': 44.9...}
        """
        return self._custom_metric(
            data_source=data_source,
            data_source_hash=None,
            X=X,
            y=y,
            metric_function=metric_function,
            response_method=response_method,
            **kwargs,
        )

    def _custom_metric(
        self,
        *,
        metric_function: Callable,
        response_method: Union[str, list[str]],
        data_source: DataSource = "test",
        data_source_hash: Optional[int] = None,
        X: Optional[ArrayLike] = None,
        y: Optional[ArrayLike] = None,
        **kwargs: Any,
    ) -> Any:
        """Private interface of `custom_metric` to be able to pass `data_source_hash`.

        `data_source_hash` is either an `int` when we already computed the hash
        and are able to pass it around or `None` and thus trigger its computation
        in the underlying process.
        """
        return self._compute_metric_scores(
            metric_function,
            X=X,
            y_true=y,
            data_source=data_source,
            data_source_hash=data_source_hash,
            response_method=response_method,
            **kwargs,
        )

    ####################################################################################
    # Methods related to the help tree
    ####################################################################################

    def _sort_methods_for_help(self, methods: list[tuple]) -> list[tuple]:
        """Override sort method for metrics-specific ordering.

        In short, we display the `report_metrics` first and then the `custom_metric`.
        """

        def _sort_key(method):
            name = method[0]
            if name == "custom_metric":
                priority = 1
            elif name == "report_metrics":
                priority = 2
            else:
                priority = 0
            return priority, name

        return sorted(methods, key=_sort_key)

    def _format_method_name(self, name: str) -> str:
        """Override format method for metrics-specific naming."""
        method_name = f"{name}(...)"
        method_name = method_name.ljust(22)
        if name in self._SCORE_OR_LOSS_INFO and self._SCORE_OR_LOSS_INFO[name][
            "icon"
        ] in ("(↗︎)", "(↘︎)"):
            if self._SCORE_OR_LOSS_INFO[name]["icon"] == "(↗︎)":
                method_name += f"[cyan]{self._SCORE_OR_LOSS_INFO[name]['icon']}[/cyan]"
                return method_name.ljust(43)
            else:  # (↘︎)
                method_name += (
                    f"[orange1]{self._SCORE_OR_LOSS_INFO[name]['icon']}[/orange1]"
                )
                return method_name.ljust(49)
        else:
            return method_name.ljust(29)

    def _get_methods_for_help(self) -> list[tuple]:
        """Override to exclude the plot accessor from methods list."""
        methods = super()._get_methods_for_help()
        return [(name, method) for name, method in methods if name != "plot"]

    def _get_help_panel_title(self) -> str:
        return "[bold cyan]Available metrics methods[/bold cyan]"

    def _get_help_legend(self) -> str:
        return (
            "[cyan](↗︎)[/cyan] higher is better [orange1](↘︎)[/orange1] lower is better"
        )

    def _get_help_tree_title(self) -> str:
        return "[bold cyan]report.metrics[/bold cyan]"

    def __repr__(self) -> str:
        """Return a string representation using rich."""
        return self._rich_repr(class_name="skore.EstimatorReport.metrics")

    ####################################################################################
    # Methods related to displays
    ####################################################################################

    def _get_display(
        self,
        *,
        X: Union[ArrayLike, None],
        y: Union[ArrayLike, None],
        data_source: DataSource,
        response_method: Union[str, list[str], tuple[str, ...]],
        display_class: type[
            Union[RocCurveDisplay, PrecisionRecallCurveDisplay, PredictionErrorDisplay]
        ],
        display_kwargs: dict[str, Any],
    ) -> Union[RocCurveDisplay, PrecisionRecallCurveDisplay, PredictionErrorDisplay]:
        """Get the display from the cache or compute it.

        Parameters
        ----------
        X : array-like of shape (n_samples, n_features)
            The data.

        y : array-like of shape (n_samples,)
            The target.

        data_source : {"test", "train", "X_y"}, default="test"
            The data source to use.

            - "test" : use the test set provided when creating the report.
            - "train" : use the train set provided when creating the report.
            - "X_y" : use the provided `X` and `y` to compute the metric.

        response_method : str, list of str or tuple of str
            The response method.

        display_class : class
            The display class.

        display_kwargs : dict
            The display kwargs used by `display_class._from_predictions`.

        Returns
        -------
        display : display_class
            The display.
        """
        X, y, data_source_hash = self._get_X_y_and_data_source_hash(
            data_source=data_source, X=X, y=y
        )
        assert y is not None, "y must be provided"

        # build the cache key components to finally create a tuple that will be used
        # to check if the metric has already been computed

        if "random_state" in display_kwargs and display_kwargs["random_state"] is None:
            cache_key = None
        else:
            cache_key_parts: list[Any] = [self._parent._hash, display_class.__name__]
            cache_key_parts.extend(display_kwargs.values())
            if data_source_hash is not None:
                cache_key_parts.append(data_source_hash)
            else:
                cache_key_parts.append(data_source)
            cache_key = tuple(cache_key_parts)

        if cache_key in self._parent._cache:
            display = self._parent._cache[cache_key]
        else:
            y_pred = _get_cached_response_values(
                cache=self._parent._cache,
                estimator_hash=self._parent._hash,
                estimator=self._parent.estimator_,
                X=X,
                response_method=response_method,
                data_source=data_source,
                data_source_hash=data_source_hash,
                pos_label=display_kwargs.get("pos_label"),
            )

            display = display_class._compute_data_for_display(
                y_true=[y],
                y_pred=[y_pred],
                report_type="estimator",
                estimators=[self._parent.estimator_],
                estimator_names=[self._parent.estimator_name_],
                ml_task=self._parent._ml_task,
                data_source=data_source,
                **display_kwargs,
            )

            # Unless random_state is an int (i.e. the call is deterministic),
            # we do not cache
            if cache_key is not None:
                self._parent._cache[cache_key] = display

        return display

    @available_if(
        _check_supported_ml_task(
            supported_ml_tasks=["binary-classification", "multiclass-classification"]
        )
    )
    def roc(
        self,
        *,
        data_source: DataSource = "test",
        X: Optional[ArrayLike] = None,
        y: Optional[ArrayLike] = None,
        pos_label: Optional[Union[int, float, bool, str]] = None,
    ) -> RocCurveDisplay:
        """Plot the ROC curve.

        Parameters
        ----------
        data_source : {"test", "train", "X_y"}, default="test"
            The data source to use.

            - "test" : use the test set provided when creating the report.
            - "train" : use the train set provided when creating the report.
            - "X_y" : use the provided `X` and `y` to compute the metric.

        X : array-like of shape (n_samples, n_features), default=None
            New data on which to compute the metric. By default, we use the validation
            set provided when creating the report.

        y : array-like of shape (n_samples,), default=None
            New target on which to compute the metric. By default, we use the target
            provided when creating the report.

        pos_label : int, float, bool or str, default=None
            The positive class.

        Returns
        -------
        RocCurveDisplay
            The ROC curve display.

        Examples
        --------
        >>> from sklearn.datasets import load_breast_cancer
        >>> from sklearn.linear_model import LogisticRegression
        >>> from sklearn.model_selection import train_test_split
        >>> from skore import EstimatorReport
        >>> X_train, X_test, y_train, y_test = train_test_split(
        ...     *load_breast_cancer(return_X_y=True), random_state=0
        ... )
        >>> classifier = LogisticRegression(max_iter=10_000)
        >>> report = EstimatorReport(
        ...     classifier,
        ...     X_train=X_train,
        ...     y_train=y_train,
        ...     X_test=X_test,
        ...     y_test=y_test,
        ... )
        >>> display = report.metrics.roc()
        >>> display.plot(roc_curve_kwargs={"color": "tab:red"})
        """
        response_method = ("predict_proba", "decision_function")
        display_kwargs = {"pos_label": pos_label}
        display = cast(
            RocCurveDisplay,
            self._get_display(
                X=X,
                y=y,
                data_source=data_source,
                response_method=response_method,
                display_class=RocCurveDisplay,
                display_kwargs=display_kwargs,
            ),
        )
        return display

    @available_if(
        _check_supported_ml_task(
            supported_ml_tasks=["binary-classification", "multiclass-classification"]
        )
    )
    def precision_recall(
        self,
        *,
        data_source: DataSource = "test",
        X: Optional[ArrayLike] = None,
        y: Optional[ArrayLike] = None,
        pos_label: Optional[Union[int, float, bool, str]] = None,
    ) -> PrecisionRecallCurveDisplay:
        """Plot the precision-recall curve.

        Parameters
        ----------
        data_source : {"test", "train", "X_y"}, default="test"
            The data source to use.

            - "test" : use the test set provided when creating the report.
            - "train" : use the train set provided when creating the report.
            - "X_y" : use the provided `X` and `y` to compute the metric.

        X : array-like of shape (n_samples, n_features), default=None
            New data on which to compute the metric. By default, we use the validation
            set provided when creating the report.

        y : array-like of shape (n_samples,), default=None
            New target on which to compute the metric. By default, we use the target
            provided when creating the report.

        pos_label : int, float, bool or str, default=None
            The positive class.

        Returns
        -------
        PrecisionRecallCurveDisplay
            The precision-recall curve display.

        Examples
        --------
        >>> from sklearn.datasets import load_breast_cancer
        >>> from sklearn.linear_model import LogisticRegression
        >>> from sklearn.model_selection import train_test_split
        >>> from skore import EstimatorReport
        >>> X_train, X_test, y_train, y_test = train_test_split(
        ...     *load_breast_cancer(return_X_y=True), random_state=0
        ... )
        >>> classifier = LogisticRegression(max_iter=10_000)
        >>> report = EstimatorReport(
        ...     classifier,
        ...     X_train=X_train,
        ...     y_train=y_train,
        ...     X_test=X_test,
        ...     y_test=y_test,
        ... )
        >>> display = report.metrics.precision_recall()
        >>> display.plot(pr_curve_kwargs={"color": "tab:red"})
        """
        response_method = ("predict_proba", "decision_function")
        display_kwargs = {"pos_label": pos_label}
        display = cast(
            PrecisionRecallCurveDisplay,
            self._get_display(
                X=X,
                y=y,
                data_source=data_source,
                response_method=response_method,
                display_class=PrecisionRecallCurveDisplay,
                display_kwargs=display_kwargs,
            ),
        )
        return display

    @available_if(
        _check_supported_ml_task(
            supported_ml_tasks=["regression", "multioutput-regression"]
        )
    )
    def prediction_error(
        self,
        *,
        data_source: DataSource = "test",
        X: Optional[ArrayLike] = None,
        y: Optional[ArrayLike] = None,
        subsample: Union[float, int, None] = 1_000,
        random_state: Optional[int] = None,
    ) -> PredictionErrorDisplay:
        """Plot the prediction error of a regression model.

        Extra keyword arguments will be passed to matplotlib's `plot`.

        Parameters
        ----------
        data_source : {"test", "train", "X_y"}, default="test"
            The data source to use.

            - "test" : use the test set provided when creating the report.
            - "train" : use the train set provided when creating the report.
            - "X_y" : use the provided `X` and `y` to compute the metric.

        X : array-like of shape (n_samples, n_features), default=None
            New data on which to compute the metric. By default, we use the validation
            set provided when creating the report.

        y : array-like of shape (n_samples,), default=None
            New target on which to compute the metric. By default, we use the target
            provided when creating the report.

        subsample : float, int or None, default=1_000
            Sampling the samples to be shown on the scatter plot. If `float`,
            it should be between 0 and 1 and represents the proportion of the
            original dataset. If `int`, it represents the number of samples
            display on the scatter plot. If `None`, no subsampling will be
            applied. by default, 1,000 samples or less will be displayed.

        random_state : int, default=None
            The random state to use for the subsampling.

        Returns
        -------
        PredictionErrorDisplay
            The prediction error display.

        Examples
        --------
        >>> from sklearn.datasets import load_diabetes
        >>> from sklearn.linear_model import Ridge
        >>> from sklearn.model_selection import train_test_split
        >>> from skore import EstimatorReport
        >>> X_train, X_test, y_train, y_test = train_test_split(
        ...     *load_diabetes(return_X_y=True), random_state=0
        ... )
        >>> regressor = Ridge()
        >>> report = EstimatorReport(
        ...     regressor,
        ...     X_train=X_train,
        ...     y_train=y_train,
        ...     X_test=X_test,
        ...     y_test=y_test,
        ... )
        >>> display = report.metrics.prediction_error()
        >>> display.plot(line_kwargs={"color": "tab:red"})
        """
        display_kwargs = {"subsample": subsample, "random_state": random_state}
        display = cast(
            PredictionErrorDisplay,
            self._get_display(
                X=X,
                y=y,
                data_source=data_source,
                response_method="predict",
                display_class=PredictionErrorDisplay,
                display_kwargs=display_kwargs,
            ),
        )
        return display<|MERGE_RESOLUTION|>--- conflicted
+++ resolved
@@ -1,12 +1,8 @@
 import inspect
 from collections.abc import Iterable
 from functools import partial
-<<<<<<< HEAD
+from operator import attrgetter
 from typing import Any, Callable, Literal, Optional, Union, cast
-=======
-from operator import attrgetter
-from typing import Any, Callable, Literal, Optional, Union
->>>>>>> af66e29e
 
 import joblib
 import numpy as np
@@ -744,25 +740,11 @@
             pos_label=pos_label,
             average=average,
         )
-<<<<<<< HEAD
-        if self._parent._ml_task == "binary-classification" and pos_label is not None:
-            return cast(float, result)
-        return cast(dict[Union[int, float, bool, str], float], result)
-=======
         if self._parent._ml_task == "binary-classification" and (
             pos_label is not None or average is not None
         ):
-            assert isinstance(result, float), (
-                "The precision score should be a float, got "
-                f"{type(result)} with value {result}."
-            )
-            return result
-        assert isinstance(result, dict), (
-            "The precision score should be a dict, got "
-            f"{type(result)} with value {result}."
-        )
-        return result
->>>>>>> af66e29e
+            return cast(float, result)
+        return cast(dict[Union[int, float, bool, str], float], result)
 
     @available_if(attrgetter("_recall"))
     def recall(
@@ -896,25 +878,11 @@
             pos_label=pos_label,
             average=average,
         )
-<<<<<<< HEAD
-        if self._parent._ml_task == "binary-classification" and pos_label is not None:
-            return cast(float, result)
-        return cast(dict[Union[int, float, bool, str], float], result)
-=======
         if self._parent._ml_task == "binary-classification" and (
             pos_label is not None or average is not None
         ):
-            assert isinstance(result, float), (
-                "The precision score should be a float, got "
-                f"{type(result)} with value {result}."
-            )
-            return result
-        assert isinstance(result, dict), (
-            "The precision score should be a dict, got "
-            f"{type(result)} with value {result}."
-        )
-        return result
->>>>>>> af66e29e
+            return cast(float, result)
+        return cast(dict[Union[int, float, bool, str], float], result)
 
     @available_if(attrgetter("_brier_score"))
     def brier_score(
