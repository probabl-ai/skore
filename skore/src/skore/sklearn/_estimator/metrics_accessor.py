--- conflicted
+++ resolved
@@ -136,11 +136,8 @@
                 )
                 # forward the additional parameters specific to the scorer
                 metrics_kwargs = {**metric._kwargs}
-<<<<<<< HEAD
                 if scoring_name is not None:
                     metrics_kwargs["metric_name"] = scoring_name[metric_idx]
-=======
->>>>>>> 79ec786f
                 metrics_kwargs["data_source_hash"] = data_source_hash
                 metrics_params = inspect.signature(metric._score_func).parameters
                 if "pos_label" in metrics_params:
@@ -163,11 +160,8 @@
                         metric = f"_{metric}"
                     metric_fn = getattr(self, metric)
                     metrics_kwargs = {"data_source_hash": data_source_hash}
-<<<<<<< HEAD
                     if scoring_name is not None:
                         metrics_kwargs["metric_name"] = scoring_name[metric_idx]
-=======
->>>>>>> 79ec786f
                 else:
                     metric_fn = partial(self._custom_metric, metric_function=metric)
                     if scoring_kwargs is None:
@@ -181,11 +175,8 @@
                             for param in metric_callable_params
                             if param in scoring_kwargs
                         }
-<<<<<<< HEAD
                     if scoring_name is not None:
                         metrics_kwargs["metric_name"] = scoring_name[metric_idx]
-=======
->>>>>>> 79ec786f
                     metrics_kwargs["data_source_hash"] = data_source_hash
                 metrics_params = inspect.signature(metric_fn).parameters
                 if scoring_kwargs is not None:
@@ -356,16 +347,12 @@
         return self._accuracy(data_source=data_source, data_source_hash=None, X=X, y=y)
 
     def _accuracy(self, *, data_source="test", data_source_hash=None, X=None, y=None):
-<<<<<<< HEAD
-        """Private interface of accuracy to be able to pass `data_source_hash`."""
-=======
         """Private interface of `accuracy` to be able to pass `data_source_hash`.
 
         `data_source_hash` is either an `int` when we already computed the hash
         and are able to pass it around or `None` and thus trigger its computation
         in the underlying process.
         """
->>>>>>> 79ec786f
         return self._compute_metric_scores(
             metrics.accuracy_score,
             X=X,
@@ -455,16 +442,12 @@
         average=None,
         pos_label=None,
     ):
-<<<<<<< HEAD
-        """Private interface of precision to be able to pass `data_source_hash`."""
-=======
         """Private interface of `precision` to be able to pass `data_source_hash`.
 
         `data_source_hash` is either an `int` when we already computed the hash
         and are able to pass it around or `None` and thus trigger its computation
         in the underlying process.
         """
->>>>>>> 79ec786f
         if self._parent._ml_task == "binary-classification" and pos_label is not None:
             # if `pos_label` is specified by our user, then we can safely report only
             # the statistics of the positive class
@@ -562,16 +545,12 @@
         average=None,
         pos_label=None,
     ):
-<<<<<<< HEAD
-        """Private interface of recall to be able to pass `data_source_hash`."""
-=======
         """Private interface of `recall` to be able to pass `data_source_hash`.
 
         `data_source_hash` is either an `int` when we already computed the hash
         and are able to pass it around or `None` and thus trigger its computation
         in the underlying process.
         """
->>>>>>> 79ec786f
         if self._parent._ml_task == "binary-classification" and pos_label is not None:
             # if `pos_label` is specified by our user, then we can safely report only
             # the statistics of the positive class
@@ -627,16 +606,12 @@
     def _brier_score(
         self, *, data_source="test", data_source_hash=None, X=None, y=None
     ):
-<<<<<<< HEAD
-        """Private interface of brier_score to be able to pass `data_source_hash`."""
-=======
         """Private interface of `brier_score` to be able to pass `data_source_hash`.
 
         `data_source_hash` is either an `int` when we already computed the hash
         and are able to pass it around or `None` and thus trigger its computation
         in the underlying process.
         """
->>>>>>> 79ec786f
         # The Brier score in scikit-learn request `pos_label` to ensure that the
         # integral encoding of `y_true` corresponds to the probabilities of the
         # `pos_label`. Since we get the predictions with `get_response_method`, we
@@ -737,16 +712,12 @@
         average=None,
         multi_class="ovr",
     ):
-<<<<<<< HEAD
-        """Private interface of roc_auc to be able to pass `data_source_hash`."""
-=======
         """Private interface of `roc_auc` to be able to pass `data_source_hash`.
 
         `data_source_hash` is either an `int` when we already computed the hash
         and are able to pass it around or `None` and thus trigger its computation
         in the underlying process.
         """
->>>>>>> 79ec786f
         return self._compute_metric_scores(
             metrics.roc_auc_score,
             X=X,
@@ -797,16 +768,12 @@
         X=None,
         y=None,
     ):
-<<<<<<< HEAD
-        """Private interface of log_loss to be able to pass `data_source_hash`."""
-=======
         """Private interface of `log_loss` to be able to pass `data_source_hash`.
 
         `data_source_hash` is either an `int` when we already computed the hash
         and are able to pass it around or `None` and thus trigger its computation
         in the underlying process.
         """
->>>>>>> 79ec786f
         return self._compute_metric_scores(
             metrics.log_loss,
             X=X,
@@ -870,15 +837,12 @@
         y=None,
         multioutput="raw_values",
     ):
-<<<<<<< HEAD
-=======
         """Private interface of `r2` to be able to pass `data_source_hash`.
 
         `data_source_hash` is either an `int` when we already computed the hash
         and are able to pass it around or `None` and thus trigger its computation
         in the underlying process.
         """
->>>>>>> 79ec786f
         return self._compute_metric_scores(
             metrics.r2_score,
             X=X,
@@ -943,16 +907,12 @@
         y=None,
         multioutput="raw_values",
     ):
-<<<<<<< HEAD
-        """Private interface of rmse to be able to pass `data_source_hash`."""
-=======
         """Private interface of `rmse` to be able to pass `data_source_hash`.
 
         `data_source_hash` is either an `int` when we already computed the hash
         and are able to pass it around or `None` and thus trigger its computation
         in the underlying process.
         """
->>>>>>> 79ec786f
         return self._compute_metric_scores(
             metrics.root_mean_squared_error,
             X=X,
@@ -1047,16 +1007,12 @@
         metric_name=None,
         **kwargs,
     ):
-<<<<<<< HEAD
-        """Private interface of custom_metric to be able to pass `data_source_hash`."""
-=======
         """Private interface of `custom_metric` to be able to pass `data_source_hash`.
 
         `data_source_hash` is either an `int` when we already computed the hash
         and are able to pass it around or `None` and thus trigger its computation
         in the underlying process.
         """
->>>>>>> 79ec786f
         return self._compute_metric_scores(
             metric_function,
             X=X,
