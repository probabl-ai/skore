--- conflicted
+++ resolved
@@ -1,4 +1,5 @@
 import inspect
+import typing
 from functools import partial
 from typing import Any, Callable, Literal, Optional, Union
 
@@ -19,6 +20,9 @@
 )
 from skore.sklearn.types import SKLearnScorer
 from skore.utils._accessor import _check_supported_ml_task
+
+if typing.TYPE_CHECKING:
+    from skore.sklearn._estimator.report import EstimatorReport
 
 DataSource = Literal["test", "train", "X_y"]
 
@@ -42,13 +46,12 @@
         "report_metrics": {"name": "Report metrics", "icon": ""},
     }
 
-    def __init__(self, parent: Any) -> None:
+    def __init__(self, parent: EstimatorReport) -> None:
         super().__init__(parent)
 
     def report_metrics(
         self,
         *,
-<<<<<<< HEAD
         data_source: DataSource = "test",
         X: Optional[ArrayLike] = None,
         y: Optional[ArrayLike] = None,
@@ -56,18 +59,8 @@
         scoring_names: Optional[list[str]] = None,
         pos_label: Optional[Union[int, float, bool, str]] = None,
         scoring_kwargs: Optional[dict[str, Any]] = None,
+        indicator_favorability: bool = False,
     ) -> pd.DataFrame:
-=======
-        data_source="test",
-        X=None,
-        y=None,
-        scoring=None,
-        scoring_names=None,
-        pos_label=None,
-        scoring_kwargs=None,
-        indicator_favorability=False,
-    ):
->>>>>>> 3781d4d9
         """Report a set of metrics for our estimator.
 
         Parameters
