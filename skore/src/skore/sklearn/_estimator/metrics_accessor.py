--- conflicted
+++ resolved
@@ -52,11 +52,7 @@
         X=None,
         y=None,
         scoring=None,
-<<<<<<< HEAD
-        scoring_name=None,
-=======
         scoring_names=None,
->>>>>>> e9b34a66
         pos_label=None,
         scoring_kwargs=None,
     ):
@@ -88,14 +84,9 @@
             same parameter name with different values), you can use scikit-learn scorers
             as provided by :func:`sklearn.metrics.make_scorer`.
 
-<<<<<<< HEAD
-        scoring_name : list of str, default=None
-            Overwrite the name of the metrics.
-=======
         scoring_names : list of str, default=None
             Used to overwrite the default scoring names in the report. It should be of
             the same length as the `scoring` parameter.
->>>>>>> e9b34a66
 
         pos_label : int, float, bool or str, default=None
             The positive class.
@@ -140,10 +131,7 @@
         else:
             data_source_hash = None
 
-<<<<<<< HEAD
-=======
         scoring_was_none = scoring is None
->>>>>>> e9b34a66
         if scoring is None:
             # Equivalent to _get_scorers_to_add
             if self._parent._ml_task == "binary-classification":
@@ -175,12 +163,8 @@
         elif scoring_names is None:
             scoring_names = [None] * len(scoring)
 
-<<<<<<< HEAD
-        for metric_idx, metric in enumerate(scoring):
-=======
         scores = []
         for metric_name, metric in zip(scoring_names, scoring):
->>>>>>> e9b34a66
             # NOTE: we have to check specifically for `_BaseScorer` first because this
             # is also a callable but it has a special private API that we can leverage
             if isinstance(metric, _BaseScorer):
@@ -192,14 +176,6 @@
                 )
                 # forward the additional parameters specific to the scorer
                 metrics_kwargs = {**metric._kwargs}
-<<<<<<< HEAD
-                if scoring_name is not None:
-                    metrics_kwargs["metric_name"] = scoring_name[metric_idx]
-                metrics_kwargs["data_source_hash"] = data_source_hash
-                metrics_params = inspect.signature(metric._score_func).parameters
-                if "pos_label" in metrics_params:
-                    metrics_kwargs["pos_label"] = pos_label
-=======
                 metrics_kwargs["data_source_hash"] = data_source_hash
                 metrics_params = inspect.signature(metric._score_func).parameters
                 if "pos_label" in metrics_params:
@@ -213,7 +189,6 @@
                             )
                     elif pos_label is not None:
                         metrics_kwargs["pos_label"] = pos_label
->>>>>>> e9b34a66
             elif isinstance(metric, str) or callable(metric):
                 if isinstance(metric, str):
                     err_msg = (
@@ -232,11 +207,6 @@
                         metric = f"_{metric}"
                     metric_fn = getattr(self, metric)
                     metrics_kwargs = {"data_source_hash": data_source_hash}
-<<<<<<< HEAD
-                    if scoring_name is not None:
-                        metrics_kwargs["metric_name"] = scoring_name[metric_idx]
-=======
->>>>>>> e9b34a66
                 else:
                     metric_fn = partial(self._custom_metric, metric_function=metric)
                     if scoring_kwargs is None:
@@ -250,11 +220,6 @@
                             for param in metric_callable_params
                             if param in scoring_kwargs
                         }
-<<<<<<< HEAD
-                    if scoring_name is not None:
-                        metrics_kwargs["metric_name"] = scoring_name[metric_idx]
-=======
->>>>>>> e9b34a66
                     metrics_kwargs["data_source_hash"] = data_source_hash
                 metrics_params = inspect.signature(metric_fn).parameters
                 if scoring_kwargs is not None:
@@ -447,9 +412,6 @@
         """
         return self._accuracy(data_source=data_source, data_source_hash=None, X=X, y=y)
 
-<<<<<<< HEAD
-    def _accuracy(self, *, data_source="test", data_source_hash=None, X=None, y=None):
-=======
     def _accuracy(
         self,
         *,
@@ -459,22 +421,17 @@
         y=None,
         metric_name=None,
     ):
->>>>>>> e9b34a66
         """Private interface of `accuracy` to be able to pass `data_source_hash`.
 
         `data_source_hash` is either an `int` when we already computed the hash
         and are able to pass it around or `None` and thus trigger its computation
         in the underlying process.
-<<<<<<< HEAD
-        """
-=======
 
         `metric_name` allows to overwrite the default name of the metric in the report.
         """
         if metric_name is None:
             metric_name = f"Accuracy {self._SCORE_OR_LOSS_ICONS['accuracy']}"
 
->>>>>>> e9b34a66
         return self._compute_metric_scores(
             metrics.accuracy_score,
             X=X,
@@ -583,33 +540,6 @@
         X=None,
         y=None,
         metric_name=None,
-        average=None,
-        pos_label=None,
-    ):
-        """Private interface of `precision` to be able to pass `data_source_hash`.
-
-        `data_source_hash` is either an `int` when we already computed the hash
-        and are able to pass it around or `None` and thus trigger its computation
-        in the underlying process.
-
-        `metric_name` allows to overwrite the default name of the metric in the report.
-        """
-        return self._precision(
-            data_source=data_source,
-            data_source_hash=None,
-            X=X,
-            y=y,
-            average=average,
-            pos_label=pos_label,
-        )
-
-    def _precision(
-        self,
-        *,
-        data_source="test",
-        data_source_hash=None,
-        X=None,
-        y=None,
         average=None,
         pos_label=None,
     ):
@@ -746,33 +676,6 @@
         `data_source_hash` is either an `int` when we already computed the hash
         and are able to pass it around or `None` and thus trigger its computation
         in the underlying process.
-
-        `metric_name` allows to overwrite the default name of the metric in the report.
-        """
-        return self._recall(
-            data_source=data_source,
-            data_source_hash=None,
-            X=X,
-            y=y,
-            average=average,
-            pos_label=pos_label,
-        )
-
-    def _recall(
-        self,
-        *,
-        data_source="test",
-        data_source_hash=None,
-        X=None,
-        y=None,
-        average=None,
-        pos_label=None,
-    ):
-        """Private interface of `recall` to be able to pass `data_source_hash`.
-
-        `data_source_hash` is either an `int` when we already computed the hash
-        and are able to pass it around or `None` and thus trigger its computation
-        in the underlying process.
         """
         if self._parent._ml_task == "binary-classification" and pos_label is not None:
             # if `pos_label` is specified by our user, then we can safely report only
@@ -858,24 +761,6 @@
         X=None,
         y=None,
         metric_name=None,
-    ):
-        """Private interface of `brier_score` to be able to pass `data_source_hash`.
-
-        `data_source_hash` is either an `int` when we already computed the hash
-        and are able to pass it around or `None` and thus trigger its computation
-        in the underlying process.
-
-        `metric_name` allows to overwrite the default name of the metric in the report.
-        """
-        return self._brier_score(
-            data_source=data_source,
-            data_source_hash=None,
-            X=X,
-            y=y,
-        )
-
-    def _brier_score(
-        self, *, data_source="test", data_source_hash=None, X=None, y=None
     ):
         """Private interface of `brier_score` to be able to pass `data_source_hash`.
 
@@ -1016,37 +901,9 @@
 
         `metric_name` allows to overwrite the default name of the metric in the report.
         """
-<<<<<<< HEAD
-        return self._roc_auc(
-            data_source=data_source,
-            data_source_hash=None,
-            X=X,
-            y=y,
-            average=average,
-            multi_class=multi_class,
-        )
-
-    def _roc_auc(
-        self,
-        *,
-        data_source="test",
-        data_source_hash=None,
-        X=None,
-        y=None,
-        average=None,
-        multi_class="ovr",
-    ):
-        """Private interface of `roc_auc` to be able to pass `data_source_hash`.
-
-        `data_source_hash` is either an `int` when we already computed the hash
-        and are able to pass it around or `None` and thus trigger its computation
-        in the underlying process.
-        """
-=======
         if metric_name is None:
             metric_name = f"ROC AUC {self._SCORE_OR_LOSS_ICONS['roc_auc']}"
 
->>>>>>> e9b34a66
         return self._compute_metric_scores(
             metrics.roc_auc_score,
             X=X,
@@ -1117,26 +974,19 @@
         data_source_hash=None,
         X=None,
         y=None,
-<<<<<<< HEAD
-=======
         metric_name=None,
->>>>>>> e9b34a66
     ):
         """Private interface of `log_loss` to be able to pass `data_source_hash`.
 
         `data_source_hash` is either an `int` when we already computed the hash
         and are able to pass it around or `None` and thus trigger its computation
         in the underlying process.
-<<<<<<< HEAD
-        """
-=======
 
         `metric_name` allows to overwrite the default name of the metric in the report.
         """
         if metric_name is None:
             metric_name = f"Log loss {self._SCORE_OR_LOSS_ICONS['log_loss']}"
 
->>>>>>> e9b34a66
         return self._compute_metric_scores(
             metrics.log_loss,
             X=X,
@@ -1219,10 +1069,7 @@
         data_source_hash=None,
         X=None,
         y=None,
-<<<<<<< HEAD
-=======
         metric_name=None,
->>>>>>> e9b34a66
         multioutput="raw_values",
     ):
         """Private interface of `r2` to be able to pass `data_source_hash`.
@@ -1230,16 +1077,12 @@
         `data_source_hash` is either an `int` when we already computed the hash
         and are able to pass it around or `None` and thus trigger its computation
         in the underlying process.
-<<<<<<< HEAD
-        """
-=======
 
         `metric_name` allows to overwrite the default name of the metric in the report.
         """
         if metric_name is None:
             metric_name = f"R² {self._SCORE_OR_LOSS_ICONS['r2']}"
 
->>>>>>> e9b34a66
         return self._compute_metric_scores(
             metrics.r2_score,
             X=X,
@@ -1334,35 +1177,9 @@
 
         `metric_name` allows to overwrite the default name of the metric in the report.
         """
-<<<<<<< HEAD
-        return self._rmse(
-            data_source=data_source,
-            data_source_hash=None,
-            X=X,
-            y=y,
-            multioutput=multioutput,
-        )
-
-    def _rmse(
-        self,
-        *,
-        data_source="test",
-        data_source_hash=None,
-        X=None,
-        y=None,
-        multioutput="raw_values",
-    ):
-        """Private interface of `rmse` to be able to pass `data_source_hash`.
-
-        `data_source_hash` is either an `int` when we already computed the hash
-        and are able to pass it around or `None` and thus trigger its computation
-        in the underlying process.
-        """
-=======
         if metric_name is None:
             metric_name = f"RMSE {self._SCORE_OR_LOSS_ICONS['rmse']}"
 
->>>>>>> e9b34a66
         return self._compute_metric_scores(
             metrics.root_mean_squared_error,
             X=X,
@@ -1459,35 +1276,6 @@
         ... )
         Metric        MAE (↗︎)
         Ridge   44.9...
-        """
-        return self._custom_metric(
-            data_source=data_source,
-            data_source_hash=None,
-            X=X,
-            y=y,
-            metric_function=metric_function,
-            response_method=response_method,
-            metric_name=metric_name,
-            **kwargs,
-        )
-
-    def _custom_metric(
-        self,
-        *,
-        data_source="test",
-        data_source_hash=None,
-        X=None,
-        y=None,
-        metric_function=None,
-        response_method=None,
-        metric_name=None,
-        **kwargs,
-    ):
-        """Private interface of `custom_metric` to be able to pass `data_source_hash`.
-
-        `data_source_hash` is either an `int` when we already computed the hash
-        and are able to pass it around or `None` and thus trigger its computation
-        in the underlying process.
         """
         return self._custom_metric(
             data_source=data_source,
