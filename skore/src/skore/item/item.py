--- conflicted
+++ resolved
@@ -85,10 +85,6 @@
         return f"{self.__class__.__name__}(...)"
 
     def _repr_mimebundle_(self, include=None, exclude=None):
-<<<<<<< HEAD
-        del include, exclude
-=======
->>>>>>> 6b58cf35
         return {"text/html": self._repr_html_()}
 
     def _repr_html_(self):
