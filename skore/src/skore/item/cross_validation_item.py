"""CrossValidationItem class.

This class represents the output of a cross-validation workflow.
"""

from __future__ import annotations

import hashlib
from collections.abc import Iterable
from functools import cached_property
<<<<<<< HEAD
from typing import TYPE_CHECKING, Any, Union
=======
from typing import Any
>>>>>>> 7d2dd764

import numpy
import plotly.graph_objects
import plotly.io

from skore.item.item import Item, ItemTypeError
<<<<<<< HEAD

if TYPE_CHECKING:
    import sklearn.base

    CrossValidationReporter = Any
    CVSplitter = Any
=======
from skore.sklearn.cross_validation import CrossValidationReporter
>>>>>>> 7d2dd764


def _hash_numpy(arr: numpy.ndarray) -> str:
    """Compute a hash string from a numpy array.

    Parameters
    ----------
    arr : numpy array
        The numpy array whose hash will be computed.

    Returns
    -------
    hash : str
        A hash corresponding to the input array.
    """
    return hashlib.sha256(bytes(memoryview(arr))).hexdigest()


# Data used for training, passed as input to scikit-learn
Data = Any
# Target used for training, passed as input to scikit-learn
Target = Any


class CrossValidationItem(Item):
    """
    A class to represent the output of a cross-validation workflow.

    This class encapsulates the output of the
    :func:`sklearn.model_selection.cross_validate` function along with its creation and
    update timestamps.
    """

    def __init__(
        self,
        cv_results_serialized: dict,
        estimator_info: dict,
        X_info: dict,
        y_info: Union[dict, None],
        plot_bytes: bytes,
        cv_info: dict,
        created_at: Union[str, None] = None,
        updated_at: Union[str, None] = None,
    ):
        """
        Initialize a CrossValidationItem.

        Parameters
        ----------
        cv_results_serialized : dict
            The dict output of the :func:`sklearn.model_selection.cross_validate`
            function, in a form suitable for serialization.
        estimator_info : dict
            The estimator that was cross-validated.
        X_info : dict
            A summary of the data, input of the
            :func:`sklearn.model_selection.cross_validate` function.
        y_info : dict
            A summary of the target, input of the
            :func:`sklearn.model_selection.cross_validate` function.
        plot_bytes : bytes
            A plot of the cross-validation results, in the form of bytes.
        cv_info: dict
            A dict containing cross validation splitting strategy params.
        created_at : str
            The creation timestamp in ISO format.
        updated_at : str
            The last update timestamp in ISO format.
        """
        super().__init__(created_at, updated_at)

        self.cv_results_serialized = cv_results_serialized
        self.estimator_info = estimator_info
        self.X_info = X_info
        self.y_info = y_info
        self.plot_bytes = plot_bytes
        self.cv_info = cv_info

    @classmethod
    def factory(cls, reporter: CrossValidationReporter):
        """
        Create a new CrossValidationItem instance from a CrossValidationReporter.

        Parameters
        ----------
        reporter : CrossValidationReporter

        Returns
        -------
        CrossValidationItem
            A new CrossValidationItem instance.
        """
        if not isinstance(reporter, CrossValidationReporter):
            raise ItemTypeError(
                f"Type '{reporter.__class__}' is not supported, "
                "only 'CrossValidationReporter' is."
            )
<<<<<<< HEAD
        return cls.factory_raw(
            cv_results=reporter._cv_results,
            estimator=reporter.estimator,
            X=reporter.X,
            y=reporter.y,
            plot=reporter.plot,
            cv=reporter.cv,
        )

    @classmethod
    def factory_raw(
        cls,
        cv_results: dict,
        estimator: sklearn.base.BaseEstimator,
        X: Data,
        y: Union[Target, None],
        plot: plotly.graph_objects.Figure,
        cv: Union[int, CVSplitter, Iterable],
    ) -> CrossValidationItem:
        """
        Create a new ``CrossValidationItem`` instance.

        Parameters
        ----------
        cv_results : dict
            The dict output of scikit-learn's cross_validate function.
        estimator : sklearn.base.BaseEstimator,
            The estimator that was cross-validated.
        X
            The data, input of the :func:`sklearn.model_selection.cross_validate`
            function.
        y
            The target, input of the :func:`sklearn.model_selection.cross_validate`
            function.
        plot_bytes : plotly.graph_objects.Figure
            A plot of the cross-validation results.
        cv : int, cross-validation generator or an iterable, default=None
            See :func:`sklearn.model_selection.cross_validate`.

        Returns
        -------
        CrossValidationItem
            A new CrossValidationItem instance.
        """
        if not isinstance(cv_results, dict):
            raise ItemTypeError(f"Type '{cv_results.__class__}' is not supported.")
=======

        cv_results = reporter._cv_results
        estimator = reporter.estimator
        X = reporter.X
        y = reporter.y
        plot = reporter.plot
>>>>>>> 7d2dd764

        cv_results_serialized = {}
        for k, v in cv_results.items():
            if k == "estimator":
                continue
            if k == "indices":
                cv_results_serialized["indices"] = {
                    "train": tuple(arr.tolist() for arr in v["train"]),
                    "test": tuple(arr.tolist() for arr in v["test"]),
                }
            if isinstance(v, numpy.ndarray):
                cv_results_serialized[k] = v.tolist()

        estimator_info = {
            "name": estimator.__class__.__name__,
            "module": estimator.__module__,
            "params": {k: repr(v) for k, v in estimator.get_params().items()},
        }

        y_array = y if isinstance(y, numpy.ndarray) else numpy.array(y)
        y_info = None if y is None else {"hash": _hash_numpy(y_array)}

        X_array = X if isinstance(X, numpy.ndarray) else numpy.array(X)
        X_info = {
            "nb_rows": X_array.shape[0],
            "nb_cols": X_array.shape[1],
            "hash": _hash_numpy(X_array),
        }

        plot_bytes = plotly.io.to_json(plot, engine="json").encode("utf-8")

        cv_info: dict[str, str] = {}
        if isinstance(cv, int):
            cv_info["n_splits"] = repr(cv)
        elif cv is None:
            cv_info["n_splits"] = "unknown"
        else:
            for attr_name in ["n_splits", "shuffle", "random_state"]:
                with contextlib.suppress(AttributeError):
                    attr = getattr(cv, attr_name)
                    cv_info[attr_name] = repr(attr)

        return cls(
            cv_results_serialized=cv_results_serialized,
            estimator_info=estimator_info,
            X_info=X_info,
            y_info=y_info,
            plot_bytes=plot_bytes,
            cv_info=cv_info,
        )

    @cached_property
    def plot(self):
        """A plot of the cross-validation results."""
        return plotly.io.from_json(self.plot_bytes.decode("utf-8"))<|MERGE_RESOLUTION|>--- conflicted
+++ resolved
@@ -5,30 +5,20 @@
 
 from __future__ import annotations
 
+import contextlib
 import hashlib
-from collections.abc import Iterable
 from functools import cached_property
-<<<<<<< HEAD
 from typing import TYPE_CHECKING, Any, Union
-=======
-from typing import Any
->>>>>>> 7d2dd764
 
 import numpy
 import plotly.graph_objects
 import plotly.io
 
 from skore.item.item import Item, ItemTypeError
-<<<<<<< HEAD
+from skore.sklearn.cross_validation import CrossValidationReporter
 
 if TYPE_CHECKING:
-    import sklearn.base
-
-    CrossValidationReporter = Any
     CVSplitter = Any
-=======
-from skore.sklearn.cross_validation import CrossValidationReporter
->>>>>>> 7d2dd764
 
 
 def _hash_numpy(arr: numpy.ndarray) -> str:
@@ -108,7 +98,7 @@
         self.cv_info = cv_info
 
     @classmethod
-    def factory(cls, reporter: CrossValidationReporter):
+    def factory(cls, reporter: CrossValidationReporter):  # type: ignore
         """
         Create a new CrossValidationItem instance from a CrossValidationReporter.
 
@@ -126,61 +116,13 @@
                 f"Type '{reporter.__class__}' is not supported, "
                 "only 'CrossValidationReporter' is."
             )
-<<<<<<< HEAD
-        return cls.factory_raw(
-            cv_results=reporter._cv_results,
-            estimator=reporter.estimator,
-            X=reporter.X,
-            y=reporter.y,
-            plot=reporter.plot,
-            cv=reporter.cv,
-        )
-
-    @classmethod
-    def factory_raw(
-        cls,
-        cv_results: dict,
-        estimator: sklearn.base.BaseEstimator,
-        X: Data,
-        y: Union[Target, None],
-        plot: plotly.graph_objects.Figure,
-        cv: Union[int, CVSplitter, Iterable],
-    ) -> CrossValidationItem:
-        """
-        Create a new ``CrossValidationItem`` instance.
-
-        Parameters
-        ----------
-        cv_results : dict
-            The dict output of scikit-learn's cross_validate function.
-        estimator : sklearn.base.BaseEstimator,
-            The estimator that was cross-validated.
-        X
-            The data, input of the :func:`sklearn.model_selection.cross_validate`
-            function.
-        y
-            The target, input of the :func:`sklearn.model_selection.cross_validate`
-            function.
-        plot_bytes : plotly.graph_objects.Figure
-            A plot of the cross-validation results.
-        cv : int, cross-validation generator or an iterable, default=None
-            See :func:`sklearn.model_selection.cross_validate`.
-
-        Returns
-        -------
-        CrossValidationItem
-            A new CrossValidationItem instance.
-        """
-        if not isinstance(cv_results, dict):
-            raise ItemTypeError(f"Type '{cv_results.__class__}' is not supported.")
-=======
 
         cv_results = reporter._cv_results
         estimator = reporter.estimator
         X = reporter.X
         y = reporter.y
         plot = reporter.plot
->>>>>>> 7d2dd764
+        cv = reporter.cv
 
         cv_results_serialized = {}
         for k, v in cv_results.items():
