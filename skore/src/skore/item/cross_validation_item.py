--- conflicted
+++ resolved
@@ -9,11 +9,9 @@
 import copy
 import hashlib
 import importlib
-<<<<<<< HEAD
+import json
 import re
 import statistics
-=======
->>>>>>> 30619e27
 from functools import cached_property
 from typing import TYPE_CHECKING, Any, TypedDict, Union
 
@@ -67,6 +65,18 @@
     return title
 
 
+def _params_to_str(estimator_info) -> str:
+    params_list = []
+    for k, v in estimator_info["params"].items():
+        value = v["value"]
+        if v["default"] is True:
+            params_list.append(f"- {k}: {value} (default)")
+        else:
+            params_list.append(f"- {k}: *{value}*")
+
+    return "\n".join(params_list)
+
+
 # Data used for training, passed as input to scikit-learn
 Data = Any
 # Target used for training, passed as input to scikit-learn
@@ -85,7 +95,7 @@
     def __init__(
         self,
         cv_results_serialized: dict,
-        estimator_info: dict,
+        estimator_info: EstimatorInfo,
         X_info: dict,
         y_info: Union[dict, None],
         plot_bytes: bytes,
@@ -127,7 +137,6 @@
         self.plot_bytes = plot_bytes
         self.cv_info = cv_info
 
-<<<<<<< HEAD
     def get_serializable_dict(self):
         """CrossValidationItem as a serializable dict."""
         # Get tabular results (the cv results in a dataframe-like structure)
@@ -152,122 +161,100 @@
 
         scalar_results = mean_cv_results
 
-        # Get estimator details (class name, parameters)
-        _estimator_params = self.estimator_info["params"].items()
-
-=======
+        params_as_str = _params_to_str(self.estimator_info)
+
+        # If the estimator is from sklearn, make the class name a hyperlink
+        # to the relevant docs
+        name = self.estimator_info["name"]
+        module = re.sub(r"\.\_.+", "", self.estimator_info["module"])
+        if module.startswith("sklearn"):
+            doc_url = f"https://scikit-learn.org/stable/modules/generated/{module}.{name}.html"
+            doc_link = f'<a href="{doc_url}" target="_blank"><code>{name}</code></a>'
+        else:
+            doc_link = f"`{name}`"
+
+        estimator_params_as_str = f"{doc_link}\n{params_as_str}"
+
+        # Get cross-validation details
+        cv_params_as_str = ", ".join(f"{k}: *{v}*" for k, v in self.cv_info.items())
+
+        r = super().get_serializable_dict()
+        sections = [
+            {
+                "title": "Model",
+                "icon": "icon-square-cursor",
+                "items": [
+                    {
+                        "name": "Estimator parameters",
+                        "description": "Core model configuration used for training",
+                        "value": estimator_params_as_str,
+                    },
+                    {
+                        "name": "Cross-validation parameters",
+                        "description": "Controls how data is split and validated",
+                        "value": cv_params_as_str,
+                    },
+                ],
+            }
+        ]
+        value = {
+            "scalar_results": scalar_results,
+            "tabular_results": [tabular_results],
+            "plots": [
+                {
+                    "name": "cross-validation results",
+                    "value": json.loads(self.plot_bytes.decode("utf-8")),
+                }
+            ],
+            "sections": sections,
+        }
+        r.update(
+            {
+                "media_type": "application/vnd.skore.cross_validation+json",
+                "value": value,
+            }
+        )
+        return r
+
     @staticmethod
     def _estimator_info(estimator: sklearn.base.BaseEstimator) -> EstimatorInfo:
         estimator_params = (
             estimator.get_params() if hasattr(estimator, "get_params") else {}
         )
 
-        estimator_info = {
-            "name": estimator.__class__.__name__,
-            "module": estimator.__module__,
-            "params": {k: repr(v) for k, v in estimator_params.items()},
-        }
-
->>>>>>> 30619e27
+        name = estimator.__class__.__name__
+        module = estimator.__module__
+
         # Figure out the default parameters of the estimator,
         # so that we can highlight the non-default ones in the UI
 
         # This is done by instantiating the class with no arguments and
         # computing the diff between the default and ours
         try:
-<<<<<<< HEAD
-            estimator_module = importlib.import_module(self.estimator_info["module"])
-            EstimatorClass = getattr(estimator_module, self.estimator_info["name"])
-            default_estimator_params = {
-                k: repr(v) for k, v in EstimatorClass().get_params().items()
-            }
-        except Exception:
-            default_estimator_params = {}
-
-        estimator_params = {}
-        for k, v in _estimator_params:
-            if k in default_estimator_params and default_estimator_params[k] == v:
-                estimator_params[k] = f"{v} (default)"
-            else:
-                estimator_params[k] = f"*{v}*"
-
-        params_as_str = "\n".join(f"- {k}: {v}" for k, v in estimator_params.items())
-
-        # If the estimator is from sklearn, make the class name a hyperlink
-        # to the relevant docs
-        name = self.estimator_info["name"]
-        module = re.sub(r"\.\_.+", "", self.estimator_info["module"])
-        if module.startswith("sklearn"):
-            estimator_doc_target = f"https://scikit-learn.org/stable/modules/generated/{module}.{name}.html"
-            estimator_doc_link = (
-                f'<a href="{estimator_doc_target}" target="_blank">'
-                f"<code>{name}</code></a>"
-            )
-        else:
-            estimator_doc_link = f"`{name}`"
-
-        estimator_params_as_str = f"{estimator_doc_link}\n{params_as_str}"
-
-        # Get cross-validation details
-        cv_params_as_str = ", ".join(f"{k}: *{v}*" for k, v in self.cv_info.items())
-
-        d = super().get_serializable_dict()
-        cv = {
-            "scalar_results": scalar_results,
-            "tabular_results": [tabular_results],
-            "plots": [
-                {
-                    "name": "cross-validation results",
-                    "value": self.plot,
-                }
-            ],
-            "sections": [
-                {
-                    "title": "Model",
-                    "icon": "icon-square-cursor",
-                    "items": [
-                        {
-                            "name": "Estimator parameters",
-                            "description": "Core model configuration used for training",
-                            "value": estimator_params_as_str,
-                        },
-                        {
-                            "name": "Cross-validation parameters",
-                            "description": "Controls how data is split and validated",
-                            "value": cv_params_as_str,
-                        },
-                    ],
-                }
-            ],
-        }
-        d.update(
-            {
-                "value": cv,
-                "media_type": "application/vnd.skore.cross_validation+json",
-            }
-        )
-        return d
-=======
-            estimator_module = importlib.import_module(estimator_info["module"])
-            EstimatorClass = getattr(estimator_module, estimator_info["name"])
+            estimator_module = importlib.import_module(module)
+            EstimatorClass = getattr(estimator_module, name)
             default_estimator_params = EstimatorClass().get_params()
         except Exception:
             default_estimator_params = {}
 
-        final_estimator_params = {}
+        final_estimator_params: dict[str, EstimatorParamInfo] = {}
         for k, v in estimator_params.items():
-            param_is_default = (
+            param_is_default: bool = (
                 k in default_estimator_params and default_estimator_params[k] == v
             )
-            final_estimator_params[k] = {"value": repr(v), "default": param_is_default}
-
-        estimator_info["params"] = final_estimator_params
-
-        return estimator_info
->>>>>>> 30619e27
+            final_estimator_params[str(k)] = {
+                "value": repr(v),
+                "default": param_is_default,
+            }
+
+        return {
+            "name": name,
+            "module": module,
+            "params": final_estimator_params,
+        }
 
     @classmethod
-    def factory(cls, reporter):
+    def factory(cls, reporter) -> CrossValidationItem:
         """
         Create a new CrossValidationItem instance from a CrossValidationReporter.
 
