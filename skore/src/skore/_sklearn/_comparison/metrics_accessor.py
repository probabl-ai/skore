from collections.abc import Callable
from typing import Any, Literal, cast

import joblib
import numpy as np
import pandas as pd
from numpy.typing import ArrayLike
from sklearn.metrics import make_scorer
from sklearn.utils.metaestimators import available_if
<<<<<<< HEAD
from skore.externals._pandas_accessors import DirNamesMixin
=======

from skore._externals._pandas_accessors import DirNamesMixin
>>>>>>> b305b615
from skore._sklearn._base import (
    _BaseAccessor,
    _BaseMetricsAccessor,
    _get_cached_response_values,
)
from skore._sklearn._comparison.report import ComparisonReport
from skore._sklearn._plot.metrics import (
    MetricsSummaryDisplay,
    PrecisionRecallCurveDisplay,
    PredictionErrorDisplay,
    RocCurveDisplay,
)
from skore._sklearn.types import (
    _DEFAULT,
    Aggregate,
    PositiveLabel,
    ReportType,
    Scoring,
    ScoringName,
    YPlotData,
)
from skore._utils._accessor import _check_supported_ml_task
from skore._utils._fixes import _validate_joblib_parallel_params
from skore._utils._index import flatten_multi_index
from skore._utils._progress_bar import progress_decorator

from .utils import _combine_cross_validation_results, _combine_estimator_results

DataSource = Literal["test", "train", "X_y"]


class _MetricsAccessor(_BaseMetricsAccessor, _BaseAccessor, DirNamesMixin):
    """Accessor for metrics-related operations.

    You can access this accessor using the `metrics` attribute.
    """

    def __init__(self, parent: ComparisonReport) -> None:
        super().__init__(parent)

    def summarize(
        self,
        *,
        data_source: DataSource = "test",
        X: ArrayLike | None = None,
        y: ArrayLike | None = None,
        scoring: Scoring | list[Scoring] | None = None,
        scoring_names: ScoringName | list[ScoringName] | None = None,
        scoring_kwargs: dict[str, Any] | None = None,
        pos_label: PositiveLabel | None = _DEFAULT,
        indicator_favorability: bool = False,
        flat_index: bool = False,
<<<<<<< HEAD:skore/src/skore/_sklearn/_comparison/metrics_accessor.py
        aggregate: Aggregate | None = ("mean", "std"),
=======
        aggregate: Optional[Aggregate] = ("mean", "std"),
>>>>>>> 1a751cbb (chore: Change to more explicit class name and add docs):skore/src/skore/sklearn/_comparison/metrics_accessor.py
    ) -> MetricsSummaryDisplay:
        """Report a set of metrics for the estimators.

        Parameters
        ----------
        data_source : {"test", "train", "X_y"}, default="test"
            The data source to use.

            - "test" : use the test set provided when creating the report.
            - "train" : use the train set provided when creating the report.
            - "X_y" : use the provided `X` and `y` to compute the metric.

        X : array-like of shape (n_samples, n_features), default=None
            New data on which to compute the metric. By default, we use the validation
            set provided when creating the report.

        y : array-like of shape (n_samples,), default=None
            New target on which to compute the metric. By default, we use the target
            provided when creating the report.

        scoring : str, callable, scorer or list of such instances, default=None
            The metrics to report. The possible values (whether or not in a list) are:

            - if a string, either one of the built-in metrics or a scikit-learn scorer
              name. You can get the possible list of string using
              `report.metrics.help()` or :func:`sklearn.metrics.get_scorer_names` for
              the built-in metrics or the scikit-learn scorers, respectively.
            - if a callable, it should take as arguments `y_true`, `y_pred` as the two
              first arguments. Additional arguments can be passed as keyword arguments
              and will be forwarded with `scoring_kwargs`. No favorability indicator can
              be displayed in this case.
            - if the callable API is too restrictive (e.g. need to pass
              same parameter name with different values), you can use scikit-learn
              scorers as provided by :func:`sklearn.metrics.make_scorer`. In this case,
              the metric favorability will only be displayed if it is given explicitly
              via `make_scorer`'s `greater_is_better` parameter.

        scoring_names : str, None or list of such instances, default=None
            Used to overwrite the default scoring names in the report. It should be of
            the same length as the ``scoring`` parameter.

        scoring_kwargs : dict, default=None
            The keyword arguments to pass to the scoring functions.

        pos_label : int, float, bool, str or None, default=_DEFAULT
            The label to consider as the positive class when computing the metric. Use
            this parameter to override the positive class. By default, the positive
            class is set to the one provided when creating the report. If `None`,
            the metric is computed considering each class as a positive class.

        indicator_favorability : bool, default=False
            Whether or not to add an indicator of the favorability of the metric as
            an extra column in the returned DataFrame.

        flat_index : bool, default=False
            Whether to flatten the `MultiIndex` columns. Flat index will always be lower
            case, do not include spaces and remove the hash symbol to ease indexing.

        aggregate : {"mean", "std"}, list of such str or None, default=("mean", "std")
            Function to aggregate the scores across the cross-validation splits.
            None will return the scores for each split.
            Ignored when comparison is between :class:`~skore.EstimatorReport` instances

        Returns
        -------
        MetricsSummaryDisplay
            A display containing the statistics for the metrics.

        Examples
        --------
        >>> from sklearn.datasets import load_breast_cancer
        >>> from sklearn.linear_model import LogisticRegression
        >>> from skore import train_test_split
        >>> from skore import ComparisonReport, EstimatorReport
        >>> X, y = load_breast_cancer(return_X_y=True)
        >>> split_data = train_test_split(X=X, y=y, random_state=42, as_dict=True)
        >>> estimator_1 = LogisticRegression(max_iter=10000, random_state=42)
        >>> estimator_report_1 = EstimatorReport(estimator_1, **split_data)
        >>> estimator_2 = LogisticRegression(max_iter=10000, random_state=43)
        >>> estimator_report_2 = EstimatorReport(estimator_2, **split_data)
        >>> comparison_report = ComparisonReport(
        ...     [estimator_report_1, estimator_report_2]
        ... )
        >>> comparison_report.metrics.summarize(
        ...     scoring=["precision", "recall"],
        ...     pos_label=1,
        ... ).frame()
        Estimator       LogisticRegression_1  LogisticRegression_2
        Metric
        Precision                    0.96...               0.96...
        Recall                       0.97...               0.97...
        """
        results = self._compute_metric_scores(
            report_metric_name="summarize",
            data_source=data_source,
            X=X,
            y=y,
            scoring=scoring,
            pos_label=pos_label,
            scoring_kwargs=scoring_kwargs,
            scoring_names=scoring_names,
            indicator_favorability=indicator_favorability,
            aggregate=aggregate,
        )
        if flat_index:
            if isinstance(results.columns, pd.MultiIndex):
                results.columns = flatten_multi_index(results.columns)
            if isinstance(results.index, pd.MultiIndex):
                results.index = flatten_multi_index(results.index)
            if isinstance(results.index, pd.Index):
                results.index = results.index.str.replace(
                    r"\((.*)\)$", r"\1", regex=True
                )

        report_type: ReportType
        if self._parent._reports_type == "EstimatorReport":
            report_type = "comparison-estimator"
        elif self._parent._reports_type == "CrossValidationReport":
            report_type = "comparison-cross-validation"
        else:
            raise ValueError(
                "Comparison should only apply to EstimatorReport or "
                "CrossValidationReport"
            )
        return MetricsSummaryDisplay(
            summarize_data=results, report_type=report_type, data_source=data_source
        )

    @progress_decorator(description="Compute metric for each estimator")
    def _compute_metric_scores(
        self,
        report_metric_name: str,
        *,
        data_source: DataSource = "test",
        X: ArrayLike | None = None,
        y: ArrayLike | None = None,
        aggregate: Aggregate | None = ("mean", "std"),
        **metric_kwargs: Any,
    ):
        # build the cache key components to finally create a tuple that will be used
        # to check if the metric has already been computed
        cache_key_parts: list[Any] = [
            self._parent._hash,
            report_metric_name,
            data_source,
        ]

        if self._parent._reports_type == "CrossValidationReport":
            if aggregate is None:
                cache_key_parts.append(aggregate)
            else:
                cache_key_parts.extend(tuple(aggregate))

        # we need to enforce the order of the parameter for a specific metric
        # to make sure that we hit the cache in a consistent way
        ordered_metric_kwargs = sorted(metric_kwargs.keys())
        for key in ordered_metric_kwargs:
            if isinstance(metric_kwargs[key], np.ndarray | list | dict):
                cache_key_parts.append(joblib.hash(metric_kwargs[key]))
            else:
                cache_key_parts.append(metric_kwargs[key])

        cache_key = tuple(cache_key_parts)

        assert self._parent._progress_info is not None, "Progress info not set"
        progress = self._parent._progress_info["current_progress"]
        main_task = self._parent._progress_info["current_task"]

        total_estimators = len(self._parent.reports_)
        progress.update(main_task, total=total_estimators)

        if cache_key in self._parent._cache:
            results = self._parent._cache[cache_key]
        else:
            parallel = joblib.Parallel(
                **_validate_joblib_parallel_params(
                    n_jobs=self._parent.n_jobs, return_as="generator"
                )
            )

            kwargs = dict(
                data_source=data_source,
                X=X,
                y=y,
                **metric_kwargs,
            )
            if self._parent._reports_type == "CrossValidationReport":
                kwargs["aggregate"] = None

            generator = parallel(
                joblib.delayed(getattr(report.metrics, report_metric_name))(**kwargs)
                for report in self._parent.reports_
            )
            individual_results = []
            for result in generator:
                if report_metric_name == "summarize":
                    # for summarize, the output is a display
                    individual_results.append(result.frame())
                else:
                    individual_results.append(result)
                progress.update(main_task, advance=1, refresh=True)

            if self._parent._reports_type == "EstimatorReport":
                results = _combine_estimator_results(
                    individual_results,
                    estimator_names=self._parent.report_names_,
                    indicator_favorability=metric_kwargs.get(
                        "indicator_favorability", False
                    ),
                )
            else:  # "CrossValidationReport"
                results = _combine_cross_validation_results(
                    individual_results,
                    estimator_names=self._parent.report_names_,
                    indicator_favorability=metric_kwargs.get(
                        "indicator_favorability", False
                    ),
                    aggregate=aggregate,
                )

            self._parent._cache[cache_key] = results
        return results

    def timings(
        self,
        aggregate: Aggregate | None = ("mean", "std"),
    ) -> pd.DataFrame:
        """Get all measured processing times related to the different estimators.

        The index of the returned dataframe is the name of the processing time. When
        the estimators were not used to predict, no timings regarding the prediction
        will be present.

        Parameters
        ----------
        aggregate : {"mean", "std"}, list of such str or None, default=("mean", "std")
            Function to aggregate the scores across the cross-validation splits.
            None will return the scores for each split.
            Ignored when comparison is between :class:`~skore.EstimatorReport` instances

        Returns
        -------
        pd.DataFrame
            A dataframe with the processing times.

        Examples
        --------
        >>> from sklearn.datasets import make_classification
        >>> from skore import train_test_split
        >>> from sklearn.linear_model import LogisticRegression
        >>> from skore import ComparisonReport, EstimatorReport
        >>> X, y = make_classification(random_state=42)
        >>> split_data = train_test_split(X=X, y=y, random_state=42, as_dict=True)
        >>> estimator_1 = LogisticRegression()
        >>> estimator_report_1 = EstimatorReport(estimator_1, **split_data)
        >>> estimator_2 = LogisticRegression(C=2)  # Different regularization
        >>> estimator_report_2 = EstimatorReport(estimator_2, **split_data)
        >>> report = ComparisonReport(
        ...     {"model1": estimator_report_1, "model2": estimator_report_2}
        ... )
        >>> report.metrics.timings()
                        model1    model2
        Fit time (s)       ...       ...
        >>> report.cache_predictions(response_methods=["predict"])
        >>> report.metrics.timings()
                                model1    model2
        Fit time (s)               ...       ...
        Predict time test (s)      ...       ...
        Predict time train (s)     ...       ...
        """
        if self._parent._reports_type == "EstimatorReport":
            timings: pd.DataFrame = pd.concat(
                [
                    pd.Series(report.metrics.timings())
                    for report in self._parent.reports_
                ],
                axis=1,
                keys=self._parent.report_names_,
            )
            timings.index = timings.index.str.replace("_", " ").str.capitalize()

            # Add (s) to time measurements
            new_index = [f"{idx} (s)" for idx in timings.index]

            timings.index = pd.Index(new_index)

            return timings

        else:  # "CrossValidationReport"
            results = [
                report.metrics.timings(aggregate=None)
                for report in self._parent.reports_
            ]

            # Put dataframes in the right shape
            for i, result in enumerate(results):
                result.index.name = "Metric"
                result.columns = pd.MultiIndex.from_product(
                    [[self._parent.report_names_[i]], result.columns]
                )

            timings = _combine_cross_validation_results(
                results,
                self._parent.report_names_,
                indicator_favorability=False,
                aggregate=aggregate,
            )
            return timings

    @available_if(
        _check_supported_ml_task(
            supported_ml_tasks=["binary-classification", "multiclass-classification"]
        )
    )
    def accuracy(
        self,
        *,
        data_source: DataSource = "test",
        X: ArrayLike | None = None,
        y: ArrayLike | None = None,
        aggregate: Aggregate | None = ("mean", "std"),
    ) -> pd.DataFrame:
        """Compute the accuracy score.

        Parameters
        ----------
        data_source : {"test", "train", "X_y"}, default="test"
            The data source to use.

            - "test" : use the test set provided when creating the report.
            - "train" : use the train set provided when creating the report.
            - "X_y" : use the provided `X` and `y` to compute the metric.

        X : array-like of shape (n_samples, n_features), default=None
            New data on which to compute the metric. By default, we use the validation
            set provided when creating the report.

        y : array-like of shape (n_samples,), default=None
            New target on which to compute the metric. By default, we use the target
            provided when creating the report.

        aggregate : {"mean", "std"}, list of such str or None, default=("mean", "std")
            Function to aggregate the scores across the cross-validation splits.
            None will return the scores for each split.
            Ignored when comparison is between :class:`~skore.EstimatorReport` instances

        Returns
        -------
        pd.DataFrame
            The accuracy score.

        Examples
        --------
        >>> from sklearn.datasets import load_breast_cancer
        >>> from sklearn.linear_model import LogisticRegression
        >>> from skore import train_test_split
        >>> from skore import ComparisonReport, EstimatorReport
        >>> X, y = load_breast_cancer(return_X_y=True)
        >>> split_data = train_test_split(X=X, y=y, random_state=42, as_dict=True)
        >>> estimator_1 = LogisticRegression(max_iter=10000, random_state=42)
        >>> estimator_report_1 = EstimatorReport(estimator_1, **split_data)
        >>> estimator_2 = LogisticRegression(max_iter=10000, random_state=43)
        >>> estimator_report_2 = EstimatorReport(estimator_2, **split_data)
        >>> comparison_report = ComparisonReport(
        ...     [estimator_report_1, estimator_report_2]
        ... )
        >>> comparison_report.metrics.accuracy()
        Estimator      LogisticRegression_1  LogisticRegression_2
        Metric
        Accuracy                    0.96...               0.96...
        """
        return self.summarize(
            scoring=["accuracy"],
            data_source=data_source,
            X=X,
            y=y,
            aggregate=aggregate,
        ).frame()

    @available_if(
        _check_supported_ml_task(
            supported_ml_tasks=["binary-classification", "multiclass-classification"]
        )
    )
    def precision(
        self,
        *,
        data_source: DataSource = "test",
        X: ArrayLike | None = None,
        y: ArrayLike | None = None,
        average: (
            Literal["binary", "macro", "micro", "weighted", "samples"] | None
        ) = None,
        pos_label: PositiveLabel | None = _DEFAULT,
        aggregate: Aggregate | None = ("mean", "std"),
    ) -> pd.DataFrame:
        """Compute the precision score.

        Parameters
        ----------
        data_source : {"test", "train", "X_y"}, default="test"
            The data source to use.

            - "test" : use the test set provided when creating the report.
            - "train" : use the train set provided when creating the report.
            - "X_y" : use the provided `X` and `y` to compute the metric.

        X : array-like of shape (n_samples, n_features), default=None
            New data on which to compute the metric. By default, we use the validation
            set provided when creating the report.

        y : array-like of shape (n_samples,), default=None
            New target on which to compute the metric. By default, we use the target
            provided when creating the report.

        average : {"binary", "macro", "micro", "weighted", "samples"} or None, \
                default=None
            Used with multiclass problems.
            If `None`, the metrics for each class are returned. Otherwise, this
            determines the type of averaging performed on the data:

            - "binary": Only report results for the class specified by `pos_label`.
              This is applicable only if targets (`y_{true,pred}`) are binary.
            - "micro": Calculate metrics globally by counting the total true positives,
              false negatives and false positives.
            - "macro": Calculate metrics for each label, and find their unweighted
              mean.  This does not take label imbalance into account.
            - "weighted": Calculate metrics for each label, and find their average
              weighted by support (the number of true instances for each label). This
              alters 'macro' to account for label imbalance; it can result in an F-score
              that is not between precision and recall.
            - "samples": Calculate metrics for each instance, and find their average
              (only meaningful for multilabel classification where this differs from
              :func:`accuracy_score`).

            .. note::
                If `pos_label` is specified and `average` is None, then we report
                only the statistics of the positive class (i.e. equivalent to
                `average="binary"`).

        pos_label : int, float, bool, str or None, default=_DEFAULT
            The label to consider as the positive class when computing the metric. Use
            this parameter to override the positive class. By default, the positive
            class is set to the one provided when creating the report. If `None`,
            the metric is computed considering each class as a positive class.

        aggregate : {"mean", "std"}, list of such str or None, default=("mean", "std")
            Function to aggregate the scores across the cross-validation splits.
            None will return the scores for each split.
            Ignored when comparison is between :class:`~skore.EstimatorReport` instances

        Returns
        -------
        pd.DataFrame
            The precision score.

        Examples
        --------
        >>> from sklearn.datasets import load_breast_cancer
        >>> from sklearn.linear_model import LogisticRegression
        >>> from skore import train_test_split
        >>> from skore import ComparisonReport, EstimatorReport
        >>> X, y = load_breast_cancer(return_X_y=True)
        >>> split_data = train_test_split(X=X, y=y, random_state=42, as_dict=True)
        >>> estimator_1 = LogisticRegression(max_iter=10000, random_state=42)
        >>> estimator_report_1 = EstimatorReport(estimator_1, **split_data)
        >>> estimator_2 = LogisticRegression(max_iter=10000, random_state=43)
        >>> estimator_report_2 = EstimatorReport(estimator_2, **split_data)
        >>> comparison_report = ComparisonReport(
        ...     [estimator_report_1, estimator_report_2]
        ... )
        >>> comparison_report.metrics.precision()
        Estimator                    LogisticRegression_1  LogisticRegression_2
        Metric      Label / Average
        Precision                 0               0.96...               0.96...
                                  1               0.96...               0.96...
        """
        return self.summarize(
            scoring=["precision"],
            data_source=data_source,
            X=X,
            y=y,
            pos_label=pos_label,
            scoring_kwargs={"average": average},
            aggregate=aggregate,
        ).frame()

    @available_if(
        _check_supported_ml_task(
            supported_ml_tasks=["binary-classification", "multiclass-classification"]
        )
    )
    def recall(
        self,
        *,
        data_source: DataSource = "test",
        X: ArrayLike | None = None,
        y: ArrayLike | None = None,
        average: (
            Literal["binary", "macro", "micro", "weighted", "samples"] | None
        ) = None,
        pos_label: PositiveLabel | None = _DEFAULT,
        aggregate: Aggregate | None = ("mean", "std"),
    ) -> pd.DataFrame:
        """Compute the recall score.

        Parameters
        ----------
        data_source : {"test", "train"}, default="test"
            The data source to use.

            - "test" : use the test set provided when creating the report.
            - "train" : use the train set provided when creating the report.
            - "X_y" : use the provided `X` and `y` to compute the metric.

        X : array-like of shape (n_samples, n_features), default=None
            New data on which to compute the metric. By default, we use the validation
            set provided when creating the report.

        y : array-like of shape (n_samples,), default=None
            New target on which to compute the metric. By default, we use the target
            provided when creating the report.

        average : {"binary","macro", "micro", "weighted", "samples"} or None, \
                default=None
            Used with multiclass problems.
            If `None`, the metrics for each class are returned. Otherwise, this
            determines the type of averaging performed on the data:

            - "binary": Only report results for the class specified by `pos_label`.
              This is applicable only if targets (`y_{true,pred}`) are binary.
            - "micro": Calculate metrics globally by counting the total true positives,
              false negatives and false positives.
            - "macro": Calculate metrics for each label, and find their unweighted
              mean.  This does not take label imbalance into account.
            - "weighted": Calculate metrics for each label, and find their average
              weighted by support (the number of true instances for each label). This
              alters 'macro' to account for label imbalance; it can result in an F-score
              that is not between precision and recall. Weighted recall is equal to
              accuracy.
            - "samples": Calculate metrics for each instance, and find their average
              (only meaningful for multilabel classification where this differs from
              :func:`accuracy_score`).

            .. note::
                If `pos_label` is specified and `average` is None, then we report
                only the statistics of the positive class (i.e. equivalent to
                `average="binary"`).

        pos_label : int, float, bool, str or None, default=_DEFAULT
            The label to consider as the positive class when computing the metric. Use
            this parameter to override the positive class. By default, the positive
            class is set to the one provided when creating the report. If `None`,
            the metric is computed considering each class as a positive class.

        aggregate : {"mean", "std"}, list of such str or None, default=("mean", "std")
            Function to aggregate the scores across the cross-validation splits.
            None will return the scores for each split.
            Ignored when comparison is between :class:`~skore.EstimatorReport` instances

        Returns
        -------
        pd.DataFrame
            The recall score.

        Examples
        --------
        >>> from sklearn.datasets import load_breast_cancer
        >>> from sklearn.linear_model import LogisticRegression
        >>> from skore import train_test_split
        >>> from skore import ComparisonReport, EstimatorReport
        >>> X, y = load_breast_cancer(return_X_y=True)
        >>> split_data = train_test_split(X=X, y=y, random_state=42, as_dict=True)
        >>> estimator_1 = LogisticRegression(max_iter=10000, random_state=42)
        >>> estimator_report_1 = EstimatorReport(estimator_1, **split_data)
        >>> estimator_2 = LogisticRegression(max_iter=10000, random_state=43)
        >>> estimator_report_2 = EstimatorReport(estimator_2, **split_data)
        >>> comparison_report = ComparisonReport(
        ...     [estimator_report_1, estimator_report_2]
        ... )
        >>> comparison_report.metrics.recall()
        Estimator                    LogisticRegression_1  LogisticRegression_2
        Metric      Label / Average
        Recall                    0              0.944...              0.944...
                                  1              0.977...              0.977...
        """
        return self.summarize(
            scoring=["recall"],
            data_source=data_source,
            X=X,
            y=y,
            pos_label=pos_label,
            scoring_kwargs={"average": average},
            aggregate=aggregate,
        ).frame()

    @available_if(
        _check_supported_ml_task(supported_ml_tasks=["binary-classification"])
    )
    def brier_score(
        self,
        *,
        data_source: DataSource = "test",
        X: ArrayLike | None = None,
        y: ArrayLike | None = None,
        aggregate: Aggregate | None = ("mean", "std"),
    ) -> pd.DataFrame:
        """Compute the Brier score.

        Parameters
        ----------
        data_source : {"test", "train"}, default="test"
            The data source to use.

            - "test" : use the test set provided when creating the report.
            - "train" : use the train set provided when creating the report.
            - "X_y" : use the provided `X` and `y` to compute the metric.

        X : array-like of shape (n_samples, n_features), default=None
            New data on which to compute the metric. By default, we use the validation
            set provided when creating the report.

        y : array-like of shape (n_samples,), default=None
            New target on which to compute the metric. By default, we use the target
            provided when creating the report.

        aggregate : {"mean", "std"}, list of such str or None, default=("mean", "std")
            Function to aggregate the scores across the cross-validation splits.
            None will return the scores for each split.
            Ignored when comparison is between :class:`~skore.EstimatorReport` instances

        Returns
        -------
        pd.DataFrame
            The Brier score.

        Examples
        --------
        >>> from sklearn.datasets import load_breast_cancer
        >>> from sklearn.linear_model import LogisticRegression
        >>> from skore import train_test_split
        >>> from skore import ComparisonReport, EstimatorReport
        >>> X, y = load_breast_cancer(return_X_y=True)
        >>> split_data = train_test_split(X=X, y=y, random_state=42, as_dict=True)
        >>> estimator_1 = LogisticRegression(max_iter=10000, random_state=42)
        >>> estimator_report_1 = EstimatorReport(estimator_1, **split_data)
        >>> estimator_2 = LogisticRegression(max_iter=10000, random_state=43)
        >>> estimator_report_2 = EstimatorReport(estimator_2, **split_data)
        >>> comparison_report = ComparisonReport(
        ...     [estimator_report_1, estimator_report_2]
        ... )
        >>> comparison_report.metrics.brier_score()
        Estimator         LogisticRegression_1  LogisticRegression_2
        Metric
        Brier score                   0.025...              0.025...
        """
        return self.summarize(
            scoring=["brier_score"],
            data_source=data_source,
            X=X,
            y=y,
            aggregate=aggregate,
        ).frame()

    @available_if(
        _check_supported_ml_task(
            supported_ml_tasks=["binary-classification", "multiclass-classification"]
        )
    )
    def roc_auc(
        self,
        *,
        data_source: DataSource = "test",
        X: ArrayLike | None = None,
        y: ArrayLike | None = None,
        average: Literal["auto", "macro", "micro", "weighted", "samples"] | None = None,
        multi_class: Literal["raise", "ovr", "ovo"] = "ovr",
        aggregate: Aggregate | None = ("mean", "std"),
    ) -> pd.DataFrame:
        """Compute the ROC AUC score.

        Parameters
        ----------
        data_source : {"test", "train"}, default="test"
            The data source to use.

            - "test" : use the test set provided when creating the report.
            - "train" : use the train set provided when creating the report.
            - "X_y" : use the provided `X` and `y` to compute the metric.

        X : array-like of shape (n_samples, n_features), default=None
            New data on which to compute the metric. By default, we use the validation
            set provided when creating the report.

        y : array-like of shape (n_samples,), default=None
            New target on which to compute the metric. By default, we use the target
            provided when creating the report.

        average : {"auto", "macro", "micro", "weighted", "samples"}, \
                default=None
            Average to compute the ROC AUC score in a multiclass setting. By default,
            no average is computed. Otherwise, this determines the type of averaging
            performed on the data.

            - "micro": Calculate metrics globally by considering each element of
              the label indicator matrix as a label.
            - "macro": Calculate metrics for each label, and find their unweighted
              mean. This does not take label imbalance into account.
            - "weighted": Calculate metrics for each label, and find their average,
              weighted by support (the number of true instances for each label).
            - "samples": Calculate metrics for each instance, and find their
              average.

            .. note::
                Multiclass ROC AUC currently only handles the "macro" and
                "weighted" averages. For multiclass targets, `average=None` is only
                implemented for `multi_class="ovr"` and `average="micro"` is only
                implemented for `multi_class="ovr"`.

        multi_class : {"raise", "ovr", "ovo"}, default="ovr"
            The multi-class strategy to use.

            - "raise": Raise an error if the data is multiclass.
            - "ovr": Stands for One-vs-rest. Computes the AUC of each class against the
              rest. This treats the multiclass case in the same way as the multilabel
              case. Sensitive to class imbalance even when `average == "macro"`,
              because class imbalance affects the composition of each of the "rest"
              groupings.
            - "ovo": Stands for One-vs-one. Computes the average AUC of all possible
              pairwise combinations of classes. Insensitive to class imbalance when
              `average == "macro"`.

        aggregate : {"mean", "std"}, list of such str or None, default=("mean", "std")
            Function to aggregate the scores across the cross-validation splits.
            None will return the scores for each split.
            Ignored when comparison is between :class:`~skore.EstimatorReport` instances

        Returns
        -------
        pd.DataFrame
            The ROC AUC score.

        Examples
        --------
        >>> from sklearn.datasets import load_breast_cancer
        >>> from sklearn.linear_model import LogisticRegression
        >>> from skore import train_test_split
        >>> from skore import ComparisonReport, EstimatorReport
        >>> X, y = load_breast_cancer(return_X_y=True)
        >>> split_data = train_test_split(X=X, y=y, random_state=42, as_dict=True)
        >>> estimator_1 = LogisticRegression(max_iter=10000, random_state=42)
        >>> estimator_report_1 = EstimatorReport(estimator_1, **split_data)
        >>> estimator_2 = LogisticRegression(max_iter=10000, random_state=43)
        >>> estimator_report_2 = EstimatorReport(estimator_2, **split_data)
        >>> comparison_report = ComparisonReport(
        ...     [estimator_report_1, estimator_report_2]
        ... )
        >>> comparison_report.metrics.roc_auc()
        Estimator      LogisticRegression_1  LogisticRegression_2
        Metric
        ROC AUC                     0.99...               0.99...
        """
        return self.summarize(
            scoring=["roc_auc"],
            data_source=data_source,
            X=X,
            y=y,
            scoring_kwargs={"average": average, "multi_class": multi_class},
            aggregate=aggregate,
        ).frame()

    @available_if(
        _check_supported_ml_task(
            supported_ml_tasks=["binary-classification", "multiclass-classification"]
        )
    )
    def log_loss(
        self,
        *,
        data_source: DataSource = "test",
        X: ArrayLike | None = None,
        y: ArrayLike | None = None,
        aggregate: Aggregate | None = ("mean", "std"),
    ) -> pd.DataFrame:
        """Compute the log loss.

        Parameters
        ----------
        data_source : {"test", "train"}, default="test"
            The data source to use.

            - "test" : use the test set provided when creating the report.
            - "train" : use the train set provided when creating the report.
            - "X_y" : use the provided `X` and `y` to compute the metric.

        X : array-like of shape (n_samples, n_features), default=None
            New data on which to compute the metric. By default, we use the validation
            set provided when creating the report.

        y : array-like of shape (n_samples,), default=None
            New target on which to compute the metric. By default, we use the target
            provided when creating the report.

        aggregate : {"mean", "std"}, list of such str or None, default=("mean", "std")
            Function to aggregate the scores across the cross-validation splits.
            None will return the scores for each split.
            Ignored when comparison is between :class:`~skore.EstimatorReport` instances

        Returns
        -------
        pd.DataFrame
            The log-loss.

        Examples
        --------
        >>> from sklearn.datasets import load_breast_cancer
        >>> from sklearn.linear_model import LogisticRegression
        >>> from skore import train_test_split
        >>> from skore import ComparisonReport, EstimatorReport
        >>> X, y = load_breast_cancer(return_X_y=True)
        >>> split_data = train_test_split(X=X, y=y, random_state=42, as_dict=True)
        >>> estimator_1 = LogisticRegression(max_iter=10000, random_state=42)
        >>> estimator_report_1 = EstimatorReport(estimator_1, **split_data)
        >>> estimator_2 = LogisticRegression(max_iter=10000, random_state=43)
        >>> estimator_report_2 = EstimatorReport(estimator_2, **split_data)
        >>> comparison_report = ComparisonReport(
        ...     [estimator_report_1, estimator_report_2]
        ... )
        >>> comparison_report.metrics.log_loss()
        Estimator      LogisticRegression_1  LogisticRegression_2
        Metric
        Log loss                   0.082...              0.082...
        """
        return self.summarize(
            scoring=["log_loss"],
            data_source=data_source,
            X=X,
            y=y,
            aggregate=aggregate,
        ).frame()

    @available_if(
        _check_supported_ml_task(
            supported_ml_tasks=["regression", "multioutput-regression"]
        )
    )
    def r2(
        self,
        *,
        data_source: DataSource = "test",
        X: ArrayLike | None = None,
        y: ArrayLike | None = None,
        multioutput: Literal["raw_values", "uniform_average"] = "raw_values",
        aggregate: Aggregate | None = ("mean", "std"),
    ) -> pd.DataFrame:
        """Compute the R² score.

        Parameters
        ----------
        data_source : {"test", "train"}, default="test"
            The data source to use.

            - "test" : use the test set provided when creating the report.
            - "train" : use the train set provided when creating the report.
            - "X_y" : use the provided `X` and `y` to compute the metric.

        X : array-like of shape (n_samples, n_features), default=None
            New data on which to compute the metric. By default, we use the validation
            set provided when creating the report.

        y : array-like of shape (n_samples,), default=None
            New target on which to compute the metric. By default, we use the target
            provided when creating the report.

        multioutput : {"raw_values", "uniform_average"} or array-like of shape \
                (n_outputs,), default="raw_values"
            Defines aggregating of multiple output values. Array-like value defines
            weights used to average errors. The other possible values are:

            - "raw_values": Returns a full set of errors in case of multioutput input.
            - "uniform_average": Errors of all outputs are averaged with uniform weight.

            By default, no averaging is done.

        aggregate : {"mean", "std"}, list of such str or None, default=("mean", "std")
            Function to aggregate the scores across the cross-validation splits.
            None will return the scores for each split.
            Ignored when comparison is between :class:`~skore.EstimatorReport` instances

        Returns
        -------
        pd.DataFrame
            The R² score.

        Examples
        --------
        >>> from sklearn.datasets import load_diabetes
        >>> from sklearn.linear_model import Ridge
        >>> from skore import train_test_split
        >>> from skore import ComparisonReport, EstimatorReport
        >>> X, y = load_diabetes(return_X_y=True)
        >>> split_data = train_test_split(X=X, y=y, random_state=42, as_dict=True)
        >>> estimator_1 = Ridge(random_state=42)
        >>> estimator_report_1 = EstimatorReport(estimator_1, **split_data)
        >>> estimator_2 = Ridge(random_state=43)
        >>> estimator_report_2 = EstimatorReport(estimator_2, **split_data)
        >>> comparison_report = ComparisonReport(
        ...     [estimator_report_1, estimator_report_2]
        ... )
        >>> comparison_report.metrics.r2()
        Estimator     Ridge_1    Ridge_2
        Metric
        R²            0.43...    0.43...
        """
        return self.summarize(
            scoring=["r2"],
            data_source=data_source,
            X=X,
            y=y,
            scoring_kwargs={"multioutput": multioutput},
            aggregate=aggregate,
        ).frame()

    @available_if(
        _check_supported_ml_task(
            supported_ml_tasks=["regression", "multioutput-regression"]
        )
    )
    def rmse(
        self,
        *,
        data_source: DataSource = "test",
        X: ArrayLike | None = None,
        y: ArrayLike | None = None,
        multioutput: Literal["raw_values", "uniform_average"] = "raw_values",
        aggregate: Aggregate | None = ("mean", "std"),
    ) -> pd.DataFrame:
        """Compute the root mean squared error.

        Parameters
        ----------
        data_source : {"test", "train"}, default="test"
            The data source to use.

            - "test" : use the test set provided when creating the report.
            - "train" : use the train set provided when creating the report.
            - "X_y" : use the provided `X` and `y` to compute the metric.

        X : array-like of shape (n_samples, n_features), default=None
            New data on which to compute the metric. By default, we use the validation
            set provided when creating the report.

        y : array-like of shape (n_samples,), default=None
            New target on which to compute the metric. By default, we use the target
            provided when creating the report.

        multioutput : {"raw_values", "uniform_average"} or array-like of shape \
                (n_outputs,), default="raw_values"
            Defines aggregating of multiple output values. Array-like value defines
            weights used to average errors. The other possible values are:

            - "raw_values": Returns a full set of errors in case of multioutput input.
            - "uniform_average": Errors of all outputs are averaged with uniform weight.

            By default, no averaging is done.

        aggregate : {"mean", "std"}, list of such str or None, default=("mean", "std")
            Function to aggregate the scores across the cross-validation splits.
            None will return the scores for each split.
            Ignored when comparison is between :class:`~skore.EstimatorReport` instances

        Returns
        -------
        pd.DataFrame
            The root mean squared error.

        Examples
        --------
        >>> from sklearn.datasets import load_diabetes
        >>> from sklearn.linear_model import Ridge
        >>> from skore import train_test_split
        >>> from skore import ComparisonReport, EstimatorReport
        >>> X, y = load_diabetes(return_X_y=True)
        >>> split_data = train_test_split(X=X, y=y, random_state=42, as_dict=True)
        >>> estimator_1 = Ridge(random_state=42)
        >>> estimator_report_1 = EstimatorReport(estimator_1, **split_data)
        >>> estimator_2 = Ridge(random_state=43)
        >>> estimator_report_2 = EstimatorReport(estimator_2, **split_data)
        >>> comparison_report = ComparisonReport(
        ...     [estimator_report_1, estimator_report_2]
        ... )
        >>> comparison_report.metrics.rmse()
        Estimator       Ridge_1       Ridge_2
        Metric
        RMSE          55.726...     55.726...
        """
        return self.summarize(
            scoring=["rmse"],
            data_source=data_source,
            X=X,
            y=y,
            scoring_kwargs={"multioutput": multioutput},
            aggregate=aggregate,
        ).frame()

    def custom_metric(
        self,
        metric_function: Callable,
        response_method: str | list[str],
        *,
        metric_name: str | None = None,
        data_source: DataSource = "test",
        X: ArrayLike | None = None,
        y: ArrayLike | None = None,
        aggregate: Aggregate | None = ("mean", "std"),
        **kwargs: Any,
    ) -> pd.DataFrame:
        """Compute a custom metric.

        It brings some flexibility to compute any desired metric. However, we need to
        follow some rules:

        - `metric_function` should take `y_true` and `y_pred` as the first two
          positional arguments.
        - `response_method` corresponds to the estimator's method to be invoked to get
          the predictions. It can be a string or a list of strings to defined in which
          order the methods should be invoked.

        Parameters
        ----------
        metric_function : callable
            The metric function to be computed. The expected signature is
            `metric_function(y_true, y_pred, **kwargs)`.

        response_method : str or list of str
            The estimator's method to be invoked to get the predictions. The possible
            values are: `predict`, `predict_proba`, `predict_log_proba`, and
            `decision_function`.

        metric_name : str, default=None
            The name of the metric. If not provided, it will be inferred from the
            metric function.

        data_source : {"test", "train"}, default="test"
            The data source to use.

            - "test" : use the test set provided when creating the report.
            - "train" : use the train set provided when creating the report.
            - "X_y" : use the provided `X` and `y` to compute the metric.

        X : array-like of shape (n_samples, n_features), default=None
            New data on which to compute the metric. By default, we use the validation
            set provided when creating the report.

        y : array-like of shape (n_samples,), default=None
            New target on which to compute the metric. By default, we use the target
            provided when creating the report.

        **kwargs : dict
            Any additional keyword arguments to be passed to the metric function.

        aggregate : {"mean", "std"}, list of such str or None, default=("mean", "std")
            Function to aggregate the scores across the cross-validation splits.
            None will return the scores for each split.
            Ignored when comparison is between :class:`~skore.EstimatorReport` instances

        Returns
        -------
        pd.DataFrame
            The custom metric.

        Examples
        --------
        >>> from sklearn.datasets import load_diabetes
        >>> from sklearn.linear_model import Ridge
        >>> from sklearn.metrics import mean_absolute_error
        >>> from skore import train_test_split
        >>> from skore import ComparisonReport, EstimatorReport
        >>> X, y = load_diabetes(return_X_y=True)
        >>> split_data = train_test_split(X=X, y=y, random_state=42, as_dict=True)
        >>> estimator_1 = Ridge(random_state=42)
        >>> estimator_report_1 = EstimatorReport(estimator_1, **split_data)
        >>> estimator_2 = Ridge(random_state=43)
        >>> estimator_report_2 = EstimatorReport(estimator_2, **split_data)
        >>> comparison_report = ComparisonReport(
        ...     [estimator_report_1, estimator_report_2]
        ... )
        >>> comparison_report.metrics.custom_metric(
        ...     metric_function=mean_absolute_error,
        ...     response_method="predict",
        ...     metric_name="MAE",
        ... )
        Estimator      Ridge_1      Ridge_2
        Metric
        MAE           45.91...     45.91...
        """
        # create a scorer with `greater_is_better=True` to not alter the output of
        # `metric_function`
        scorer = make_scorer(
            metric_function,
            greater_is_better=True,
            response_method=response_method,
            **kwargs,
        )
        return self.summarize(
            scoring=[scorer],
            data_source=data_source,
            X=X,
            y=y,
            scoring_names=[metric_name] if metric_name is not None else None,
            aggregate=aggregate,
        ).frame()

    ####################################################################################
    # Methods related to the help tree
    ####################################################################################

    def _get_methods_for_help(self) -> list[tuple[str, Callable]]:
        """Override to exclude the plot accessor from methods list."""
        methods = super()._get_methods_for_help()
        return [(name, method) for name, method in methods if name != "plot"]

    def __repr__(self) -> str:
        """Return a string representation using rich."""
        return self._rich_repr(class_name="skore.ComparisonReport.metrics")

    ####################################################################################
    # Methods related to displays
    ####################################################################################

    @progress_decorator(description="Computing predictions for display")
    def _get_display(
        self,
        *,
        X: ArrayLike | None,
        y: ArrayLike | None,
        data_source: DataSource,
        response_method: str | list[str],
        display_class: type[
            RocCurveDisplay | PrecisionRecallCurveDisplay | PredictionErrorDisplay
        ],
        display_kwargs: dict[str, Any],
    ) -> RocCurveDisplay | PrecisionRecallCurveDisplay | PredictionErrorDisplay:
        """Get the display from the cache or compute it.

        Parameters
        ----------
        X : array-like of shape (n_samples, n_features)
            The data.

        y : array-like of shape (n_samples,)
            The target.

        data_source : {"test", "train", "X_y"}, default="test"
            The data source to use.

            - "test" : use the test set provided when creating the report.
            - "train" : use the train set provided when creating the report.
            - "X_y" : use the provided `X` and `y` to compute the metric.

        response_method : str
            The response method.

        display_class : class
            The display class.

        display_kwargs : dict
            The display kwargs used by `display_class._from_predictions`.

        Returns
        -------
        display : display_class
            The display.
        """
        if "seed" in display_kwargs and display_kwargs["seed"] is None:
            cache_key = None
        else:
            # build the cache key components to finally create a tuple that will be used
            # to check if the metric has already been computed
            cache_key_parts: list[Any] = [self._parent._hash, display_class.__name__]
            cache_key_parts.extend(display_kwargs.values())
            cache_key_parts.append(data_source)
            cache_key = tuple(cache_key_parts)

        assert self._parent._progress_info is not None, "Progress info not set"
        progress = self._parent._progress_info["current_progress"]
        main_task = self._parent._progress_info["current_task"]
        total_estimators = len(self._parent.reports_)
        progress.update(main_task, total=total_estimators)

        if cache_key in self._parent._cache:
            display = self._parent._cache[cache_key]
        else:
            y_true: list[YPlotData] = []
            y_pred: list[YPlotData] = []

            if self._parent._reports_type == "EstimatorReport":
                for report, report_name in zip(
                    self._parent.reports_, self._parent.report_names_, strict=False
                ):
                    report_X, report_y, _ = (
                        report.metrics._get_X_y_and_data_source_hash(
                            data_source=data_source,
                            X=X,
                            y=y,
                        )
                    )

                    y_true.append(
                        YPlotData(
                            estimator_name=report_name,
                            split_index=None,
                            y=report_y,
                        )
                    )
                    results = _get_cached_response_values(
                        cache=report._cache,
                        estimator_hash=report._hash,
                        estimator=report._estimator,
                        X=report_X,
                        response_method=response_method,
                        data_source=data_source,
                        data_source_hash=None,
                        pos_label=display_kwargs.get("pos_label"),
                    )
                    for key, value, is_cached in results:
                        if not is_cached:
                            report._cache[key] = value
                        if key[-1] != "predict_time":
                            y_pred.append(
                                YPlotData(
                                    estimator_name=report_name,
                                    split_index=None,
                                    y=value,
                                )
                            )

                    progress.update(main_task, advance=1, refresh=True)

                display = display_class._compute_data_for_display(
                    y_true=y_true,
                    y_pred=y_pred,
                    report_type="comparison-estimator",
                    estimators=[report.estimator_ for report in self._parent.reports_],
                    ml_task=self._parent._ml_task,
                    data_source=data_source,
                    **display_kwargs,
                )

            else:
                for report, report_name in zip(
                    self._parent.reports_, self._parent.report_names_, strict=False
                ):
                    for split_index, estimator_report in enumerate(
                        report.estimator_reports_
                    ):
                        report_X, report_y, _ = (
                            estimator_report.metrics._get_X_y_and_data_source_hash(
                                data_source=data_source,
                                X=X,
                                y=y,
                            )
                        )

                        y_true.append(
                            YPlotData(
                                estimator_name=report_name,
                                split_index=split_index,
                                y=report_y,
                            )
                        )

                        results = _get_cached_response_values(
                            cache=estimator_report._cache,
                            estimator_hash=estimator_report._hash,
                            estimator=estimator_report.estimator_,
                            X=report_X,
                            response_method=response_method,
                            data_source=data_source,
                            data_source_hash=None,
                            pos_label=display_kwargs.get("pos_label"),
                        )
                        for key, value, is_cached in results:
                            if not is_cached:
                                report._cache[key] = value
                            if key[-1] != "predict_time":
                                y_pred.append(
                                    YPlotData(
                                        estimator_name=report_name,
                                        split_index=split_index,
                                        y=value,
                                    )
                                )

                    progress.update(main_task, advance=1, refresh=True)

                display = display_class._compute_data_for_display(
                    y_true=y_true,
                    y_pred=y_pred,
                    report_type="comparison-cross-validation",
                    estimators=[
                        estimator_report.estimator_
                        for report in self._parent.reports_
                        for estimator_report in report.estimator_reports_
                    ],
                    ml_task=self._parent._ml_task,
                    data_source=data_source,
                    **display_kwargs,
                )

            if cache_key is not None:
                # Unless seed is an int (i.e. the call is deterministic),
                # we do not cache
                self._parent._cache[cache_key] = display

        return display

    @available_if(
        _check_supported_ml_task(
            supported_ml_tasks=["binary-classification", "multiclass-classification"]
        )
    )
    def roc(
        self,
        *,
        data_source: DataSource = "test",
        X: ArrayLike | None = None,
        y: ArrayLike | None = None,
        pos_label: PositiveLabel | None = _DEFAULT,
    ) -> RocCurveDisplay:
        """Plot the ROC curve.

        Parameters
        ----------
        data_source : {"test", "train", "X_y"}, default="test"
            The data source to use.

            - "test" : use the test set provided when creating the report.
            - "train" : use the train set provided when creating the report.
            - "X_y" : use the provided `X` and `y` to compute the metric.

        X : array-like of shape (n_samples, n_features), default=None
            New data on which to compute the metric. By default, we use the validation
            set provided when creating the report.

        y : array-like of shape (n_samples,), default=None
            New target on which to compute the metric. By default, we use the target
            provided when creating the report.

        pos_label : int, float, bool, str or None, default=_DEFAULT
            The label to consider as the positive class when computing the metric. Use
            this parameter to override the positive class. By default, the positive
            class is set to the one provided when creating the report. If `None`,
            the metric is computed considering each class as a positive class.

        Returns
        -------
        RocCurveDisplay
            The ROC curve display.

        Examples
        --------
        >>> from sklearn.datasets import load_breast_cancer
        >>> from sklearn.linear_model import LogisticRegression
        >>> from skore import train_test_split
        >>> from skore import ComparisonReport, EstimatorReport
        >>> X, y = load_breast_cancer(return_X_y=True)
        >>> split_data = train_test_split(X=X, y=y, random_state=42, as_dict=True)
        >>> estimator_1 = LogisticRegression(max_iter=10000, random_state=42)
        >>> estimator_report_1 = EstimatorReport(estimator_1, **split_data)
        >>> estimator_2 = LogisticRegression(max_iter=10000, random_state=43)
        >>> estimator_report_2 = EstimatorReport(estimator_2, **split_data)
        >>> comparison_report = ComparisonReport(
        ...     [estimator_report_1, estimator_report_2]
        ... )
        >>> display = comparison_report.metrics.roc()
        >>> display.plot()
        """
        if pos_label == _DEFAULT:
            pos_label = self._parent.pos_label

        response_method = ("predict_proba", "decision_function")
        display_kwargs = {"pos_label": pos_label}
        display = cast(
            RocCurveDisplay,
            self._get_display(
                X=X,
                y=y,
                data_source=data_source,
                response_method=response_method,
                display_class=RocCurveDisplay,
                display_kwargs=display_kwargs,
            ),
        )
        return display

    @available_if(
        _check_supported_ml_task(
            supported_ml_tasks=["binary-classification", "multiclass-classification"]
        )
    )
    def precision_recall(
        self,
        *,
        data_source: DataSource = "test",
        X: ArrayLike | None = None,
        y: ArrayLike | None = None,
        pos_label: PositiveLabel | None = _DEFAULT,
    ) -> PrecisionRecallCurveDisplay:
        """Plot the precision-recall curve.

        Parameters
        ----------
        data_source : {"test", "train", "X_y"}, default="test"
            The data source to use.

            - "test" : use the test set provided when creating the report.
            - "train" : use the train set provided when creating the report.
            - "X_y" : use the provided `X` and `y` to compute the metric.

        X : array-like of shape (n_samples, n_features), default=None
            New data on which to compute the metric. By default, we use the validation
            set provided when creating the report.

        y : array-like of shape (n_samples,), default=None
            New target on which to compute the metric. By default, we use the target
            provided when creating the report.

        pos_label : int, float, bool, str or None, default=_DEFAULT
            The label to consider as the positive class when computing the metric. Use
            this parameter to override the positive class. By default, the positive
            class is set to the one provided when creating the report. If `None`,
            the metric is computed considering each class as a positive class.

        Returns
        -------
        PrecisionRecallCurveDisplay
            The precision-recall curve display.

        Examples
        --------
        >>> from sklearn.datasets import load_breast_cancer
        >>> from sklearn.linear_model import LogisticRegression
        >>> from skore import train_test_split
        >>> from skore import ComparisonReport, EstimatorReport
        >>> X, y = load_breast_cancer(return_X_y=True)
        >>> split_data = train_test_split(X=X, y=y, random_state=42, as_dict=True)
        >>> estimator_1 = LogisticRegression(max_iter=10000, random_state=42)
        >>> estimator_report_1 = EstimatorReport(estimator_1, **split_data)
        >>> estimator_2 = LogisticRegression(max_iter=10000, random_state=43)
        >>> estimator_report_2 = EstimatorReport(estimator_2, **split_data)
        >>> comparison_report = ComparisonReport(
        ...     [estimator_report_1, estimator_report_2]
        ... )
        >>> display = comparison_report.metrics.precision_recall()
        >>> display.plot()
        """
        if pos_label == _DEFAULT:
            pos_label = self._parent.pos_label

        response_method = ("predict_proba", "decision_function")
        display_kwargs = {"pos_label": pos_label}
        display = cast(
            PrecisionRecallCurveDisplay,
            self._get_display(
                X=X,
                y=y,
                data_source=data_source,
                response_method=response_method,
                display_class=PrecisionRecallCurveDisplay,
                display_kwargs=display_kwargs,
            ),
        )
        return display

    @available_if(
        _check_supported_ml_task(
            supported_ml_tasks=["regression", "multioutput-regression"]
        )
    )
    def prediction_error(
        self,
        *,
        data_source: DataSource = "test",
        X: ArrayLike | None = None,
        y: ArrayLike | None = None,
        subsample: int = 1_000,
        seed: int | None = None,
    ) -> PredictionErrorDisplay:
        """Plot the prediction error of a regression model.

        Extra keyword arguments will be passed to matplotlib's `plot`.

        Parameters
        ----------
        data_source : {"test", "train", "X_y"}, default="test"
            The data source to use.

            - "test" : use the test set provided when creating the report.
            - "train" : use the train set provided when creating the report.
            - "X_y" : use the provided `X` and `y` to compute the metric.

        X : array-like of shape (n_samples, n_features), default=None
            New data on which to compute the metric. By default, we use the validation
            set provided when creating the report.

        y : array-like of shape (n_samples,), default=None
            New target on which to compute the metric. By default, we use the target
            provided when creating the report.

        subsample : float, int or None, default=1_000
            Sampling the samples to be shown on the scatter plot. If `float`,
            it should be between 0 and 1 and represents the proportion of the
            original dataset. If `int`, it represents the number of samples
            display on the scatter plot. If `None`, no subsampling will be
            applied. by default, 1,000 samples or less will be displayed.

        seed : int, default=None
            The seed used to initialize the random number generator used for the
            subsampling.

        Returns
        -------
        PredictionErrorDisplay
            The prediction error display.

        Examples
        --------
        >>> from sklearn.datasets import load_diabetes
        >>> from sklearn.linear_model import Ridge
        >>> from skore import train_test_split
        >>> from skore import ComparisonReport, EstimatorReport
        >>> X, y = load_diabetes(return_X_y=True)
        >>> split_data = train_test_split(X=X, y=y, random_state=42, as_dict=True)
        >>> estimator_1 = Ridge(random_state=42)
        >>> estimator_report_1 = EstimatorReport(estimator_1, **split_data)
        >>> estimator_2 = Ridge(random_state=43)
        >>> estimator_report_2 = EstimatorReport(estimator_2, **split_data)
        >>> comparison_report = ComparisonReport(
        ...     [estimator_report_1, estimator_report_2]
        ... )
        >>> display = comparison_report.metrics.prediction_error()
        >>> display.plot(kind="actual_vs_predicted")
        """
        display_kwargs = {"subsample": subsample, "seed": seed}
        display = cast(
            PredictionErrorDisplay,
            self._get_display(
                X=X,
                y=y,
                data_source=data_source,
                response_method="predict",
                display_class=PredictionErrorDisplay,
                display_kwargs=display_kwargs,
            ),
        )
        return display<|MERGE_RESOLUTION|>--- conflicted
+++ resolved
@@ -7,12 +7,7 @@
 from numpy.typing import ArrayLike
 from sklearn.metrics import make_scorer
 from sklearn.utils.metaestimators import available_if
-<<<<<<< HEAD
-from skore.externals._pandas_accessors import DirNamesMixin
-=======
-
 from skore._externals._pandas_accessors import DirNamesMixin
->>>>>>> b305b615
 from skore._sklearn._base import (
     _BaseAccessor,
     _BaseMetricsAccessor,
@@ -65,11 +60,7 @@
         pos_label: PositiveLabel | None = _DEFAULT,
         indicator_favorability: bool = False,
         flat_index: bool = False,
-<<<<<<< HEAD:skore/src/skore/_sklearn/_comparison/metrics_accessor.py
-        aggregate: Aggregate | None = ("mean", "std"),
-=======
         aggregate: Optional[Aggregate] = ("mean", "std"),
->>>>>>> 1a751cbb (chore: Change to more explicit class name and add docs):skore/src/skore/sklearn/_comparison/metrics_accessor.py
     ) -> MetricsSummaryDisplay:
         """Report a set of metrics for the estimators.
 
