"""Types between parts of the sklearn module."""

from collections.abc import Callable, Iterator, Sequence
from dataclasses import dataclass
from typing import Any, Literal, Protocol

from numpy.typing import ArrayLike

PlotBackend = Literal["matplotlib", "plotly"]

MLTask = Literal[
    "binary-classification",
    "classification",
    "clustering",
    "multiclass-classification",
    "multioutput-binary-classification",
    "multioutput-multiclass-classification",
    "multioutput-regression",
    "regression",
    "unknown",
]

DataSource = Literal["test", "train", "X_y"]


class _DefaultType:
    """Sentinel class for default values."""

    def __repr__(self) -> str:
        return "<DEFAULT>"


_DEFAULT = _DefaultType()
PositiveLabel = int | float | bool | str | None | _DefaultType
Aggregate = Literal["mean", "std"] | Sequence[Literal["mean", "std"]]


@dataclass
class YPlotData:
    """Response values, either `y_true` or `y_pred`.

    Used for passing to Display classes.
    """

    estimator_name: str
    data_source: DataSource
    split: int | None
    y: ArrayLike


ReportType = Literal[
    "cross-validation",
    "estimator",
    "comparison-estimator",
    "comparison-cross-validation",
]


class SKLearnScorer(Protocol):
    """Protocol defining the interface of scikit-learn's _BaseScorer."""

    _score_func: Callable
    _response_method: str | list[str]
    _kwargs: dict[str, Any]


<<<<<<< HEAD
ScoringName = str | None

Metric = str | Callable | SKLearnScorer
=======
Scoring = str | Callable | SKLearnScorer
>>>>>>> 2f7bd864


class SKLearnCrossValidator(Protocol):
    """Protocol defining the interface of scikit-learn's cross-validation splitters."""

    def get_n_splits(self, X: Any = None, y: Any = None, groups: Any = None) -> int:
        """Return the number of splitting iterations in the cross-validator."""

    def split(
        self, X: ArrayLike, y: Any = None, groups: Any = None
    ) -> Iterator[tuple[ArrayLike, ArrayLike]]:
        """Generate indices to split data into training and test set.

        Parameters
        ----------
        X : array-like of shape (n_samples, n_features)
            Training data, where `n_samples` is the number of samples
            and `n_features` is the number of features.

        y : array-like of shape (n_samples,)
            The target variable for supervised learning problems.

        groups : array-like of shape (n_samples,), default=None
            Group labels for the samples used while splitting the dataset into
            train/test set.

        Yields
        ------
        train : ndarray
            The training set indices for that split.

        test : ndarray
            The testing set indices for that split.
        """<|MERGE_RESOLUTION|>--- conflicted
+++ resolved
@@ -63,14 +63,7 @@
     _response_method: str | list[str]
     _kwargs: dict[str, Any]
 
-
-<<<<<<< HEAD
-ScoringName = str | None
-
 Metric = str | Callable | SKLearnScorer
-=======
-Scoring = str | Callable | SKLearnScorer
->>>>>>> 2f7bd864
 
 
 class SKLearnCrossValidator(Protocol):
