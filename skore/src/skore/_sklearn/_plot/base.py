import inspect
from collections.abc import Callable
from functools import wraps
from io import StringIO
from typing import Any, Literal, Protocol, runtime_checkable

import matplotlib.pyplot as plt
import pandas as pd
from rich.console import Console
from rich.panel import Panel
from rich.tree import Tree

from skore._config import get_config
from skore._sklearn.types import PlotBackend

########################################################################################
# Display protocol
########################################################################################


@runtime_checkable
class Display(Protocol):
    """Protocol specifying the common API for all `skore` displays.

    .. note::
       This class is a Python protocol and it is not intended to be inherited from.
    """

    def plot(self, **kwargs: Any) -> None:
        """Display a figure containing the information of the display."""

    def set_style(self, **kwargs: Any) -> None:
        """Set the style of the display."""

    def frame(self, **kwargs: Any) -> pd.DataFrame:
        """Get the data used to create the display.

        Returns
        -------
        DataFrame
            A DataFrame containing the data used to create the display.
        """

    def help(self) -> None:
        """Display available attributes and methods using rich."""


########################################################################################
# Plotting related mixins
########################################################################################


class PlotBackendMixin:
    """Mixin class for Displays to dispatch plotting to the configured backend."""

    def _plot(self, **kwargs):
        """Dispatch plotting to the configured backend."""
        plot_backend = get_config()["plot_backend"]
        if plot_backend == "matplotlib":
            return self._plot_matplotlib(**kwargs)
        elif plot_backend == "plotly":
            return self._plot_plotly(**kwargs)
        else:
            raise NotImplementedError(
                f"Plotting backend {plot_backend} not available. "
                f"Available options are {PlotBackend.__args__}."
            )

    def _plot_plotly(self, **kwargs):
        raise NotImplementedError(
            "Plotting with plotly is not supported for this Display."
        )


DEFAULT_STYLE = {
    "font.size": 14,
    "axes.labelsize": 14,
    "axes.titlesize": 14,
    "xtick.labelsize": 13,
    "ytick.labelsize": 13,
    "legend.fontsize": 10,
    "legend.title_fontsize": 11,
    "axes.linewidth": 1.25,
    "grid.linewidth": 1.25,
    "lines.linewidth": 1.75,
    "lines.markersize": 6,
    "patch.linewidth": 1.25,
    "xtick.major.width": 1.5,
    "ytick.major.width": 1.5,
    "xtick.minor.width": 1.25,
    "ytick.minor.width": 1.25,
    "xtick.major.size": 7,
    "ytick.major.size": 7,
    "xtick.minor.size": 5,
    "ytick.minor.size": 5,
    "legend.loc": "upper left",
    "legend.borderaxespad": 0,
    "boxplot.patchartist": True,
    "boxplot.boxprops.color": "black",
    "boxplot.capprops.color": "black",
    "boxplot.medianprops.color": "black",
    "boxplot.whiskerprops.color": "black",
    "boxplot.boxprops.linewidth": 1.0,
    "boxplot.capprops.linewidth": 1.0,
    "boxplot.medianprops.linewidth": 0.5,
    "boxplot.whiskerprops.linewidth": 1.0,
}

BOXPLOT_STYLE = {
    "patch_artist": True,
    "boxprops": {"edgecolor": "black"},
    "whiskerprops": {"color": "black"},
    "capprops": {"color": "black"},
    "medianprops": {"color": "black"},
}


class StyleDisplayMixin:
    """Mixin to control the style plot of a display."""

    @property
    def _style_params(self) -> list[str]:
        """Get the list of available style parameters.

        Returns
        -------
        list
            List of style parameter names (without '_default_' prefix).
        """
        prefix = "_default_"
        suffix = "_kwargs"
        return [
            attr[len(prefix) :]
            for attr in dir(self)
            if attr.startswith(prefix) and attr.endswith(suffix)
        ]

    def set_style(
        self, *, policy: Literal["override", "update"] = "override", **kwargs: Any
    ):
        """Set the style parameters for the display.

        Parameters
        ----------
<<<<<<< HEAD
        policy : {"override", "update"}, default="override"
            Policy to use when setting the style parameters. If "override", the style
            parameters will be set to the values provided. If "update", the style
            parameters will be updated with the values provided.
=======
        policy : Literal["override", "update"], default="override"
            Policy to use when setting the style parameters.
            If "override", existing settings are set to the provided values.
            If "update", existing settings are not changed; only settings that were
            previously unset are changed.
>>>>>>> 89c02cb3

        **kwargs : dict
            Style parameters to set. Each parameter name should correspond to a
            a style attribute passed to the plot method of the display.

        Returns
        -------
        self : object
            Returns the instance itself.

        Raises
        ------
        ValueError
            If a style parameter is unknown.
        """
        for param_name, param_value in kwargs.items():
            default_attr = f"_default_{param_name}"
            if not hasattr(self, default_attr):
                raise ValueError(
                    f"Unknown style parameter: {param_name}. "
                    f"The parameter name should be one of {self._style_params}."
                )
            if policy == "override":
                setattr(self, default_attr, param_value)
            elif policy == "update":
                current_value = getattr(self, default_attr)
                if current_value is None:
                    setattr(self, default_attr, param_value)
                else:
                    setattr(self, default_attr, {**current_value, **param_value})
            else:
                raise ValueError(
                    f"Invalid policy: {policy}. "
                    f"Valid policies are 'override' and 'update'."
                )
        return self

    @staticmethod
    def style_plot(plot_func: Callable) -> Callable:
        """Apply consistent style to skore displays.

        This decorator:
        1. Applies default style settings
        2. Executes `plot_func`
        3. Calls `plt.tight_layout()` to make sure axis does not overlap
        4. Restores the original style settings

        Parameters
        ----------
        plot_func : callable
            The plot function to be decorated.

        Returns
        -------
        callable
            The decorated plot function.
        """

        @wraps(plot_func)
        def wrapper(self, *args: Any, **kwargs: Any) -> Any:
            # We need to manually handle setting the style of the parameters because
            # `plt.style.context` has a side effect with the interactive mode.
            # See https://github.com/matplotlib/matplotlib/issues/25041
            original_params = {key: plt.rcParams[key] for key in DEFAULT_STYLE}
            plt.rcParams.update(DEFAULT_STYLE)
            try:
                result = plot_func(self, *args, **kwargs)
            finally:
                plt.tight_layout()
                plt.rcParams.update(original_params)
            return result

        return wrapper


########################################################################################
# General purpose mixins
########################################################################################


class HelpDisplayMixin:
    """Mixin class to add help functionality to a class."""

    estimator_name: str  # defined in the concrete display class

    def _get_attributes_for_help(self) -> list[str]:
        """Get the attributes ending with '_' to display in help."""
        return sorted(
            f".{name}"
            for name in dir(self)
            if name.endswith("_") and not name.startswith("_")
        )

    def _get_methods_for_help(self) -> list[tuple[str, Any]]:
        """Get the public methods to display in help."""
        methods = inspect.getmembers(self, predicate=inspect.ismethod)
        filtered_methods = []
        for name, method in methods:
            is_private = name.startswith("_")
            is_class_method = inspect.ismethod(method) and method.__self__ is type(self)
            is_help_method = name == "help"
            if not (is_private or is_class_method or is_help_method):
                filtered_methods.append((f".{name}(...)", method))
        return sorted(filtered_methods)

    def _create_help_tree(self) -> Tree:
        """Create a rich Tree with attributes and methods."""
        tree = Tree("display")

        attributes = self._get_attributes_for_help()
        attr_branch = tree.add("[bold cyan] Attributes[/bold cyan]")
        # Ensure figure_ and ax_ are first
        sorted_attrs = sorted(attributes)
        if ("figure_" in sorted_attrs) and ("ax_" in sorted_attrs):
            sorted_attrs.remove(".ax_")
            sorted_attrs.remove(".figure_")
            sorted_attrs = [".figure_", ".ax_"] + [
                attr for attr in sorted_attrs if attr not in [".figure_", ".ax_"]
            ]
        for attr in sorted_attrs:
            attr_branch.add(attr)

        methods = self._get_methods_for_help()
        method_branch = tree.add("[bold cyan]Methods[/bold cyan]")
        for name, method in methods:
            description = (
                method.__doc__.split("\n")[0]
                if method.__doc__
                else "No description available"
            )
            method_branch.add(f"{name} - {description}")

        return tree

    def _create_help_panel(self) -> Panel:
        return Panel(
            self._create_help_tree(),
            title=f"[bold cyan]{self.__class__.__name__} [/bold cyan]",
            border_style="orange1",
            expand=False,
        )

    def help(self) -> None:
        """Display available attributes and methods using rich."""
        from skore import console  # avoid circular import

        console.print(self._create_help_panel())

    def __str__(self) -> str:
        """Return a string representation using rich."""
        string_buffer = StringIO()
        console = Console(file=string_buffer, force_terminal=False)
        console.print(
            Panel(
                "Get guidance using the help() method",
                title=f"[cyan]{self.__class__.__name__}[/cyan]",
                border_style="orange1",
                expand=False,
            )
        )
        return string_buffer.getvalue()

    def __repr__(self) -> str:
        """Return a string representation using rich."""
        string_buffer = StringIO()
        console = Console(file=string_buffer, force_terminal=False)
        console.print(f"[cyan]skore.{self.__class__.__name__}(...)[/cyan]")
        return string_buffer.getvalue()


########################################################################################
# Display mixin inheriting from the different mixins
########################################################################################


class DisplayMixin(HelpDisplayMixin, PlotBackendMixin, StyleDisplayMixin):
    """Mixin inheriting help, plotting, and style functionality."""<|MERGE_RESOLUTION|>--- conflicted
+++ resolved
@@ -142,18 +142,11 @@
 
         Parameters
         ----------
-<<<<<<< HEAD
-        policy : {"override", "update"}, default="override"
-            Policy to use when setting the style parameters. If "override", the style
-            parameters will be set to the values provided. If "update", the style
-            parameters will be updated with the values provided.
-=======
         policy : Literal["override", "update"], default="override"
             Policy to use when setting the style parameters.
             If "override", existing settings are set to the provided values.
             If "update", existing settings are not changed; only settings that were
             previously unset are changed.
->>>>>>> 89c02cb3
 
         **kwargs : dict
             Style parameters to set. Each parameter name should correspond to a
