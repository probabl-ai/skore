"""MatplotlibFigureItem.

This module defines the MatplotlibFigureItem class, used to persist Matplotlib figures.
"""

from __future__ import annotations

<<<<<<< HEAD
from base64 import b64encode
from contextlib import contextmanager
=======
>>>>>>> bf9009ee
from io import BytesIO
from typing import TYPE_CHECKING, Optional

import joblib

from skore.persistence.item.item import Item, ItemTypeError
from skore.persistence.item.media_item import lazy_is_instance
from skore.utils import b64_str_to_bytes, bytes_to_b64_str

if TYPE_CHECKING:
    from matplotlib.figure import Figure


@contextmanager
def mpl_backend(backend="agg"):
    """Context manager for switching matplotlib backend."""
    import matplotlib

    original_backend = matplotlib.get_backend()
    matplotlib.use(backend)
    try:
        yield
    finally:
        matplotlib.use(original_backend)


class MatplotlibFigureItem(Item):
    """A class used to persist a Matplotlib figure."""

    def __init__(
        self,
        figure_b64_str: str,
        created_at: Optional[str] = None,
        updated_at: Optional[str] = None,
        note: Optional[str] = None,
    ):
        """
        Initialize a MatplotlibFigureItem.

        Parameters
        ----------
        figure_b64_str : str
            The raw bytes of the Matplotlib figure pickled representation.
        created_at : str, optional
            The creation timestamp in ISO format.
        updated_at : str, optional
            The last update timestamp in ISO format.
        note : str, optional
            A note.
        """
        super().__init__(created_at, updated_at, note)

        self.figure_b64_str = figure_b64_str

    @classmethod
    def factory(cls, figure: Figure, /, **kwargs) -> MatplotlibFigureItem:
        """
        Create a new MatplotlibFigureItem instance from a Matplotlib figure.

        Parameters
        ----------
        figure : matplotlib.figure.Figure
            The Matplotlib figure to store.

        Returns
        -------
        MatplotlibFigureItem
            A new MatplotlibFigureItem instance.
        """
        if not lazy_is_instance(figure, "matplotlib.figure.Figure"):
            raise ItemTypeError(f"Type '{figure.__class__}' is not supported.")

        with BytesIO() as stream:
            joblib.dump(figure, stream)

            figure_bytes = stream.getvalue()
            figure_b64_str = bytes_to_b64_str(figure_bytes)

            return cls(figure_b64_str, **kwargs)

    @property
    def figure(self) -> Figure:
        """The figure from the persistence."""
<<<<<<< HEAD
        # switch mpl backend to avoid opening windows in a background thread
        with (
            BytesIO(self.figure_bytes) as stream,
            mpl_backend(backend="agg"),
        ):
=======
        figure_bytes = b64_str_to_bytes(self.figure_b64_str)

        with BytesIO(figure_bytes) as stream:
>>>>>>> bf9009ee
            return joblib.load(stream)

    def as_serializable_dict(self) -> dict:
        """Convert item to a JSON-serializable dict to used by frontend."""
        with BytesIO() as stream:
            self.figure.savefig(stream, format="svg", bbox_inches="tight")

            figure_bytes = stream.getvalue()
            figure_b64_str = bytes_to_b64_str(figure_bytes)

            return super().as_serializable_dict() | {
                "media_type": "image/svg+xml;base64",
                "value": figure_b64_str,
            }<|MERGE_RESOLUTION|>--- conflicted
+++ resolved
@@ -5,11 +5,7 @@
 
 from __future__ import annotations
 
-<<<<<<< HEAD
-from base64 import b64encode
 from contextlib import contextmanager
-=======
->>>>>>> bf9009ee
 from io import BytesIO
 from typing import TYPE_CHECKING, Optional
 
@@ -93,17 +89,13 @@
     @property
     def figure(self) -> Figure:
         """The figure from the persistence."""
-<<<<<<< HEAD
         # switch mpl backend to avoid opening windows in a background thread
+        figure_bytes = b64_str_to_bytes(self.figure_b64_str)
+
         with (
-            BytesIO(self.figure_bytes) as stream,
+            BytesIO(figure_bytes) as stream,
             mpl_backend(backend="agg"),
         ):
-=======
-        figure_bytes = b64_str_to_bytes(self.figure_b64_str)
-
-        with BytesIO(figure_bytes) as stream:
->>>>>>> bf9009ee
             return joblib.load(stream)
 
     def as_serializable_dict(self) -> dict:
